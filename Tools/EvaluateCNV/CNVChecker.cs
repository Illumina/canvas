--- conflicted
+++ resolved
@@ -1,539 +1,535 @@
-﻿using System;
-using System.Collections.Generic;
-using System.Globalization;
-using System.Linq;
-using System.IO;
-using CanvasCommon;
-using Illumina.Common;
-using Isas.SequencingFiles;
-using Isas.SequencingFiles.Vcf;
-using Illumina.Common.FileSystem;
-
-namespace EvaluateCNV
-{
-
-    class CNInterval
-    {
-        public string Chromosome { get; }
-        public int Start; // 0-based inclusive
-        public int End; // 0-based exclusive
-        public int Cn;
-        public int ReferenceCopyNumber = 2; // updated based on ploidy bed
-        public int BasesCovered;
-        public int BasesExcluded;
-        public int BasesCalledCorrectly;
-
-        public int BasesNotCalled => Length - BasesExcluded - BasesCalledCorrectly - BasesCalledIncorrectly;
-
-        public int Length
-        {
-            get { return End - Start; }
-        }
-
-        public int BasesCalledIncorrectly;
-
-        public override string ToString()
-        {
-            return $"{Chromosome}:{Start + 1}-{End}";
-        }
-
-        public CNInterval(string chromosome)
-        {
-            Chromosome = chromosome;
-        }
-
-        public void InitializeInterval()
-        {
-            BasesCovered = 0;
-            BasesExcluded = 0;
-            BasesCalledCorrectly = 0;
-            BasesCalledIncorrectly = 0;
-        }
-    }
-
-    class CnvCall
-    {
-        public string Chr;
-        public int Start; // 0-based inclusive
-        public int End; // 0-based exclusive
-        public int CN;
-        public string AltAllele;
-
-
-        public int Length => End - Start;
-
-        public CnvCall(string chr, int start, int end, int cn, string altAllele)
-        {
-            Chr = chr;
-            Start = start;
-            End = end;
-            CN = cn;
-            AltAllele = altAllele;
-        }
-
-        public int Overlap(PloidyInterval ploidyInterval)
-        {
-            int overlapStart = Math.Max(Start, ploidyInterval.Start);
-            int overlapEnd = Math.Min(End, ploidyInterval.End);
-            if (overlapStart >= overlapEnd) return 0;
-            return overlapEnd - overlapStart;
-        }
-    }
-
-    class CNVChecker
-    {
-        #region Members
-        public Dictionary<string, List<CNInterval>> KnownCn = null;
-        public Dictionary<string, List<CNInterval>> RegionsOfInterest = null;
-        public Dictionary<string, List<CNInterval>> ExcludeIntervals = null;
-        private readonly CnvEvaluator _cnvEvaluator;
-        public double? DQscoreThreshold { get; }
-
-        public CNVChecker(double? dQscoreThreshold)
-        {
-            DQscoreThreshold = dQscoreThreshold;
-            _cnvEvaluator = new CnvEvaluator(this);
-        }
-        #endregion
-
-
-        /// <summary>
-        /// Load known CN data from a .bed file.  File lines have fields:
-        /// chromosome, start, end, chromcountA, chromcountB
-        /// So, copy number is the sum of the last 2 fields, major chromosome count is the max of the last 2 fields.
-        /// </summary>
-        /// <param name="oracleBedPath"></param>
-        /// <param name="getCn"></param>
-        /// <param name="heterogeneityFraction"></param>
-        protected Dictionary<string, List<CNInterval>> LoadIntervalsFromBed(string oracleBedPath, bool getCn, double heterogeneityFraction)
-        {
-            bool stripChr = false;
-            int count = 0;
-            long totalBases = 0;
-            Dictionary<string, List<CNInterval>> bedIntervals = new Dictionary<string, List<CNInterval>>();
-            using (FileStream stream = new FileStream(oracleBedPath, FileMode.Open, FileAccess.Read))
-            using (StreamReader reader = new StreamReader(stream))
-            {
-                while (true)
-                {
-                    string fileLine = reader.ReadLine();
-                    if (fileLine == null) break;
-                    if (fileLine.Length == 0 || fileLine[0] == '#') continue;
-                    string[] bits = fileLine.TrimEnd('\t').Split('\t');
-                    if (bits.Length < 3) continue;
-                    string chromosome = bits[0];
-                    if (stripChr) chromosome = chromosome.Replace("chr", "");
-                    if (!bedIntervals.ContainsKey(chromosome)) bedIntervals[chromosome] = new List<CNInterval>();
-                    CNInterval interval = new CNInterval(chromosome);
-                    interval.Start = int.Parse(bits[1]);
-                    interval.End = int.Parse(bits[2]);
-                    if (getCn) // bits.Length >= 5)
-                    {
-                        if (heterogeneityFraction < 1 && bits.Length > 5 && int.Parse(bits[3]) == 1 && int.Parse(bits[4]) == 1)
-                            if (heterogeneityFraction > double.Parse(bits[5]))
-                                continue;
-                        interval.Cn = int.Parse(bits[3]) + int.Parse(bits[4]);
-                    }
-                    totalBases += interval.Length;
-                    bedIntervals[chromosome].Add(interval);
-                    count++;
-                }
-            }
-            Console.WriteLine(">>>Loaded {0} CN intervals ({1} bases)", count, totalBases);
-            return bedIntervals;
-        }
-
-
-        protected void LoadKnownCNVCF(string oracleVcfPath)
-        {
-            bool stripChr = false;
-
-            // Load our "oracle" of known copy numbers:
-            this.KnownCn = new Dictionary<string, List<CNInterval>>();
-            int count = 0;
-            using (GzipReader reader = new GzipReader(oracleVcfPath))
-            {
-                while (true)
-                {
-                    string fileLine = reader.ReadLine();
-                    if (fileLine == null) break;
-                    if (fileLine.Length == 0 || fileLine[0] == '#') continue;
-                    string[] bits = fileLine.Split('\t');
-                    string chromosome = bits[0];
-                    if (stripChr) chromosome = chromosome.Replace("chr", "");
-                    if (!KnownCn.ContainsKey(chromosome)) KnownCn[chromosome] = new List<CNInterval>();
-                    CNInterval interval = new CNInterval(chromosome);
-                    interval.Start = int.Parse(bits[1]);
-                    interval.Cn = -1;
-                    string[] infoBits = bits[7].Split(';');
-                    foreach (string subBit in infoBits)
-                    {
-                        if (subBit.StartsWith("CN="))
-                        {
-                            float tempCn = float.Parse(subBit.Substring(3));
-                            if (subBit.EndsWith(".5"))
-                            {
-                                interval.Cn = (int)Math.Round(tempCn + 0.1); // round X.5 up to X+1
-                            }
-                            else
-                            {
-                                interval.Cn = (int)Math.Round(tempCn); // Round off
-                            }
-                        }
-                        if (subBit.StartsWith("END="))
-                        {
-                            interval.End = int.Parse(subBit.Substring(4));
-                        }
-                    }
-                    // Parse CN from Canvas output:
-                    if (bits.Length > 8)
-                    {
-                        string[] subBits = bits[8].Split(':');
-                        string[] subBits2 = bits[9].Split(':');
-                        for (int subBitIndex = 0; subBitIndex < subBits.Length; subBitIndex++)
-                        {
-                            if (subBits[subBitIndex] == "CN")
-                            {
-                                interval.Cn = int.Parse(subBits2[subBitIndex]);
-                            }
-                        }
-                    }
-                    if (interval.End == 0 || interval.Cn < 0)
-                    {
-                        Console.WriteLine("Error - bogus record!");
-                        Console.WriteLine(fileLine);
-                    }
-                    else
-                    {
-                        KnownCn[chromosome].Add(interval);
-                        count++;
-                    }
-                }
-            }
-            Console.WriteLine(">>>Loaded {0} known-CN intervals", count);
-        }
-
-        protected void LoadRegionsOfInterest(string bedPath)
-        {
-            if (string.IsNullOrEmpty(bedPath)) return;
-            if (!File.Exists(bedPath))
-            {
-                throw new ArgumentException(string.Format("* Error: ROI bed file not found at '{0}'", bedPath));
-            }
-            this.RegionsOfInterest = this.LoadIntervalsFromBed(bedPath, false, 1.0);
-            List<string> keys = this.RegionsOfInterest.Keys.ToList();
-            foreach (string key in keys)
-            {
-                this.RegionsOfInterest[string.Format("chr{0}", key)] = this.RegionsOfInterest[key];
-            }
-        }
-
-        protected void LoadKnownCn(string oraclePath, double heterogeneityFraction)
-        {
-            if (!File.Exists(oraclePath))
-            {
-                throw new ArgumentException(string.Format("* Error: Truth vcf not found at '{0}'", oraclePath));
-            }
-
-            if (oraclePath.EndsWith(".bed"))
-            {
-                this.KnownCn = this.LoadIntervalsFromBed(oraclePath, true, heterogeneityFraction);
-                return;
-            }
-            LoadKnownCNVCF(oraclePath);
-            SummarizeTruthSetStatistics();
-        }
-
-        public void InitializeIntervalMetrics()
-        {
-            foreach (var chromosomeIntervals in this.KnownCn.Values)
-                foreach (var interval in chromosomeIntervals)
-                    interval.InitializeInterval();
-        }
-
-
-        protected void SummarizeTruthSetStatistics()
-        {
-            List<long> eventSizes = new List<long>();
-            double meanEventSize = 0;
-            int countUnder10KB = 0;
-            int count10kb50kb = 0;
-            int count50kb500kb = 0;
-            int count500kbplus = 0;
-            foreach (string key in KnownCn.Keys)
-            {
-                foreach (CNInterval interval in KnownCn[key])
-                {
-                    if (interval.Cn == 2) continue;
-                    long length = interval.Length;
-                    eventSizes.Add(length);
-                    meanEventSize += length;
-                    if (length <= 10000)
-                    {
-                        countUnder10KB++;
-                    }
-                    else if (length <= 50000)
-                    {
-                        count10kb50kb++;
-                    }
-                    else if (length <= 500000)
-                    {
-                        count50kb500kb++;
-                    }
-                    else
-                    {
-                        count500kbplus++;
-                    }
-                }
-            }
-            eventSizes.Sort();
-            meanEventSize /= eventSizes.Count;
-            Console.WriteLine("Known CN: Mean length {0:F4}", meanEventSize);
-            Console.WriteLine("up to 10kb: {0}", countUnder10KB);
-            Console.WriteLine("10kb-50kb: {0}", count10kb50kb);
-            Console.WriteLine("50kb-500kb: {0}", count50kb500kb);
-            Console.WriteLine("500kb+: {0}", count500kbplus);
-            if (eventSizes.Count > 0)
-                Console.WriteLine("Median size: {0}", eventSizes[eventSizes.Count / 2]);
-        }
-
-        protected int GetCopyNumber(VcfVariant variant, out int end)
-        {
-            int CN = -1;
-            end = -1;
-            if (variant.GenotypeColumns != null && variant.GenotypeColumns.Count > 0)
-            {
-                Dictionary<string, string> genotype = variant.GenotypeColumns[variant.GenotypeColumns.Count - 1];
-                if (genotype.ContainsKey("CN"))
-                {
-                    CN = int.Parse(genotype["CN"]);
-                }
-                if (genotype.ContainsKey("END"))
-                {
-                    end = int.Parse(genotype["END"]);
-                }
-            }
-            if (variant.InfoFields.ContainsKey("END"))
-            {
-                end = int.Parse(variant.InfoFields["END"]);
-            }
-            if (variant.InfoFields.ContainsKey("CN"))
-            {
-                CN = int.Parse(variant.InfoFields["CN"]);
-            }
-
-            return CN;
-        }
-
-        public void CountExcludedBasesInTruthSetIntervals()
-        {
-            foreach (string key in KnownCn.Keys)
-            {
-                if (!ExcludeIntervals.ContainsKey(key)) continue;
-                foreach (CNInterval interval in KnownCn[key])
-                {
-                    foreach (CNInterval excludeInterval in ExcludeIntervals[key])
-                    {
-                        int overlapStart = Math.Max(interval.Start, excludeInterval.Start);
-                        int overlapEnd = Math.Min(interval.End, excludeInterval.End);
-                        if (overlapStart >= overlapEnd) continue;
-                        interval.BasesExcluded += overlapEnd - overlapStart;
-                        //Console.WriteLine("Interval {0}:{1}-{2} excludes {3} bases due to overlap with excluded interval {4}:{5}-{6}",
-                        //    key, interval.Start, interval.End, overlapEnd - overlapStart,
-                        //    key, excludeInterval.Start, excludeInterval.End);
-                    }
-                }
-            }
-        }
-
-        private static List<string> GetVcfHeaderLines(IFileLocation vcfPath)
-        {
-            using (var reader = new VcfReader(vcfPath.FullName, false))
-            {
-                return reader.HeaderLines;
-            }
-        }
-
-        private static void HandleHeaderLine(TextWriter writer, List<string> headerLines, string headerKey,
-            Action<TextWriter, string> processValue)
-        {
-            if (headerLines.Any(stringToCheck => stringToCheck.Contains(headerKey)))
-                processValue(writer, headerLines.Find(stringToCheck => stringToCheck.Contains(headerKey)));
-        }
-
-        private static void LogPurity(TextWriter writer, string value)
-        {
-            double purity = double.Parse(value.Split("=")[1]);
-            writer.WriteLine($"Purity\t{purity}");
-        }
-
-        private static void LogPloidy(TextWriter writer, string value)
-        {
-            double ploidy = double.Parse(value.Split("=")[1]);
-            writer.WriteLine($"Ploidy\t{ploidy}");
-        }
-
-        public void HandleVcfHeaderInfo(TextWriter outputWriter, IFileLocation vcfPath)
-        {
-            var headerLines = GetVcfHeaderLines(vcfPath);
-            HandleHeaderLine(outputWriter, headerLines, "EstimatedTumorPurity", LogPurity);
-            HandleHeaderLine(outputWriter, headerLines, "OverallPloidy", LogPloidy);
-        }
-
-        public IEnumerable<CnvCall> GetCnvCallsFromVcf(string vcfPath, bool includePassingOnly)
-        {
-            using (VcfReader reader = new VcfReader(vcfPath, false))
-            {
-                if (DQscoreThreshold.HasValue)
-                {
-                    var match = reader.HeaderLines.FirstOrDefault(stringToCheck => stringToCheck.Contains("DQ"));
-                    if (match == null)
-                        throw new ArgumentException($"File {vcfPath} does not contain DQ INFO field.");
-                }
-
-                foreach (VcfVariant variant in reader.GetVariants())
-                {
-
-                    int end;
-                    int cn = GetCopyNumber(variant, out end);
-                    if (includePassingOnly && variant.Filters != "PASS") continue;
-                    if (DQscoreThreshold.HasValue)
-                    {
-                        var genotypeColumn = variant.GenotypeColumns.Single();
-                        if (!genotypeColumn.Keys.Contains("DQ"))
-                            continue;
-                        if (variant.Identifier.Contains("REF"))
-                            continue;
-                        if (genotypeColumn["DQ"] == ".")
-                            continue;
-                        if (Double.Parse(genotypeColumn["DQ"]) < DQscoreThreshold.Value)
-                            continue;
-                    }
-                    yield return new CnvCall(variant.ReferenceName, variant.ReferencePosition, end, cn, variant.VariantAlleles.First());
-                }
-            }
-        }
-
-        public IEnumerable<CnvCall> GetCnvCallsFromBed(string bedPath, int[] cnIndices = null)
-        {
-            if (cnIndices == null) { cnIndices = new[] { 3 }; }
-            int maxCnIndex = cnIndices.Max();
-            using (FileStream stream = new FileStream(bedPath, FileMode.Open, FileAccess.Read))
-            using (StreamReader reader = new StreamReader(stream))
-            {
-                string line;
-                string[] toks;
-                while ((line = reader.ReadLine()) != null)
-                {
-                    if (line.StartsWith("#")) { continue; } // skip comments
-                    toks = line.Split('\t');
-                    if (toks.Length <= maxCnIndex)
-                    {
-                        Console.WriteLine("Error: Line has fewer than {0} columns: {1}", maxCnIndex + 1, line);
-                        continue;
-                    }
-                    string chr;
-                    int start;
-                    int end;
-                    int cn;
-                    try
-                    {
-                        chr = toks[0];
-                        start = int.Parse(toks[1]);
-                        end = int.Parse(toks[2]);
-                        cn = cnIndices.Sum(cnIndex => int.Parse(toks[cnIndex]));
-                    }
-                    catch
-                    {
-                        Console.WriteLine("Error: Failed to parse line: {0}", line);
-                        continue;
-                    }
-                    yield return new CnvCall(chr, start, end, cn, null);
-                }
-            }
-        }
-
-        protected void ComputeAccuracy(string truthSetPath, string cnvCallsPath, string outputPath, PloidyInfo ploidyInfo,
-            bool includePassingOnly, EvaluateCnvOptions options)
-        {
-            _cnvEvaluator.ComputeAccuracy(truthSetPath, cnvCallsPath, outputPath, ploidyInfo, includePassingOnly, options);
-            if (includePassingOnly)
-                _cnvEvaluator.ComputeAccuracy(truthSetPath, cnvCallsPath, outputPath, ploidyInfo, false, options);
-        }
-
-        public void Evaluate(string truthSetPath, string cnvCallsPath, string excludedBed, string outputPath, EvaluateCnvOptions options)
-        {
-            double heterogeneityFraction = options.HeterogeneityFraction;
-            var cnvCallsFile = new FileLocation(cnvCallsPath);
-            var ploidyInfo = LoadPloidy(options.PloidyFile, cnvCallsFile);
-
-            LoadKnownCn(truthSetPath, heterogeneityFraction);
-<<<<<<< HEAD
-            ploidyInfo.MakeChromsomeNameAgnosticWithAllChromosomes(KnownCN.Keys);
-=======
-            ploidyInfo.MakeChromsomeNameAgnosticWithAllChromosomes(KnownCn.Keys);
->>>>>>> a2b17bdf
-            SetTruthsetReferencePloidy(ploidyInfo);
-
-            // LoadRegionsOfInterest(options.RoiBed?.FullName);
-            if (!string.IsNullOrEmpty(excludedBed))
-            {
-                ExcludeIntervals = LoadIntervalsFromBed(excludedBed, false, 1.0);
-                // cheesy logic to handle different chromosome names:
-                List<string> keys = this.ExcludeIntervals.Keys.ToList();
-                foreach (string key in keys)
-                {
-                    ExcludeIntervals[key.Replace("chr", "")] = ExcludeIntervals[key];
-                }
-            }
-            Console.WriteLine("TruthSet\t{0}", truthSetPath);
-            Console.WriteLine("CNVCalls\t{0}", cnvCallsPath);
-
-            var includePassingOnly = Path.GetFileName(cnvCallsPath).ToLower().Contains("vcf");
-            ComputeAccuracy(truthSetPath, cnvCallsPath, outputPath, ploidyInfo, includePassingOnly, options);
-
-            Console.WriteLine(">>>Done - results written to {0}", outputPath);
-        }
-
-        private static PloidyInfo LoadPloidy(IFileLocation ploidyFile, IFileLocation cnvCalls)
-        {
-            if (ploidyFile == null) return new PloidyInfo();
-            if (!ploidyFile.FullName.EndsWith(".vcf") && !ploidyFile.FullName.EndsWith(".vcf.gz"))
-            {
-                throw new NotSupportedException("Ploidy information must be provided in VCF format.");
-            }
-            var sampleId = GetSampleIdFromVcfHeader(cnvCalls);
-            return PloidyInfo.LoadPloidyFromVcfFile(ploidyFile.FullName, sampleId);
-        }
-
-        private static string GetSampleIdFromVcfHeader(IFileLocation cnvCallsPath)
-        {
-            using (var reader = new VcfReader(cnvCallsPath.FullName))
-            {
-                return reader.Samples.Single();
-            }
-        }
-
-        private void SetTruthsetReferencePloidy(PloidyInfo ploidyInfo)
-        {
-            foreach (string chromosome in KnownCn.Keys)
-            {
-                foreach (CNInterval truthInterval in KnownCn[chromosome])
-                {
-                    foreach (PloidyInterval ploidyRegion in ploidyInfo.PloidyByChromosome[chromosome])
-                    {
-                        // truth interval must be completely contained within the ploidy region
-                        if (truthInterval.End >= ploidyRegion.Start && truthInterval.Start <= ploidyRegion.End)
-                        {
-                            truthInterval.ReferenceCopyNumber = ploidyRegion.Ploidy;
-                            break;
-                        }
-                        if (truthInterval.Start >= ploidyRegion.Start && truthInterval.Start <= ploidyRegion.End ||
-                            truthInterval.End >= ploidyRegion.Start && truthInterval.End <= ploidyRegion.End)
-                            throw new Illumina.Common.IlluminaException($"Truth interval {truthInterval} crosses reference ploidy region {ploidyRegion}. Update truth interval");
-                    }
-                }
-            }
-        }
-    }
-}
+﻿using System;
+using System.Collections.Generic;
+using System.Globalization;
+using System.Linq;
+using System.IO;
+using CanvasCommon;
+using Illumina.Common;
+using Isas.SequencingFiles;
+using Isas.SequencingFiles.Vcf;
+using Illumina.Common.FileSystem;
+
+namespace EvaluateCNV
+{
+
+    class CNInterval
+    {
+        public string Chromosome { get; }
+        public int Start; // 0-based inclusive
+        public int End; // 0-based exclusive
+        public int Cn;
+        public int ReferenceCopyNumber = 2; // updated based on ploidy bed
+        public int BasesCovered;
+        public int BasesExcluded;
+        public int BasesCalledCorrectly;
+
+        public int BasesNotCalled => Length - BasesExcluded - BasesCalledCorrectly - BasesCalledIncorrectly;
+
+        public int Length
+        {
+            get { return End - Start; }
+        }
+
+        public int BasesCalledIncorrectly;
+
+        public override string ToString()
+        {
+            return $"{Chromosome}:{Start + 1}-{End}";
+        }
+
+        public CNInterval(string chromosome)
+        {
+            Chromosome = chromosome;
+        }
+
+        public void InitializeInterval()
+        {
+            BasesCovered = 0;
+            BasesExcluded = 0;
+            BasesCalledCorrectly = 0;
+            BasesCalledIncorrectly = 0;
+        }
+    }
+
+    class CnvCall
+    {
+        public string Chr;
+        public int Start; // 0-based inclusive
+        public int End; // 0-based exclusive
+        public int CN;
+        public string AltAllele;
+
+
+        public int Length => End - Start;
+
+        public CnvCall(string chr, int start, int end, int cn, string altAllele)
+        {
+            Chr = chr;
+            Start = start;
+            End = end;
+            CN = cn;
+            AltAllele = altAllele;
+        }
+
+        public int Overlap(PloidyInterval ploidyInterval)
+        {
+            int overlapStart = Math.Max(Start, ploidyInterval.Start);
+            int overlapEnd = Math.Min(End, ploidyInterval.End);
+            if (overlapStart >= overlapEnd) return 0;
+            return overlapEnd - overlapStart;
+        }
+    }
+
+    class CNVChecker
+    {
+        #region Members
+        public Dictionary<string, List<CNInterval>> KnownCn = null;
+        public Dictionary<string, List<CNInterval>> RegionsOfInterest = null;
+        public Dictionary<string, List<CNInterval>> ExcludeIntervals = null;
+        private readonly CnvEvaluator _cnvEvaluator;
+        public double? DQscoreThreshold { get; }
+
+        public CNVChecker(double? dQscoreThreshold)
+        {
+            DQscoreThreshold = dQscoreThreshold;
+            _cnvEvaluator = new CnvEvaluator(this);
+        }
+        #endregion
+
+
+        /// <summary>
+        /// Load known CN data from a .bed file.  File lines have fields:
+        /// chromosome, start, end, chromcountA, chromcountB
+        /// So, copy number is the sum of the last 2 fields, major chromosome count is the max of the last 2 fields.
+        /// </summary>
+        /// <param name="oracleBedPath"></param>
+        /// <param name="getCn"></param>
+        /// <param name="heterogeneityFraction"></param>
+        protected Dictionary<string, List<CNInterval>> LoadIntervalsFromBed(string oracleBedPath, bool getCn, double heterogeneityFraction)
+        {
+            bool stripChr = false;
+            int count = 0;
+            long totalBases = 0;
+            Dictionary<string, List<CNInterval>> bedIntervals = new Dictionary<string, List<CNInterval>>();
+            using (FileStream stream = new FileStream(oracleBedPath, FileMode.Open, FileAccess.Read))
+            using (StreamReader reader = new StreamReader(stream))
+            {
+                while (true)
+                {
+                    string fileLine = reader.ReadLine();
+                    if (fileLine == null) break;
+                    if (fileLine.Length == 0 || fileLine[0] == '#') continue;
+                    string[] bits = fileLine.TrimEnd('\t').Split('\t');
+                    if (bits.Length < 3) continue;
+                    string chromosome = bits[0];
+                    if (stripChr) chromosome = chromosome.Replace("chr", "");
+                    if (!bedIntervals.ContainsKey(chromosome)) bedIntervals[chromosome] = new List<CNInterval>();
+                    CNInterval interval = new CNInterval(chromosome);
+                    interval.Start = int.Parse(bits[1]);
+                    interval.End = int.Parse(bits[2]);
+                    if (getCn) // bits.Length >= 5)
+                    {
+                        if (heterogeneityFraction < 1 && bits.Length > 5 && int.Parse(bits[3]) == 1 && int.Parse(bits[4]) == 1)
+                            if (heterogeneityFraction > double.Parse(bits[5]))
+                                continue;
+                        interval.Cn = int.Parse(bits[3]) + int.Parse(bits[4]);
+                    }
+                    totalBases += interval.Length;
+                    bedIntervals[chromosome].Add(interval);
+                    count++;
+                }
+            }
+            Console.WriteLine(">>>Loaded {0} CN intervals ({1} bases)", count, totalBases);
+            return bedIntervals;
+        }
+
+
+        protected void LoadKnownCNVCF(string oracleVcfPath)
+        {
+            bool stripChr = false;
+
+            // Load our "oracle" of known copy numbers:
+            this.KnownCn = new Dictionary<string, List<CNInterval>>();
+            int count = 0;
+            using (GzipReader reader = new GzipReader(oracleVcfPath))
+            {
+                while (true)
+                {
+                    string fileLine = reader.ReadLine();
+                    if (fileLine == null) break;
+                    if (fileLine.Length == 0 || fileLine[0] == '#') continue;
+                    string[] bits = fileLine.Split('\t');
+                    string chromosome = bits[0];
+                    if (stripChr) chromosome = chromosome.Replace("chr", "");
+                    if (!KnownCn.ContainsKey(chromosome)) KnownCn[chromosome] = new List<CNInterval>();
+                    CNInterval interval = new CNInterval(chromosome);
+                    interval.Start = int.Parse(bits[1]);
+                    interval.Cn = -1;
+                    string[] infoBits = bits[7].Split(';');
+                    foreach (string subBit in infoBits)
+                    {
+                        if (subBit.StartsWith("CN="))
+                        {
+                            float tempCn = float.Parse(subBit.Substring(3));
+                            if (subBit.EndsWith(".5"))
+                            {
+                                interval.Cn = (int)Math.Round(tempCn + 0.1); // round X.5 up to X+1
+                            }
+                            else
+                            {
+                                interval.Cn = (int)Math.Round(tempCn); // Round off
+                            }
+                        }
+                        if (subBit.StartsWith("END="))
+                        {
+                            interval.End = int.Parse(subBit.Substring(4));
+                        }
+                    }
+                    // Parse CN from Canvas output:
+                    if (bits.Length > 8)
+                    {
+                        string[] subBits = bits[8].Split(':');
+                        string[] subBits2 = bits[9].Split(':');
+                        for (int subBitIndex = 0; subBitIndex < subBits.Length; subBitIndex++)
+                        {
+                            if (subBits[subBitIndex] == "CN")
+                            {
+                                interval.Cn = int.Parse(subBits2[subBitIndex]);
+                            }
+                        }
+                    }
+                    if (interval.End == 0 || interval.Cn < 0)
+                    {
+                        Console.WriteLine("Error - bogus record!");
+                        Console.WriteLine(fileLine);
+                    }
+                    else
+                    {
+                        KnownCn[chromosome].Add(interval);
+                        count++;
+                    }
+                }
+            }
+            Console.WriteLine(">>>Loaded {0} known-CN intervals", count);
+        }
+
+        protected void LoadRegionsOfInterest(string bedPath)
+        {
+            if (string.IsNullOrEmpty(bedPath)) return;
+            if (!File.Exists(bedPath))
+            {
+                throw new ArgumentException(string.Format("* Error: ROI bed file not found at '{0}'", bedPath));
+            }
+            this.RegionsOfInterest = this.LoadIntervalsFromBed(bedPath, false, 1.0);
+            List<string> keys = this.RegionsOfInterest.Keys.ToList();
+            foreach (string key in keys)
+            {
+                this.RegionsOfInterest[string.Format("chr{0}", key)] = this.RegionsOfInterest[key];
+            }
+        }
+
+        protected void LoadKnownCn(string oraclePath, double heterogeneityFraction)
+        {
+            if (!File.Exists(oraclePath))
+            {
+                throw new ArgumentException(string.Format("* Error: Truth vcf not found at '{0}'", oraclePath));
+            }
+
+            if (oraclePath.EndsWith(".bed"))
+            {
+                this.KnownCn = this.LoadIntervalsFromBed(oraclePath, true, heterogeneityFraction);
+                return;
+            }
+            LoadKnownCNVCF(oraclePath);
+            SummarizeTruthSetStatistics();
+        }
+
+        public void InitializeIntervalMetrics()
+        {
+            foreach (var chromosomeIntervals in this.KnownCn.Values)
+                foreach (var interval in chromosomeIntervals)
+                    interval.InitializeInterval();
+        }
+
+
+        protected void SummarizeTruthSetStatistics()
+        {
+            List<long> eventSizes = new List<long>();
+            double meanEventSize = 0;
+            int countUnder10KB = 0;
+            int count10kb50kb = 0;
+            int count50kb500kb = 0;
+            int count500kbplus = 0;
+            foreach (string key in KnownCn.Keys)
+            {
+                foreach (CNInterval interval in KnownCn[key])
+                {
+                    if (interval.Cn == 2) continue;
+                    long length = interval.Length;
+                    eventSizes.Add(length);
+                    meanEventSize += length;
+                    if (length <= 10000)
+                    {
+                        countUnder10KB++;
+                    }
+                    else if (length <= 50000)
+                    {
+                        count10kb50kb++;
+                    }
+                    else if (length <= 500000)
+                    {
+                        count50kb500kb++;
+                    }
+                    else
+                    {
+                        count500kbplus++;
+                    }
+                }
+            }
+            eventSizes.Sort();
+            meanEventSize /= eventSizes.Count;
+            Console.WriteLine("Known CN: Mean length {0:F4}", meanEventSize);
+            Console.WriteLine("up to 10kb: {0}", countUnder10KB);
+            Console.WriteLine("10kb-50kb: {0}", count10kb50kb);
+            Console.WriteLine("50kb-500kb: {0}", count50kb500kb);
+            Console.WriteLine("500kb+: {0}", count500kbplus);
+            if (eventSizes.Count > 0)
+                Console.WriteLine("Median size: {0}", eventSizes[eventSizes.Count / 2]);
+        }
+
+        protected int GetCopyNumber(VcfVariant variant, out int end)
+        {
+            int CN = -1;
+            end = -1;
+            if (variant.GenotypeColumns != null && variant.GenotypeColumns.Count > 0)
+            {
+                Dictionary<string, string> genotype = variant.GenotypeColumns[variant.GenotypeColumns.Count - 1];
+                if (genotype.ContainsKey("CN"))
+                {
+                    CN = int.Parse(genotype["CN"]);
+                }
+                if (genotype.ContainsKey("END"))
+                {
+                    end = int.Parse(genotype["END"]);
+                }
+            }
+            if (variant.InfoFields.ContainsKey("END"))
+            {
+                end = int.Parse(variant.InfoFields["END"]);
+            }
+            if (variant.InfoFields.ContainsKey("CN"))
+            {
+                CN = int.Parse(variant.InfoFields["CN"]);
+            }
+
+            return CN;
+        }
+
+        public void CountExcludedBasesInTruthSetIntervals()
+        {
+            foreach (string key in KnownCn.Keys)
+            {
+                if (!ExcludeIntervals.ContainsKey(key)) continue;
+                foreach (CNInterval interval in KnownCn[key])
+                {
+                    foreach (CNInterval excludeInterval in ExcludeIntervals[key])
+                    {
+                        int overlapStart = Math.Max(interval.Start, excludeInterval.Start);
+                        int overlapEnd = Math.Min(interval.End, excludeInterval.End);
+                        if (overlapStart >= overlapEnd) continue;
+                        interval.BasesExcluded += overlapEnd - overlapStart;
+                        //Console.WriteLine("Interval {0}:{1}-{2} excludes {3} bases due to overlap with excluded interval {4}:{5}-{6}",
+                        //    key, interval.Start, interval.End, overlapEnd - overlapStart,
+                        //    key, excludeInterval.Start, excludeInterval.End);
+                    }
+                }
+            }
+        }
+
+        private static List<string> GetVcfHeaderLines(IFileLocation vcfPath)
+        {
+            using (var reader = new VcfReader(vcfPath.FullName, false))
+            {
+                return reader.HeaderLines;
+            }
+        }
+
+        private static void HandleHeaderLine(TextWriter writer, List<string> headerLines, string headerKey,
+            Action<TextWriter, string> processValue)
+        {
+            if (headerLines.Any(stringToCheck => stringToCheck.Contains(headerKey)))
+                processValue(writer, headerLines.Find(stringToCheck => stringToCheck.Contains(headerKey)));
+        }
+
+        private static void LogPurity(TextWriter writer, string value)
+        {
+            double purity = double.Parse(value.Split("=")[1]);
+            writer.WriteLine($"Purity\t{purity}");
+        }
+
+        private static void LogPloidy(TextWriter writer, string value)
+        {
+            double ploidy = double.Parse(value.Split("=")[1]);
+            writer.WriteLine($"Ploidy\t{ploidy}");
+        }
+
+        public void HandleVcfHeaderInfo(TextWriter outputWriter, IFileLocation vcfPath)
+        {
+            var headerLines = GetVcfHeaderLines(vcfPath);
+            HandleHeaderLine(outputWriter, headerLines, "EstimatedTumorPurity", LogPurity);
+            HandleHeaderLine(outputWriter, headerLines, "OverallPloidy", LogPloidy);
+        }
+
+        public IEnumerable<CnvCall> GetCnvCallsFromVcf(string vcfPath, bool includePassingOnly)
+        {
+            using (VcfReader reader = new VcfReader(vcfPath, false))
+            {
+                if (DQscoreThreshold.HasValue)
+                {
+                    var match = reader.HeaderLines.FirstOrDefault(stringToCheck => stringToCheck.Contains("DQ"));
+                    if (match == null)
+                        throw new ArgumentException($"File {vcfPath} does not contain DQ INFO field.");
+                }
+
+                foreach (VcfVariant variant in reader.GetVariants())
+                {
+
+                    int end;
+                    int cn = GetCopyNumber(variant, out end);
+                    if (includePassingOnly && variant.Filters != "PASS") continue;
+                    if (DQscoreThreshold.HasValue)
+                    {
+                        var genotypeColumn = variant.GenotypeColumns.Single();
+                        if (!genotypeColumn.Keys.Contains("DQ"))
+                            continue;
+                        if (variant.Identifier.Contains("REF"))
+                            continue;
+                        if (genotypeColumn["DQ"] == ".")
+                            continue;
+                        if (Double.Parse(genotypeColumn["DQ"]) < DQscoreThreshold.Value)
+                            continue;
+                    }
+                    yield return new CnvCall(variant.ReferenceName, variant.ReferencePosition, end, cn, variant.VariantAlleles.First());
+                }
+            }
+        }
+
+        public IEnumerable<CnvCall> GetCnvCallsFromBed(string bedPath, int[] cnIndices = null)
+        {
+            if (cnIndices == null) { cnIndices = new[] { 3 }; }
+            int maxCnIndex = cnIndices.Max();
+            using (FileStream stream = new FileStream(bedPath, FileMode.Open, FileAccess.Read))
+            using (StreamReader reader = new StreamReader(stream))
+            {
+                string line;
+                string[] toks;
+                while ((line = reader.ReadLine()) != null)
+                {
+                    if (line.StartsWith("#")) { continue; } // skip comments
+                    toks = line.Split('\t');
+                    if (toks.Length <= maxCnIndex)
+                    {
+                        Console.WriteLine("Error: Line has fewer than {0} columns: {1}", maxCnIndex + 1, line);
+                        continue;
+                    }
+                    string chr;
+                    int start;
+                    int end;
+                    int cn;
+                    try
+                    {
+                        chr = toks[0];
+                        start = int.Parse(toks[1]);
+                        end = int.Parse(toks[2]);
+                        cn = cnIndices.Sum(cnIndex => int.Parse(toks[cnIndex]));
+                    }
+                    catch
+                    {
+                        Console.WriteLine("Error: Failed to parse line: {0}", line);
+                        continue;
+                    }
+                    yield return new CnvCall(chr, start, end, cn, null);
+                }
+            }
+        }
+
+        protected void ComputeAccuracy(string truthSetPath, string cnvCallsPath, string outputPath, PloidyInfo ploidyInfo,
+            bool includePassingOnly, EvaluateCnvOptions options)
+        {
+            _cnvEvaluator.ComputeAccuracy(truthSetPath, cnvCallsPath, outputPath, ploidyInfo, includePassingOnly, options);
+            if (includePassingOnly)
+                _cnvEvaluator.ComputeAccuracy(truthSetPath, cnvCallsPath, outputPath, ploidyInfo, false, options);
+        }
+
+        public void Evaluate(string truthSetPath, string cnvCallsPath, string excludedBed, string outputPath, EvaluateCnvOptions options)
+        {
+            double heterogeneityFraction = options.HeterogeneityFraction;
+            var cnvCallsFile = new FileLocation(cnvCallsPath);
+            var ploidyInfo = LoadPloidy(options.PloidyFile, cnvCallsFile);
+
+            LoadKnownCn(truthSetPath, heterogeneityFraction);
+            ploidyInfo.MakeChromsomeNameAgnosticWithAllChromosomes(KnownCn.Keys);
+            SetTruthsetReferencePloidy(ploidyInfo);
+
+            // LoadRegionsOfInterest(options.RoiBed?.FullName);
+            if (!string.IsNullOrEmpty(excludedBed))
+            {
+                ExcludeIntervals = LoadIntervalsFromBed(excludedBed, false, 1.0);
+                // cheesy logic to handle different chromosome names:
+                List<string> keys = this.ExcludeIntervals.Keys.ToList();
+                foreach (string key in keys)
+                {
+                    ExcludeIntervals[key.Replace("chr", "")] = ExcludeIntervals[key];
+                }
+            }
+            Console.WriteLine("TruthSet\t{0}", truthSetPath);
+            Console.WriteLine("CNVCalls\t{0}", cnvCallsPath);
+
+            var includePassingOnly = Path.GetFileName(cnvCallsPath).ToLower().Contains("vcf");
+            ComputeAccuracy(truthSetPath, cnvCallsPath, outputPath, ploidyInfo, includePassingOnly, options);
+
+            Console.WriteLine(">>>Done - results written to {0}", outputPath);
+        }
+
+        private static PloidyInfo LoadPloidy(IFileLocation ploidyFile, IFileLocation cnvCalls)
+        {
+            if (ploidyFile == null) return new PloidyInfo();
+            if (!ploidyFile.FullName.EndsWith(".vcf") && !ploidyFile.FullName.EndsWith(".vcf.gz"))
+            {
+                throw new NotSupportedException("Ploidy information must be provided in VCF format.");
+            }
+            var sampleId = GetSampleIdFromVcfHeader(cnvCalls);
+            return PloidyInfo.LoadPloidyFromVcfFile(ploidyFile.FullName, sampleId);
+        }
+
+        private static string GetSampleIdFromVcfHeader(IFileLocation cnvCallsPath)
+        {
+            using (var reader = new VcfReader(cnvCallsPath.FullName))
+            {
+                return reader.Samples.Single();
+            }
+        }
+
+        private void SetTruthsetReferencePloidy(PloidyInfo ploidyInfo)
+        {
+            foreach (string chromosome in KnownCn.Keys)
+            {
+                foreach (CNInterval truthInterval in KnownCn[chromosome])
+                {
+                    foreach (PloidyInterval ploidyRegion in ploidyInfo.PloidyByChromosome[chromosome])
+                    {
+                        // truth interval must be completely contained within the ploidy region
+                        if (truthInterval.End >= ploidyRegion.Start && truthInterval.Start <= ploidyRegion.End)
+                        {
+                            truthInterval.ReferenceCopyNumber = ploidyRegion.Ploidy;
+                            break;
+                        }
+                        if (truthInterval.Start >= ploidyRegion.Start && truthInterval.Start <= ploidyRegion.End ||
+                            truthInterval.End >= ploidyRegion.Start && truthInterval.End <= ploidyRegion.End)
+                            throw new Illumina.Common.IlluminaException($"Truth interval {truthInterval} crosses reference ploidy region {ploidyRegion}. Update truth interval");
+                    }
+                }
+            }
+        }
+    }
+}