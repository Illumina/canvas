using System;
using System.Collections.Generic;
using System.Globalization;
using System.IO;
using System.Linq;
using System.Net.Sockets;
using CanvasCommon;
using Illumina.Common;
using Illumina.Common.FileSystem;
using Illumina.Common.MathUtilities;
using Isas.Framework.Common_Statistics;

namespace EvaluateCNV
{
    public class BaseCounter
    {
        public int TotalVariants { get; set; }
        public long TotalVariantBases { get; set; }
        public double MeanAccuracy { get; set; }
        public double MedianAccuracy { get; set; }
        public int MinSize { get; }
        public int MaxSize { get; }
        // 3D array stores knownCn, CN call and REF ploidy
        public long[,,] BaseCount;
        public long[,,] RoiBaseCount;


        public BaseCounter(int maxCn, int minSize, int maxSize, bool hasRoi = false)
        {
            MinSize = minSize;
            MaxSize = maxSize;
            BaseCount = new long[maxCn + 1, maxCn + 1, 3];
            if (hasRoi)
                RoiBaseCount = new long[maxCn + 1, maxCn + 1, 3];
        }
    }

    public class CnvEvaluator
    {
        private readonly CNVChecker _cnvChecker;
        #region Members
        private const int MaxCn = 5; // Currently the max copynum is 5 

        #endregion

        public CnvEvaluator(CNVChecker cnvChecker)
        {
            _cnvChecker = cnvChecker;
        }

        public void ComputeAccuracy(Dictionary<string, List<CNInterval>> knownCN, string cnvCallsPath, string outputPath, bool includePassingOnly, EvaluateCnvOptions options, Dictionary<string, List<CnvCall>> calls)
        {
            // Make a note of how many bases in the truth set are not *actually* considered to be known bases, using
            // the "cnaqc" exclusion set:
            _cnvChecker.InitializeIntervalMetrics(knownCN);
            bool regionsOfInterest = _cnvChecker.RegionsOfInterest != null;
            var baseCounters = new List<BaseCounter> { new BaseCounter(MaxCn, 0, Int32.MaxValue, regionsOfInterest) };
            if (options.SplitBySize)
            {
                baseCounters.Add(new BaseCounter(MaxCn, 0, 4999, regionsOfInterest));
                baseCounters.Add(new BaseCounter(MaxCn, 5000, 9999, regionsOfInterest));
                baseCounters.Add(new BaseCounter(MaxCn, 10000, 99999, regionsOfInterest));
                baseCounters.Add(new BaseCounter(MaxCn, 100000, 499999, regionsOfInterest));
                baseCounters.Add(new BaseCounter(MaxCn, 500000, int.MaxValue, regionsOfInterest));
            }

            _cnvChecker.CountExcludedBasesInTruthSetIntervals(knownCN);

            foreach (var baseCounter in baseCounters)
            {
                var metrics = CalculateMetrics(knownCN, calls, baseCounter, options.SkipDiploid, includePassingOnly);

                string fileName = $"{options.BaseFileName}";
                if (options.DQscoreThreshold.HasValue)
                {
                    fileName += "_denovo";
                }
                if (baseCounter.MinSize != 0 || baseCounter.MaxSize != int.MaxValue)
                {
                    fileName += $"_{Math.Round(baseCounter.MinSize / 1000.0)}kb";
                    fileName += baseCounter.MaxSize == int.MaxValue ? "+" : $"_{ Math.Round(baseCounter.MaxSize / 1000.0)}kb";
                }
                fileName += ".txt";
                var outputDir = new DirectoryLocation(outputPath);
                outputDir.Create();
                var outputFile = outputDir.GetFileLocation(fileName);
                using (FileStream stream = new FileStream(outputFile.FullName, includePassingOnly ?
                FileMode.Create : FileMode.Append, FileAccess.Write))
                using (StreamWriter outputWriter = new StreamWriter(stream))
                {
                    outputWriter.NewLine = "\n";
                    WriteResults(cnvCallsPath, outputWriter, baseCounter, includePassingOnly, metrics);
                }
            }
        }

        public MetricsCalculator CalculateMetrics(Dictionary<string, List<CNInterval>> knownCN, Dictionary<string, List<CnvCall>> calls, 
            BaseCounter baseCounter, bool optionsSkipDiploid, bool includePassingOnly)
        {
            calls.Values.SelectMany(x => x).ForEach(call =>
            {
                if (!(call.IsAltVariant && call.Length >= baseCounter.MinSize && call.Length <= baseCounter.MaxSize))
                    return;
                if (includePassingOnly && !call.PassFilter)
                    return;
                baseCounter.TotalVariantBases += call.Length;
                baseCounter.TotalVariants++;
            });

            foreach (CNInterval interval in knownCN.Values.SelectMany(x=>x))
            {
                if (!(interval.Length >= baseCounter.MinSize && interval.Length <= baseCounter.MaxSize)) continue;
                int nonOverlapBases = interval.Length;
                int totalOverlapBases = 0;
                int excludeIntervalBases = 0;
                var totalIntervalRefPloidy = new List<(int ploidy, int length)>();
                string chromosome = interval.Chromosome;
                if (!calls.ContainsKey(chromosome)) chromosome = chromosome.Replace("chr", "");
                if (!calls.ContainsKey(chromosome)) chromosome = "chr" + chromosome;
                if (!calls.ContainsKey(chromosome))
                {
                    Console.WriteLine($"Error: Skipping truth variant for chromosome {interval.Chromosome} with no Canvas calls");
                    continue;
                }

                int knownCn = interval.Cn;
                if (knownCn > MaxCn) knownCn = MaxCn;

                foreach (CnvCall call in calls[chromosome])
                {
                    int CN = call.CN;
                    if (CN < 0 || call.End < 0) continue; // Not a CNV call, apparently
                    if (call.AltAllele == "." && optionsSkipDiploid) continue;

                    if (CN > MaxCn) CN = MaxCn;
                    string chr = call.Chr;
                    int overlapStart = Math.Max(call.Start, interval.Start);
                    int overlapEnd = Math.Min(call.End, interval.End);
                    if (overlapStart >= overlapEnd) continue;
                    int overlapBases = overlapEnd - overlapStart;
                    // We've got an overlap interval.  Kill off some bases from this interval, if it happens
                    // to overlap with an excluded interval:
                    if (_cnvChecker.ExcludeIntervals.ContainsKey(chr))
                    {
                        foreach (CNInterval excludeInterval in _cnvChecker.ExcludeIntervals[chr])
                        {
                            int excludeOverlapStart = Math.Max(excludeInterval.Start, overlapStart);
                            int excludeOverlapEnd = Math.Min(excludeInterval.End, overlapEnd);
                            if (excludeOverlapStart >= excludeOverlapEnd) continue;
                            excludeIntervalBases += excludeOverlapEnd - excludeOverlapStart;
                            overlapBases -= excludeOverlapEnd - excludeOverlapStart;
<<<<<<< HEAD
=======
                            // if majority of the region is in exclude intervals, don't consider any overlap
                            if (overlapBases / Math.Max(excludeOverlapEnd - excludeOverlapStart, 1) < 0.1)
                                overlapBases = 0;
>>>>>>> afe6225f
                        }
                    }

                    totalIntervalRefPloidy.Add((call.RefPloidy, overlapBases));

                    if (!call.PassFilter && includePassingOnly && knownCn != call.RefPloidy)
                        // assign no call (CN=ploidy) by default
                        baseCounter.BaseCount[knownCn, call.RefPloidy, call.RefPloidy] += overlapBases;
                    else
                    {
                        totalOverlapBases += overlapBases;
                        baseCounter.BaseCount[knownCn, CN, call.RefPloidy] += overlapBases;
                    }

                    interval.BasesCovered += overlapBases;

                    if (knownCn == CN)
                        interval.BasesCalledCorrectly += overlapBases;
                    else
                        interval.BasesCalledIncorrectly += overlapBases;

                    if (_cnvChecker.RegionsOfInterest == null ||
                        !_cnvChecker.RegionsOfInterest.ContainsKey(chr)) continue;

                    foreach (CNInterval roiInterval in _cnvChecker.RegionsOfInterest[chr])
                    {
                        int roiOverlapStart = Math.Max(roiInterval.Start, overlapStart);
                        int roiOverlapEnd = Math.Min(roiInterval.End, overlapEnd);
                        if (roiOverlapStart >= roiOverlapEnd) continue;
                        int roiOverlapBases = roiOverlapEnd - roiOverlapStart;
                        if (!call.PassFilter && includePassingOnly)
                            // assign no call (CN=ploidy) by default
                            baseCounter.RoiBaseCount[knownCn, call.RefPloidy, call.RefPloidy] += roiOverlapBases;
                        else
                            baseCounter.RoiBaseCount[knownCn, CN, call.RefPloidy] += roiOverlapBases;
                    }
                }

                nonOverlapBases -= (totalOverlapBases + excludeIntervalBases);
                if (totalIntervalRefPloidy.Empty())
                {
                    Console.WriteLine($"Error: Truth variant {interval.Chromosome}:{interval.Start}-{interval.End} with no overlapping " +
                                      $"Canvas calls. Ploidy cannot be determined!");
<<<<<<< HEAD
=======
                    continue;
>>>>>>> afe6225f
                }
                int ploidy = Convert.ToInt32(Math.Round(Utilities.WeightedMean(totalIntervalRefPloidy.Select(x => (double) x.ploidy).ToList(),
                    totalIntervalRefPloidy.Select(x => (double) Math.Max(x.length,1)).ToList())));
                interval.ReferenceCopyNumber = ploidy;
                if (nonOverlapBases < 0)
                {
                    throw new InvalidDataException($"Truth variant {interval.Chromosome}:{interval.Start}-{interval.End} has negative non-overlap bases");
                }
                baseCounter.BaseCount[knownCn, ploidy, ploidy] += nonOverlapBases;

            }

            CalculateMedianAndMeanAccuracies(baseCounter, knownCN);
            var allIntervals = knownCN.SelectMany(kvp => kvp.Value).ToList();

            // find truth interval with highest number of false negatives (hurts recall)
            var variantIntervals = allIntervals.Where(interval => interval.Cn != interval.ReferenceCopyNumber).ToList();
            if (variantIntervals.Any())
            {
                var intervalMaxFalseNegatives = variantIntervals.MaxBy(interval => interval.BasesNotCalled + interval.BasesCalledIncorrectly);
                Console.WriteLine($"Truth interval with most false negatives (hurts recall): {intervalMaxFalseNegatives}");
            }
            // find truth interval with highest number of false positive (hurts precision)
            var refIntervals = allIntervals.Where(interval => interval.Cn == interval.ReferenceCopyNumber).ToList();
            if (refIntervals.Any())
            {
                var intervalMaxFalsePositives = refIntervals.MaxBy(interval => interval.BasesCalledIncorrectly);
                Console.WriteLine($"Truth interval with most false positives (hurts precision): {intervalMaxFalsePositives}");
            }
            return MetricsCalculator.CalculateMetrics(baseCounter, MaxCn, 2);

        }

        /// <summary>
        /// For each CNV calls in the truth set, compute the fraction of bases assigned correct copy number
        /// </summary>
        /// <param name="baseCounter"></param>
        private void CalculateMedianAndMeanAccuracies(BaseCounter baseCounter, Dictionary<string, List<CNInterval>> knownCN)
        {
            baseCounter.MeanAccuracy = 0;
            baseCounter.MedianAccuracy = 0;
            var eventAccuracies = new List<double>();
            foreach (string chr in knownCN.Keys)
            {
                foreach (var interval in knownCN[chr])
                {
                    if (interval.Cn == interval.ReferenceCopyNumber) continue;
                    int basecount = interval.Length - interval.BasesExcluded;
                    if (basecount <= 0) continue;
                    double accuracy = interval.BasesCalledCorrectly / (double)basecount;
                    eventAccuracies.Add(accuracy);
                    baseCounter.MeanAccuracy += accuracy;
                    //Console.WriteLine("{0}\t{1:F4}", interval.End - interval.Start, accuracy);
                }
            }
            eventAccuracies.Sort();
            baseCounter.MeanAccuracy /= Math.Max(1, eventAccuracies.Count);
            baseCounter.MedianAccuracy = double.NaN;
            if (eventAccuracies.Count > 0)
                baseCounter.MedianAccuracy = eventAccuracies[eventAccuracies.Count / 2];
            Console.WriteLine($"Event-level accuracy mean {baseCounter.MeanAccuracy:F4} median {baseCounter.MedianAccuracy:F4}" +
                              $" for variants sizes {baseCounter.MinSize} to {baseCounter.MaxSize}");
        }

        private void WriteResults(string cnvCallsPath, StreamWriter outputWriter, BaseCounter baseCounter, bool includePassingOnly, MetricsCalculator metrics)
        {

            // load and append VCF header information 
            _cnvChecker.HandleVcfHeaderInfo(outputWriter, new FileLocation(cnvCallsPath));
            // Report stats:
            outputWriter.WriteLine(includePassingOnly ? "Results for PASSing variants" : "Results for all variants");
            outputWriter.WriteLine("Accuracy\t{0:F4}", metrics.Accuracy);
            // SK: I felt the direction based performance metrices make more sense
            outputWriter.WriteLine("DirectionAccuracy\t{0:F4}", metrics.DirectionAccuracy);
            outputWriter.WriteLine("F-score\t{0:F4}", metrics.F1Score);
            outputWriter.WriteLine("Recall\t{0:F4}", metrics.Recall);
            outputWriter.WriteLine("DirectionRecall\t{0:F4}", metrics.DirectionRecall);
            outputWriter.WriteLine("Precision\t{0:F4}", metrics.Precision);
            outputWriter.WriteLine("DirectionPrecision\t{0:F4}", metrics.DirectionPrecision);
            outputWriter.WriteLine("GainRecall\t{0:F4}", metrics.GainRecall);
            outputWriter.WriteLine("GainDirectionRecall\t{0:F4}", metrics.GainDirectionRecall);
            outputWriter.WriteLine("GainPrecision\t{0:F4}", metrics.GainPrecision);
            outputWriter.WriteLine("GainDirectionPrecision\t{0:F4}", metrics.GainDirectionPrecision);
            outputWriter.WriteLine("LossRecall\t{0:F4}", metrics.LossRecall);
            outputWriter.WriteLine("LossDirectionRecall\t{0:F4}", metrics.LossRecall);
            outputWriter.WriteLine("LossPrecision\t{0:F4}", metrics.LossPrecision);
            outputWriter.WriteLine("LossDirectionPrecision\t{0:F4}", metrics.LossDirectionPrecision);
            outputWriter.WriteLine("MeanEventAccuracy\t{0:F4}", 100 * baseCounter.MeanAccuracy);
            outputWriter.WriteLine("MedianEventAccuracy\t{0:F4}", 100 * baseCounter.MedianAccuracy);
            outputWriter.WriteLine("VariantEventsCalled\t{0}", baseCounter.TotalVariants);
            outputWriter.WriteLine("VariantBasesCalled\t{0}", baseCounter.TotalVariantBases);
            if (baseCounter.RoiBaseCount != null && metrics.RoiBases > 0)
            {
                outputWriter.WriteLine("ROIAccuracy\t{0:F4}", metrics.ROIAccuracy);
                outputWriter.WriteLine("ROIDirectionAccuracy\t{0:F4}", metrics.ROIDirectionAccuracy);
            }
            // to separate passing and all variant results
            outputWriter.WriteLine();
        }
    }
}<|MERGE_RESOLUTION|>--- conflicted
+++ resolved
@@ -1,305 +1,299 @@
-using System;
-using System.Collections.Generic;
-using System.Globalization;
-using System.IO;
-using System.Linq;
-using System.Net.Sockets;
-using CanvasCommon;
-using Illumina.Common;
-using Illumina.Common.FileSystem;
-using Illumina.Common.MathUtilities;
-using Isas.Framework.Common_Statistics;
-
-namespace EvaluateCNV
-{
-    public class BaseCounter
-    {
-        public int TotalVariants { get; set; }
-        public long TotalVariantBases { get; set; }
-        public double MeanAccuracy { get; set; }
-        public double MedianAccuracy { get; set; }
-        public int MinSize { get; }
-        public int MaxSize { get; }
-        // 3D array stores knownCn, CN call and REF ploidy
-        public long[,,] BaseCount;
-        public long[,,] RoiBaseCount;
-
-
-        public BaseCounter(int maxCn, int minSize, int maxSize, bool hasRoi = false)
-        {
-            MinSize = minSize;
-            MaxSize = maxSize;
-            BaseCount = new long[maxCn + 1, maxCn + 1, 3];
-            if (hasRoi)
-                RoiBaseCount = new long[maxCn + 1, maxCn + 1, 3];
-        }
-    }
-
-    public class CnvEvaluator
-    {
-        private readonly CNVChecker _cnvChecker;
-        #region Members
-        private const int MaxCn = 5; // Currently the max copynum is 5 
-
-        #endregion
-
-        public CnvEvaluator(CNVChecker cnvChecker)
-        {
-            _cnvChecker = cnvChecker;
-        }
-
-        public void ComputeAccuracy(Dictionary<string, List<CNInterval>> knownCN, string cnvCallsPath, string outputPath, bool includePassingOnly, EvaluateCnvOptions options, Dictionary<string, List<CnvCall>> calls)
-        {
-            // Make a note of how many bases in the truth set are not *actually* considered to be known bases, using
-            // the "cnaqc" exclusion set:
-            _cnvChecker.InitializeIntervalMetrics(knownCN);
-            bool regionsOfInterest = _cnvChecker.RegionsOfInterest != null;
-            var baseCounters = new List<BaseCounter> { new BaseCounter(MaxCn, 0, Int32.MaxValue, regionsOfInterest) };
-            if (options.SplitBySize)
-            {
-                baseCounters.Add(new BaseCounter(MaxCn, 0, 4999, regionsOfInterest));
-                baseCounters.Add(new BaseCounter(MaxCn, 5000, 9999, regionsOfInterest));
-                baseCounters.Add(new BaseCounter(MaxCn, 10000, 99999, regionsOfInterest));
-                baseCounters.Add(new BaseCounter(MaxCn, 100000, 499999, regionsOfInterest));
-                baseCounters.Add(new BaseCounter(MaxCn, 500000, int.MaxValue, regionsOfInterest));
-            }
-
-            _cnvChecker.CountExcludedBasesInTruthSetIntervals(knownCN);
-
-            foreach (var baseCounter in baseCounters)
-            {
-                var metrics = CalculateMetrics(knownCN, calls, baseCounter, options.SkipDiploid, includePassingOnly);
-
-                string fileName = $"{options.BaseFileName}";
-                if (options.DQscoreThreshold.HasValue)
-                {
-                    fileName += "_denovo";
-                }
-                if (baseCounter.MinSize != 0 || baseCounter.MaxSize != int.MaxValue)
-                {
-                    fileName += $"_{Math.Round(baseCounter.MinSize / 1000.0)}kb";
-                    fileName += baseCounter.MaxSize == int.MaxValue ? "+" : $"_{ Math.Round(baseCounter.MaxSize / 1000.0)}kb";
-                }
-                fileName += ".txt";
-                var outputDir = new DirectoryLocation(outputPath);
-                outputDir.Create();
-                var outputFile = outputDir.GetFileLocation(fileName);
-                using (FileStream stream = new FileStream(outputFile.FullName, includePassingOnly ?
-                FileMode.Create : FileMode.Append, FileAccess.Write))
-                using (StreamWriter outputWriter = new StreamWriter(stream))
-                {
-                    outputWriter.NewLine = "\n";
-                    WriteResults(cnvCallsPath, outputWriter, baseCounter, includePassingOnly, metrics);
-                }
-            }
-        }
-
-        public MetricsCalculator CalculateMetrics(Dictionary<string, List<CNInterval>> knownCN, Dictionary<string, List<CnvCall>> calls, 
-            BaseCounter baseCounter, bool optionsSkipDiploid, bool includePassingOnly)
-        {
-            calls.Values.SelectMany(x => x).ForEach(call =>
-            {
-                if (!(call.IsAltVariant && call.Length >= baseCounter.MinSize && call.Length <= baseCounter.MaxSize))
-                    return;
-                if (includePassingOnly && !call.PassFilter)
-                    return;
-                baseCounter.TotalVariantBases += call.Length;
-                baseCounter.TotalVariants++;
-            });
-
-            foreach (CNInterval interval in knownCN.Values.SelectMany(x=>x))
-            {
-                if (!(interval.Length >= baseCounter.MinSize && interval.Length <= baseCounter.MaxSize)) continue;
-                int nonOverlapBases = interval.Length;
-                int totalOverlapBases = 0;
-                int excludeIntervalBases = 0;
-                var totalIntervalRefPloidy = new List<(int ploidy, int length)>();
-                string chromosome = interval.Chromosome;
-                if (!calls.ContainsKey(chromosome)) chromosome = chromosome.Replace("chr", "");
-                if (!calls.ContainsKey(chromosome)) chromosome = "chr" + chromosome;
-                if (!calls.ContainsKey(chromosome))
-                {
-                    Console.WriteLine($"Error: Skipping truth variant for chromosome {interval.Chromosome} with no Canvas calls");
-                    continue;
-                }
-
-                int knownCn = interval.Cn;
-                if (knownCn > MaxCn) knownCn = MaxCn;
-
-                foreach (CnvCall call in calls[chromosome])
-                {
-                    int CN = call.CN;
-                    if (CN < 0 || call.End < 0) continue; // Not a CNV call, apparently
-                    if (call.AltAllele == "." && optionsSkipDiploid) continue;
-
-                    if (CN > MaxCn) CN = MaxCn;
-                    string chr = call.Chr;
-                    int overlapStart = Math.Max(call.Start, interval.Start);
-                    int overlapEnd = Math.Min(call.End, interval.End);
-                    if (overlapStart >= overlapEnd) continue;
-                    int overlapBases = overlapEnd - overlapStart;
-                    // We've got an overlap interval.  Kill off some bases from this interval, if it happens
-                    // to overlap with an excluded interval:
-                    if (_cnvChecker.ExcludeIntervals.ContainsKey(chr))
-                    {
-                        foreach (CNInterval excludeInterval in _cnvChecker.ExcludeIntervals[chr])
-                        {
-                            int excludeOverlapStart = Math.Max(excludeInterval.Start, overlapStart);
-                            int excludeOverlapEnd = Math.Min(excludeInterval.End, overlapEnd);
-                            if (excludeOverlapStart >= excludeOverlapEnd) continue;
-                            excludeIntervalBases += excludeOverlapEnd - excludeOverlapStart;
-                            overlapBases -= excludeOverlapEnd - excludeOverlapStart;
-<<<<<<< HEAD
-=======
-                            // if majority of the region is in exclude intervals, don't consider any overlap
-                            if (overlapBases / Math.Max(excludeOverlapEnd - excludeOverlapStart, 1) < 0.1)
-                                overlapBases = 0;
->>>>>>> afe6225f
-                        }
-                    }
-
-                    totalIntervalRefPloidy.Add((call.RefPloidy, overlapBases));
-
-                    if (!call.PassFilter && includePassingOnly && knownCn != call.RefPloidy)
-                        // assign no call (CN=ploidy) by default
-                        baseCounter.BaseCount[knownCn, call.RefPloidy, call.RefPloidy] += overlapBases;
-                    else
-                    {
-                        totalOverlapBases += overlapBases;
-                        baseCounter.BaseCount[knownCn, CN, call.RefPloidy] += overlapBases;
-                    }
-
-                    interval.BasesCovered += overlapBases;
-
-                    if (knownCn == CN)
-                        interval.BasesCalledCorrectly += overlapBases;
-                    else
-                        interval.BasesCalledIncorrectly += overlapBases;
-
-                    if (_cnvChecker.RegionsOfInterest == null ||
-                        !_cnvChecker.RegionsOfInterest.ContainsKey(chr)) continue;
-
-                    foreach (CNInterval roiInterval in _cnvChecker.RegionsOfInterest[chr])
-                    {
-                        int roiOverlapStart = Math.Max(roiInterval.Start, overlapStart);
-                        int roiOverlapEnd = Math.Min(roiInterval.End, overlapEnd);
-                        if (roiOverlapStart >= roiOverlapEnd) continue;
-                        int roiOverlapBases = roiOverlapEnd - roiOverlapStart;
-                        if (!call.PassFilter && includePassingOnly)
-                            // assign no call (CN=ploidy) by default
-                            baseCounter.RoiBaseCount[knownCn, call.RefPloidy, call.RefPloidy] += roiOverlapBases;
-                        else
-                            baseCounter.RoiBaseCount[knownCn, CN, call.RefPloidy] += roiOverlapBases;
-                    }
-                }
-
-                nonOverlapBases -= (totalOverlapBases + excludeIntervalBases);
-                if (totalIntervalRefPloidy.Empty())
-                {
-                    Console.WriteLine($"Error: Truth variant {interval.Chromosome}:{interval.Start}-{interval.End} with no overlapping " +
-                                      $"Canvas calls. Ploidy cannot be determined!");
-<<<<<<< HEAD
-=======
-                    continue;
->>>>>>> afe6225f
-                }
-                int ploidy = Convert.ToInt32(Math.Round(Utilities.WeightedMean(totalIntervalRefPloidy.Select(x => (double) x.ploidy).ToList(),
-                    totalIntervalRefPloidy.Select(x => (double) Math.Max(x.length,1)).ToList())));
-                interval.ReferenceCopyNumber = ploidy;
-                if (nonOverlapBases < 0)
-                {
-                    throw new InvalidDataException($"Truth variant {interval.Chromosome}:{interval.Start}-{interval.End} has negative non-overlap bases");
-                }
-                baseCounter.BaseCount[knownCn, ploidy, ploidy] += nonOverlapBases;
-
-            }
-
-            CalculateMedianAndMeanAccuracies(baseCounter, knownCN);
-            var allIntervals = knownCN.SelectMany(kvp => kvp.Value).ToList();
-
-            // find truth interval with highest number of false negatives (hurts recall)
-            var variantIntervals = allIntervals.Where(interval => interval.Cn != interval.ReferenceCopyNumber).ToList();
-            if (variantIntervals.Any())
-            {
-                var intervalMaxFalseNegatives = variantIntervals.MaxBy(interval => interval.BasesNotCalled + interval.BasesCalledIncorrectly);
-                Console.WriteLine($"Truth interval with most false negatives (hurts recall): {intervalMaxFalseNegatives}");
-            }
-            // find truth interval with highest number of false positive (hurts precision)
-            var refIntervals = allIntervals.Where(interval => interval.Cn == interval.ReferenceCopyNumber).ToList();
-            if (refIntervals.Any())
-            {
-                var intervalMaxFalsePositives = refIntervals.MaxBy(interval => interval.BasesCalledIncorrectly);
-                Console.WriteLine($"Truth interval with most false positives (hurts precision): {intervalMaxFalsePositives}");
-            }
-            return MetricsCalculator.CalculateMetrics(baseCounter, MaxCn, 2);
-
-        }
-
-        /// <summary>
-        /// For each CNV calls in the truth set, compute the fraction of bases assigned correct copy number
-        /// </summary>
-        /// <param name="baseCounter"></param>
-        private void CalculateMedianAndMeanAccuracies(BaseCounter baseCounter, Dictionary<string, List<CNInterval>> knownCN)
-        {
-            baseCounter.MeanAccuracy = 0;
-            baseCounter.MedianAccuracy = 0;
-            var eventAccuracies = new List<double>();
-            foreach (string chr in knownCN.Keys)
-            {
-                foreach (var interval in knownCN[chr])
-                {
-                    if (interval.Cn == interval.ReferenceCopyNumber) continue;
-                    int basecount = interval.Length - interval.BasesExcluded;
-                    if (basecount <= 0) continue;
-                    double accuracy = interval.BasesCalledCorrectly / (double)basecount;
-                    eventAccuracies.Add(accuracy);
-                    baseCounter.MeanAccuracy += accuracy;
-                    //Console.WriteLine("{0}\t{1:F4}", interval.End - interval.Start, accuracy);
-                }
-            }
-            eventAccuracies.Sort();
-            baseCounter.MeanAccuracy /= Math.Max(1, eventAccuracies.Count);
-            baseCounter.MedianAccuracy = double.NaN;
-            if (eventAccuracies.Count > 0)
-                baseCounter.MedianAccuracy = eventAccuracies[eventAccuracies.Count / 2];
-            Console.WriteLine($"Event-level accuracy mean {baseCounter.MeanAccuracy:F4} median {baseCounter.MedianAccuracy:F4}" +
-                              $" for variants sizes {baseCounter.MinSize} to {baseCounter.MaxSize}");
-        }
-
-        private void WriteResults(string cnvCallsPath, StreamWriter outputWriter, BaseCounter baseCounter, bool includePassingOnly, MetricsCalculator metrics)
-        {
-
-            // load and append VCF header information 
-            _cnvChecker.HandleVcfHeaderInfo(outputWriter, new FileLocation(cnvCallsPath));
-            // Report stats:
-            outputWriter.WriteLine(includePassingOnly ? "Results for PASSing variants" : "Results for all variants");
-            outputWriter.WriteLine("Accuracy\t{0:F4}", metrics.Accuracy);
-            // SK: I felt the direction based performance metrices make more sense
-            outputWriter.WriteLine("DirectionAccuracy\t{0:F4}", metrics.DirectionAccuracy);
-            outputWriter.WriteLine("F-score\t{0:F4}", metrics.F1Score);
-            outputWriter.WriteLine("Recall\t{0:F4}", metrics.Recall);
-            outputWriter.WriteLine("DirectionRecall\t{0:F4}", metrics.DirectionRecall);
-            outputWriter.WriteLine("Precision\t{0:F4}", metrics.Precision);
-            outputWriter.WriteLine("DirectionPrecision\t{0:F4}", metrics.DirectionPrecision);
-            outputWriter.WriteLine("GainRecall\t{0:F4}", metrics.GainRecall);
-            outputWriter.WriteLine("GainDirectionRecall\t{0:F4}", metrics.GainDirectionRecall);
-            outputWriter.WriteLine("GainPrecision\t{0:F4}", metrics.GainPrecision);
-            outputWriter.WriteLine("GainDirectionPrecision\t{0:F4}", metrics.GainDirectionPrecision);
-            outputWriter.WriteLine("LossRecall\t{0:F4}", metrics.LossRecall);
-            outputWriter.WriteLine("LossDirectionRecall\t{0:F4}", metrics.LossRecall);
-            outputWriter.WriteLine("LossPrecision\t{0:F4}", metrics.LossPrecision);
-            outputWriter.WriteLine("LossDirectionPrecision\t{0:F4}", metrics.LossDirectionPrecision);
-            outputWriter.WriteLine("MeanEventAccuracy\t{0:F4}", 100 * baseCounter.MeanAccuracy);
-            outputWriter.WriteLine("MedianEventAccuracy\t{0:F4}", 100 * baseCounter.MedianAccuracy);
-            outputWriter.WriteLine("VariantEventsCalled\t{0}", baseCounter.TotalVariants);
-            outputWriter.WriteLine("VariantBasesCalled\t{0}", baseCounter.TotalVariantBases);
-            if (baseCounter.RoiBaseCount != null && metrics.RoiBases > 0)
-            {
-                outputWriter.WriteLine("ROIAccuracy\t{0:F4}", metrics.ROIAccuracy);
-                outputWriter.WriteLine("ROIDirectionAccuracy\t{0:F4}", metrics.ROIDirectionAccuracy);
-            }
-            // to separate passing and all variant results
-            outputWriter.WriteLine();
-        }
-    }
+using System;
+using System.Collections.Generic;
+using System.Globalization;
+using System.IO;
+using System.Linq;
+using System.Net.Sockets;
+using CanvasCommon;
+using Illumina.Common;
+using Illumina.Common.FileSystem;
+using Illumina.Common.MathUtilities;
+using Isas.Framework.Common_Statistics;
+
+namespace EvaluateCNV
+{
+    public class BaseCounter
+    {
+        public int TotalVariants { get; set; }
+        public long TotalVariantBases { get; set; }
+        public double MeanAccuracy { get; set; }
+        public double MedianAccuracy { get; set; }
+        public int MinSize { get; }
+        public int MaxSize { get; }
+        // 3D array stores knownCn, CN call and REF ploidy
+        public long[,,] BaseCount;
+        public long[,,] RoiBaseCount;
+
+
+        public BaseCounter(int maxCn, int minSize, int maxSize, bool hasRoi = false)
+        {
+            MinSize = minSize;
+            MaxSize = maxSize;
+            BaseCount = new long[maxCn + 1, maxCn + 1, 3];
+            if (hasRoi)
+                RoiBaseCount = new long[maxCn + 1, maxCn + 1, 3];
+        }
+    }
+
+    public class CnvEvaluator
+    {
+        private readonly CNVChecker _cnvChecker;
+        #region Members
+        private const int MaxCn = 5; // Currently the max copynum is 5 
+
+        #endregion
+
+        public CnvEvaluator(CNVChecker cnvChecker)
+        {
+            _cnvChecker = cnvChecker;
+        }
+
+        public void ComputeAccuracy(Dictionary<string, List<CNInterval>> knownCN, string cnvCallsPath, string outputPath, bool includePassingOnly, EvaluateCnvOptions options, Dictionary<string, List<CnvCall>> calls)
+        {
+            // Make a note of how many bases in the truth set are not *actually* considered to be known bases, using
+            // the "cnaqc" exclusion set:
+            _cnvChecker.InitializeIntervalMetrics(knownCN);
+            bool regionsOfInterest = _cnvChecker.RegionsOfInterest != null;
+            var baseCounters = new List<BaseCounter> { new BaseCounter(MaxCn, 0, Int32.MaxValue, regionsOfInterest) };
+            if (options.SplitBySize)
+            {
+                baseCounters.Add(new BaseCounter(MaxCn, 0, 4999, regionsOfInterest));
+                baseCounters.Add(new BaseCounter(MaxCn, 5000, 9999, regionsOfInterest));
+                baseCounters.Add(new BaseCounter(MaxCn, 10000, 99999, regionsOfInterest));
+                baseCounters.Add(new BaseCounter(MaxCn, 100000, 499999, regionsOfInterest));
+                baseCounters.Add(new BaseCounter(MaxCn, 500000, int.MaxValue, regionsOfInterest));
+            }
+
+            _cnvChecker.CountExcludedBasesInTruthSetIntervals(knownCN);
+
+            foreach (var baseCounter in baseCounters)
+            {
+                var metrics = CalculateMetrics(knownCN, calls, baseCounter, options.SkipDiploid, includePassingOnly);
+
+                string fileName = $"{options.BaseFileName}";
+                if (options.DQscoreThreshold.HasValue)
+                {
+                    fileName += "_denovo";
+                }
+                if (baseCounter.MinSize != 0 || baseCounter.MaxSize != int.MaxValue)
+                {
+                    fileName += $"_{Math.Round(baseCounter.MinSize / 1000.0)}kb";
+                    fileName += baseCounter.MaxSize == int.MaxValue ? "+" : $"_{ Math.Round(baseCounter.MaxSize / 1000.0)}kb";
+                }
+                fileName += ".txt";
+                var outputDir = new DirectoryLocation(outputPath);
+                outputDir.Create();
+                var outputFile = outputDir.GetFileLocation(fileName);
+                using (FileStream stream = new FileStream(outputFile.FullName, includePassingOnly ?
+                FileMode.Create : FileMode.Append, FileAccess.Write))
+                using (StreamWriter outputWriter = new StreamWriter(stream))
+                {
+                    outputWriter.NewLine = "\n";
+                    WriteResults(cnvCallsPath, outputWriter, baseCounter, includePassingOnly, metrics);
+                }
+            }
+        }
+
+        public MetricsCalculator CalculateMetrics(Dictionary<string, List<CNInterval>> knownCN, Dictionary<string, List<CnvCall>> calls, 
+            BaseCounter baseCounter, bool optionsSkipDiploid, bool includePassingOnly)
+        {
+            calls.Values.SelectMany(x => x).ForEach(call =>
+            {
+                if (!(call.IsAltVariant && call.Length >= baseCounter.MinSize && call.Length <= baseCounter.MaxSize))
+                    return;
+                if (includePassingOnly && !call.PassFilter)
+                    return;
+                baseCounter.TotalVariantBases += call.Length;
+                baseCounter.TotalVariants++;
+            });
+
+            foreach (CNInterval interval in knownCN.Values.SelectMany(x=>x))
+            {
+                if (!(interval.Length >= baseCounter.MinSize && interval.Length <= baseCounter.MaxSize)) continue;
+                int nonOverlapBases = interval.Length;
+                int totalOverlapBases = 0;
+                int excludeIntervalBases = 0;
+                var totalIntervalRefPloidy = new List<(int ploidy, int length)>();
+                string chromosome = interval.Chromosome;
+                if (!calls.ContainsKey(chromosome)) chromosome = chromosome.Replace("chr", "");
+                if (!calls.ContainsKey(chromosome)) chromosome = "chr" + chromosome;
+                if (!calls.ContainsKey(chromosome))
+                {
+                    Console.WriteLine($"Error: Skipping truth variant for chromosome {interval.Chromosome} with no Canvas calls");
+                    continue;
+                }
+
+                int knownCn = interval.Cn;
+                if (knownCn > MaxCn) knownCn = MaxCn;
+
+                foreach (CnvCall call in calls[chromosome])
+                {
+                    int CN = call.CN;
+                    if (CN < 0 || call.End < 0) continue; // Not a CNV call, apparently
+                    if (call.AltAllele == "." && optionsSkipDiploid) continue;
+
+                    if (CN > MaxCn) CN = MaxCn;
+                    string chr = call.Chr;
+                    int overlapStart = Math.Max(call.Start, interval.Start);
+                    int overlapEnd = Math.Min(call.End, interval.End);
+                    if (overlapStart >= overlapEnd) continue;
+                    int overlapBases = overlapEnd - overlapStart;
+                    // We've got an overlap interval.  Kill off some bases from this interval, if it happens
+                    // to overlap with an excluded interval:
+                    if (_cnvChecker.ExcludeIntervals.ContainsKey(chr))
+                    {
+                        foreach (CNInterval excludeInterval in _cnvChecker.ExcludeIntervals[chr])
+                        {
+                            int excludeOverlapStart = Math.Max(excludeInterval.Start, overlapStart);
+                            int excludeOverlapEnd = Math.Min(excludeInterval.End, overlapEnd);
+                            if (excludeOverlapStart >= excludeOverlapEnd) continue;
+                            excludeIntervalBases += excludeOverlapEnd - excludeOverlapStart;
+                            overlapBases -= excludeOverlapEnd - excludeOverlapStart;
+                            // if majority of the region is in exclude intervals, don't consider any overlap
+                            if (overlapBases / Math.Max(excludeOverlapEnd - excludeOverlapStart, 1) < 0.1)
+                                overlapBases = 0;
+                        }
+                    }
+
+                    totalIntervalRefPloidy.Add((call.RefPloidy, overlapBases));
+
+                    if (!call.PassFilter && includePassingOnly && knownCn != call.RefPloidy)
+                        // assign no call (CN=ploidy) by default
+                        baseCounter.BaseCount[knownCn, call.RefPloidy, call.RefPloidy] += overlapBases;
+                    else
+                    {
+                        totalOverlapBases += overlapBases;
+                        baseCounter.BaseCount[knownCn, CN, call.RefPloidy] += overlapBases;
+                    }
+
+                    interval.BasesCovered += overlapBases;
+
+                    if (knownCn == CN)
+                        interval.BasesCalledCorrectly += overlapBases;
+                    else
+                        interval.BasesCalledIncorrectly += overlapBases;
+
+                    if (_cnvChecker.RegionsOfInterest == null ||
+                        !_cnvChecker.RegionsOfInterest.ContainsKey(chr)) continue;
+
+                    foreach (CNInterval roiInterval in _cnvChecker.RegionsOfInterest[chr])
+                    {
+                        int roiOverlapStart = Math.Max(roiInterval.Start, overlapStart);
+                        int roiOverlapEnd = Math.Min(roiInterval.End, overlapEnd);
+                        if (roiOverlapStart >= roiOverlapEnd) continue;
+                        int roiOverlapBases = roiOverlapEnd - roiOverlapStart;
+                        if (!call.PassFilter && includePassingOnly)
+                            // assign no call (CN=ploidy) by default
+                            baseCounter.RoiBaseCount[knownCn, call.RefPloidy, call.RefPloidy] += roiOverlapBases;
+                        else
+                            baseCounter.RoiBaseCount[knownCn, CN, call.RefPloidy] += roiOverlapBases;
+                    }
+                }
+
+                nonOverlapBases -= (totalOverlapBases + excludeIntervalBases);
+                if (totalIntervalRefPloidy.Empty())
+                {
+                    Console.WriteLine($"Error: Truth variant {interval.Chromosome}:{interval.Start}-{interval.End} with no overlapping " +
+                                      $"Canvas calls. Ploidy cannot be determined!");
+                    continue;
+                }
+                int ploidy = Convert.ToInt32(Math.Round(Utilities.WeightedMean(totalIntervalRefPloidy.Select(x => (double) x.ploidy).ToList(),
+                    totalIntervalRefPloidy.Select(x => (double) Math.Max(x.length,1)).ToList())));
+                interval.ReferenceCopyNumber = ploidy;
+                if (nonOverlapBases < 0)
+                {
+                    throw new InvalidDataException($"Truth variant {interval.Chromosome}:{interval.Start}-{interval.End} has negative non-overlap bases");
+                }
+                baseCounter.BaseCount[knownCn, ploidy, ploidy] += nonOverlapBases;
+
+            }
+
+            CalculateMedianAndMeanAccuracies(baseCounter, knownCN);
+            var allIntervals = knownCN.SelectMany(kvp => kvp.Value).ToList();
+
+            // find truth interval with highest number of false negatives (hurts recall)
+            var variantIntervals = allIntervals.Where(interval => interval.Cn != interval.ReferenceCopyNumber).ToList();
+            if (variantIntervals.Any())
+            {
+                var intervalMaxFalseNegatives = variantIntervals.MaxBy(interval => interval.BasesNotCalled + interval.BasesCalledIncorrectly);
+                Console.WriteLine($"Truth interval with most false negatives (hurts recall): {intervalMaxFalseNegatives}");
+            }
+            // find truth interval with highest number of false positive (hurts precision)
+            var refIntervals = allIntervals.Where(interval => interval.Cn == interval.ReferenceCopyNumber).ToList();
+            if (refIntervals.Any())
+            {
+                var intervalMaxFalsePositives = refIntervals.MaxBy(interval => interval.BasesCalledIncorrectly);
+                Console.WriteLine($"Truth interval with most false positives (hurts precision): {intervalMaxFalsePositives}");
+            }
+            return MetricsCalculator.CalculateMetrics(baseCounter, MaxCn, 2);
+
+        }
+
+        /// <summary>
+        /// For each CNV calls in the truth set, compute the fraction of bases assigned correct copy number
+        /// </summary>
+        /// <param name="baseCounter"></param>
+        private void CalculateMedianAndMeanAccuracies(BaseCounter baseCounter, Dictionary<string, List<CNInterval>> knownCN)
+        {
+            baseCounter.MeanAccuracy = 0;
+            baseCounter.MedianAccuracy = 0;
+            var eventAccuracies = new List<double>();
+            foreach (string chr in knownCN.Keys)
+            {
+                foreach (var interval in knownCN[chr])
+                {
+                    if (interval.Cn == interval.ReferenceCopyNumber) continue;
+                    int basecount = interval.Length - interval.BasesExcluded;
+                    if (basecount <= 0) continue;
+                    double accuracy = interval.BasesCalledCorrectly / (double)basecount;
+                    eventAccuracies.Add(accuracy);
+                    baseCounter.MeanAccuracy += accuracy;
+                    //Console.WriteLine("{0}\t{1:F4}", interval.End - interval.Start, accuracy);
+                }
+            }
+            eventAccuracies.Sort();
+            baseCounter.MeanAccuracy /= Math.Max(1, eventAccuracies.Count);
+            baseCounter.MedianAccuracy = double.NaN;
+            if (eventAccuracies.Count > 0)
+                baseCounter.MedianAccuracy = eventAccuracies[eventAccuracies.Count / 2];
+            Console.WriteLine($"Event-level accuracy mean {baseCounter.MeanAccuracy:F4} median {baseCounter.MedianAccuracy:F4}" +
+                              $" for variants sizes {baseCounter.MinSize} to {baseCounter.MaxSize}");
+        }
+
+        private void WriteResults(string cnvCallsPath, StreamWriter outputWriter, BaseCounter baseCounter, bool includePassingOnly, MetricsCalculator metrics)
+        {
+
+            // load and append VCF header information 
+            _cnvChecker.HandleVcfHeaderInfo(outputWriter, new FileLocation(cnvCallsPath));
+            // Report stats:
+            outputWriter.WriteLine(includePassingOnly ? "Results for PASSing variants" : "Results for all variants");
+            outputWriter.WriteLine("Accuracy\t{0:F4}", metrics.Accuracy);
+            // SK: I felt the direction based performance metrices make more sense
+            outputWriter.WriteLine("DirectionAccuracy\t{0:F4}", metrics.DirectionAccuracy);
+            outputWriter.WriteLine("F-score\t{0:F4}", metrics.F1Score);
+            outputWriter.WriteLine("Recall\t{0:F4}", metrics.Recall);
+            outputWriter.WriteLine("DirectionRecall\t{0:F4}", metrics.DirectionRecall);
+            outputWriter.WriteLine("Precision\t{0:F4}", metrics.Precision);
+            outputWriter.WriteLine("DirectionPrecision\t{0:F4}", metrics.DirectionPrecision);
+            outputWriter.WriteLine("GainRecall\t{0:F4}", metrics.GainRecall);
+            outputWriter.WriteLine("GainDirectionRecall\t{0:F4}", metrics.GainDirectionRecall);
+            outputWriter.WriteLine("GainPrecision\t{0:F4}", metrics.GainPrecision);
+            outputWriter.WriteLine("GainDirectionPrecision\t{0:F4}", metrics.GainDirectionPrecision);
+            outputWriter.WriteLine("LossRecall\t{0:F4}", metrics.LossRecall);
+            outputWriter.WriteLine("LossDirectionRecall\t{0:F4}", metrics.LossRecall);
+            outputWriter.WriteLine("LossPrecision\t{0:F4}", metrics.LossPrecision);
+            outputWriter.WriteLine("LossDirectionPrecision\t{0:F4}", metrics.LossDirectionPrecision);
+            outputWriter.WriteLine("MeanEventAccuracy\t{0:F4}", 100 * baseCounter.MeanAccuracy);
+            outputWriter.WriteLine("MedianEventAccuracy\t{0:F4}", 100 * baseCounter.MedianAccuracy);
+            outputWriter.WriteLine("VariantEventsCalled\t{0}", baseCounter.TotalVariants);
+            outputWriter.WriteLine("VariantBasesCalled\t{0}", baseCounter.TotalVariantBases);
+            if (baseCounter.RoiBaseCount != null && metrics.RoiBases > 0)
+            {
+                outputWriter.WriteLine("ROIAccuracy\t{0:F4}", metrics.ROIAccuracy);
+                outputWriter.WriteLine("ROIDirectionAccuracy\t{0:F4}", metrics.ROIDirectionAccuracy);
+            }
+            // to separate passing and all variant results
+            outputWriter.WriteLine();
+        }
+    }
 }