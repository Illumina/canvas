﻿using System;
using System.Linq;
using CanvasCommon.CommandLineParsing.CoreOptionTypes;
using CanvasCommon.CommandLineParsing.OptionProcessing;
using Illumina.Common.FileSystem;
using Illumina.SecondaryAnalysis.VariantCalling;

namespace EvaluateCNV
{
    internal static class Program
    {
        public static int Main(string[] args)
        {
            try
            {
                var result = MainHelper(args);
                return result;
            }
            catch (Exception e)
            {
                Console.Error.WriteLine(e);
                return -1;
            }
        }

        private static int MainHelper(string[] args)
        {
            EvaluateCnvOptionsParser optionsParser = new EvaluateCnvOptionsParser();
            if (args.Length < 4)
            {
                ShowHelp(optionsParser, Console.Error);
                return 1;
            }
            var parsingResult = optionsParser.Parse(args.Skip(4));

            if (!parsingResult.Success)
            {
                Console.Error.WriteLine(parsingResult.ErrorMessage);
                ShowHelp(optionsParser, Console.Error);
                return 1;
            }
            var options = parsingResult.Result;
            if (options.Help)
            {
                ShowHelp(optionsParser, Console.Out);
                return 0;
            }
            CNVChecker.Evaluate(args[0], args[1], args[2], args[3], options);
            return 0;
        }

        public static void ShowHelp(EvaluateCnvOptionsParser optionsParser, System.IO.TextWriter writer)
        {
            writer.WriteLine("EvaluateCNV {0}",
                    System.Reflection.Assembly.GetEntryAssembly().GetName().Version);
            writer.WriteLine("For more info see: http://confluence.illumina.com/display/BIOINFO/EvaluateCNV");
            writer.WriteLine();
            writer.WriteLine("Usage info:");
            writer.WriteLine("EvaluateCNV $TruthSetPath $CNV.vcf $ExcludedRegionsBed $OutputDir [OPTIONS]+ [$RegionOfInterestBed]");
            writer.WriteLine("Options:");
            optionsParser.ShowHelp(writer.WriteLine);
        }
    }

    public class EvaluateCnvOptionsParser : Option<EvaluateCnvOptions>
    {
        private static readonly ValueOption<string> BaseFileName = ValueOption<string>.CreateWithDefault("EvaluateCNVResults", "Base file name (without extension)", "f");
        private static readonly FileOption RegionOfInterestBed = FileOption.Create("Bed file containing regions of interest to report on separately", "r", "roi");
        private static readonly ValueOption<double> HeterogeneityFraction = ValueOption<double>.CreateWithDefault(1, "HeterogeneityFraction", "het");
        private static readonly ValueOption<double?> DQscoreThreshold = ValueOption<double?>.Create("DQscore threshold", "q", "dqscore");
        private static readonly FlagOption SplitBySize = new FlagOption("Split by variant size", "s", "splitBySize");
        private static readonly ValueOption<string> KmerFa = ValueOption<string>.Create("Kmer.fa file", "k", "kmerFa");
        private static readonly FlagOption SkipDiploid = new FlagOption("Skip diploid calls", "d", "skipDiploid");
        private static readonly ValueOption<int> MinEntrySize = ValueOption<int>.CreateWithDefault(10000, "Minimum entry size to consider from either the truth or query files. Entries in those files that span fewer bases than this will be excluded from evaluation.", "min-size");
        private static readonly ValueOption<int> PloidyX = ValueOption<int>.CreateRequired("Reference ploidy for chromosome X (integer)", "ploidy-x");
        private static readonly ValueOption<int> PloidyY = ValueOption<int>.CreateRequired("Reference ploidy for chromosome Y (integer)", "ploidy-y");
        private static readonly ValueOption<IFileLocation> ParBed = FileOption.CreateRequired("Path to PAR bed file containing X chromosome PAR regions. Assumes chromosome Y PAR regions have been N-masked in the reference", "par-bed");
        private static readonly SinglePositionalOption<int, int, IFileLocation, (SexPloidyInfo, IFileLocation)> PloidyOption = new SinglePositionalOption<int, int, IFileLocation, (SexPloidyInfo, IFileLocation)>(Parse, false, "Instead of relying on the GT field in the query vcf to determine reference ploidy, use specified ploidy for allosomes taking into account chr X PAR regions in the provided bed file", PloidyX, PloidyY, ParBed, "ploidy");
        private static readonly FlagOption Help = new FlagOption("show this message and exit", "h", "help");

        private static IParsingResult<(SexPloidyInfo, IFileLocation)> Parse(int ploidyX, int ploidyY, IFileLocation parBed)
        {
            return ParsingResult<(SexPloidyInfo, IFileLocation)>.SuccessfulResult(
                (new SexPloidyInfo(ploidyX, ploidyY), parBed));
        }

        public override OptionCollection<EvaluateCnvOptions> GetOptions()
        {
            return new OptionCollection<EvaluateCnvOptions>
            {
                BaseFileName,
                RegionOfInterestBed,
                HeterogeneityFraction,
                DQscoreThreshold,
                SplitBySize,
                SkipDiploid,
<<<<<<< HEAD
                MinEntrySize,
                PloidyOption,
=======
                KmerFa,
>>>>>>> 25b629ba
                Help
            };
        }

        public override IParsingResult<EvaluateCnvOptions> Parse(SuccessfulResultCollection parseInput)
        {
            string baseFileName = parseInput.Get(BaseFileName);
            IFileLocation roiBed = parseInput.Get(RegionOfInterestBed);
            double heterogeneityFraction = parseInput.Get(HeterogeneityFraction);
            double? dqscoreThreshold = parseInput.Get(DQscoreThreshold);
            bool splitBySize = parseInput.Get(SplitBySize);
            bool skipDiploid = parseInput.Get(SkipDiploid);
<<<<<<< HEAD
            int minEntrySize = parseInput.Get(MinEntrySize);
            var ploidyInfo = parseInput.Get(PloidyOption);
            var help = parseInput.Get(Help);
            return ParsingResult<EvaluateCnvOptions>.SuccessfulResult(new EvaluateCnvOptions(baseFileName, roiBed, heterogeneityFraction,
                dqscoreThreshold, splitBySize, skipDiploid, minEntrySize, ploidyInfo, help));
=======
            string kmerFa = parseInput.Get(KmerFa);
            var help = parseInput.Get(Help);
            return ParsingResult<EvaluateCnvOptions>.SuccessfulResult(new EvaluateCnvOptions(baseFileName, roiBed, heterogeneityFraction,
                dqscoreThreshold, splitBySize, skipDiploid, kmerFa, help));
>>>>>>> 25b629ba

        }
    }

    public class EvaluateCnvOptions
    {
        public string BaseFileName { get; }
        public IFileLocation RoiBed { get; }
        public double HeterogeneityFraction { get; }
        public double? DQscoreThreshold { get; }
        public bool SplitBySize { get; }
        public bool SkipDiploid { get; }
<<<<<<< HEAD
        public int MinEntrySize { get; }
        public (SexPloidyInfo SexPloidyInfo, IFileLocation ParBed) PloidyInfo { get; }
        public bool Help { get; }

        public EvaluateCnvOptions(string baseFileName, IFileLocation roiBed, double heterogeneityFraction,
            double? dqscoreThreshold,
            bool splitBySize, bool skipDiploid, int minEntrySize, (SexPloidyInfo, IFileLocation) ploidyInfo,
            bool help)
=======
        public string KmerFa { get; }

        public bool Help { get; }

        public EvaluateCnvOptions(string baseFileName, IFileLocation roiBed, double heterogeneityFraction, double? dqscoreThreshold,
            bool splitBySize, bool skipDiploid, string kmerFa, bool help)
>>>>>>> 25b629ba
        {
            BaseFileName = baseFileName;
            RoiBed = roiBed;
            HeterogeneityFraction = heterogeneityFraction;
            DQscoreThreshold = dqscoreThreshold;
            SplitBySize = splitBySize;
            SkipDiploid = skipDiploid;
<<<<<<< HEAD
            MinEntrySize = minEntrySize;
            PloidyInfo = ploidyInfo;
=======
            KmerFa = kmerFa;
>>>>>>> 25b629ba
            Help = help;
        }
    }
}
<|MERGE_RESOLUTION|>--- conflicted
+++ resolved
@@ -1,172 +1,154 @@
-﻿using System;
-using System.Linq;
-using CanvasCommon.CommandLineParsing.CoreOptionTypes;
-using CanvasCommon.CommandLineParsing.OptionProcessing;
-using Illumina.Common.FileSystem;
-using Illumina.SecondaryAnalysis.VariantCalling;
-
-namespace EvaluateCNV
-{
-    internal static class Program
-    {
-        public static int Main(string[] args)
-        {
-            try
-            {
-                var result = MainHelper(args);
-                return result;
-            }
-            catch (Exception e)
-            {
-                Console.Error.WriteLine(e);
-                return -1;
-            }
-        }
-
-        private static int MainHelper(string[] args)
-        {
-            EvaluateCnvOptionsParser optionsParser = new EvaluateCnvOptionsParser();
-            if (args.Length < 4)
-            {
-                ShowHelp(optionsParser, Console.Error);
-                return 1;
-            }
-            var parsingResult = optionsParser.Parse(args.Skip(4));
-
-            if (!parsingResult.Success)
-            {
-                Console.Error.WriteLine(parsingResult.ErrorMessage);
-                ShowHelp(optionsParser, Console.Error);
-                return 1;
-            }
-            var options = parsingResult.Result;
-            if (options.Help)
-            {
-                ShowHelp(optionsParser, Console.Out);
-                return 0;
-            }
-            CNVChecker.Evaluate(args[0], args[1], args[2], args[3], options);
-            return 0;
-        }
-
-        public static void ShowHelp(EvaluateCnvOptionsParser optionsParser, System.IO.TextWriter writer)
-        {
-            writer.WriteLine("EvaluateCNV {0}",
-                    System.Reflection.Assembly.GetEntryAssembly().GetName().Version);
-            writer.WriteLine("For more info see: http://confluence.illumina.com/display/BIOINFO/EvaluateCNV");
-            writer.WriteLine();
-            writer.WriteLine("Usage info:");
-            writer.WriteLine("EvaluateCNV $TruthSetPath $CNV.vcf $ExcludedRegionsBed $OutputDir [OPTIONS]+ [$RegionOfInterestBed]");
-            writer.WriteLine("Options:");
-            optionsParser.ShowHelp(writer.WriteLine);
-        }
-    }
-
-    public class EvaluateCnvOptionsParser : Option<EvaluateCnvOptions>
-    {
-        private static readonly ValueOption<string> BaseFileName = ValueOption<string>.CreateWithDefault("EvaluateCNVResults", "Base file name (without extension)", "f");
-        private static readonly FileOption RegionOfInterestBed = FileOption.Create("Bed file containing regions of interest to report on separately", "r", "roi");
-        private static readonly ValueOption<double> HeterogeneityFraction = ValueOption<double>.CreateWithDefault(1, "HeterogeneityFraction", "het");
-        private static readonly ValueOption<double?> DQscoreThreshold = ValueOption<double?>.Create("DQscore threshold", "q", "dqscore");
-        private static readonly FlagOption SplitBySize = new FlagOption("Split by variant size", "s", "splitBySize");
-        private static readonly ValueOption<string> KmerFa = ValueOption<string>.Create("Kmer.fa file", "k", "kmerFa");
-        private static readonly FlagOption SkipDiploid = new FlagOption("Skip diploid calls", "d", "skipDiploid");
-        private static readonly ValueOption<int> MinEntrySize = ValueOption<int>.CreateWithDefault(10000, "Minimum entry size to consider from either the truth or query files. Entries in those files that span fewer bases than this will be excluded from evaluation.", "min-size");
-        private static readonly ValueOption<int> PloidyX = ValueOption<int>.CreateRequired("Reference ploidy for chromosome X (integer)", "ploidy-x");
-        private static readonly ValueOption<int> PloidyY = ValueOption<int>.CreateRequired("Reference ploidy for chromosome Y (integer)", "ploidy-y");
-        private static readonly ValueOption<IFileLocation> ParBed = FileOption.CreateRequired("Path to PAR bed file containing X chromosome PAR regions. Assumes chromosome Y PAR regions have been N-masked in the reference", "par-bed");
-        private static readonly SinglePositionalOption<int, int, IFileLocation, (SexPloidyInfo, IFileLocation)> PloidyOption = new SinglePositionalOption<int, int, IFileLocation, (SexPloidyInfo, IFileLocation)>(Parse, false, "Instead of relying on the GT field in the query vcf to determine reference ploidy, use specified ploidy for allosomes taking into account chr X PAR regions in the provided bed file", PloidyX, PloidyY, ParBed, "ploidy");
-        private static readonly FlagOption Help = new FlagOption("show this message and exit", "h", "help");
-
-        private static IParsingResult<(SexPloidyInfo, IFileLocation)> Parse(int ploidyX, int ploidyY, IFileLocation parBed)
-        {
-            return ParsingResult<(SexPloidyInfo, IFileLocation)>.SuccessfulResult(
-                (new SexPloidyInfo(ploidyX, ploidyY), parBed));
-        }
-
-        public override OptionCollection<EvaluateCnvOptions> GetOptions()
-        {
-            return new OptionCollection<EvaluateCnvOptions>
-            {
-                BaseFileName,
-                RegionOfInterestBed,
-                HeterogeneityFraction,
-                DQscoreThreshold,
-                SplitBySize,
-                SkipDiploid,
-<<<<<<< HEAD
-                MinEntrySize,
-                PloidyOption,
-=======
-                KmerFa,
->>>>>>> 25b629ba
-                Help
-            };
-        }
-
-        public override IParsingResult<EvaluateCnvOptions> Parse(SuccessfulResultCollection parseInput)
-        {
-            string baseFileName = parseInput.Get(BaseFileName);
-            IFileLocation roiBed = parseInput.Get(RegionOfInterestBed);
-            double heterogeneityFraction = parseInput.Get(HeterogeneityFraction);
-            double? dqscoreThreshold = parseInput.Get(DQscoreThreshold);
-            bool splitBySize = parseInput.Get(SplitBySize);
-            bool skipDiploid = parseInput.Get(SkipDiploid);
-<<<<<<< HEAD
-            int minEntrySize = parseInput.Get(MinEntrySize);
-            var ploidyInfo = parseInput.Get(PloidyOption);
-            var help = parseInput.Get(Help);
-            return ParsingResult<EvaluateCnvOptions>.SuccessfulResult(new EvaluateCnvOptions(baseFileName, roiBed, heterogeneityFraction,
-                dqscoreThreshold, splitBySize, skipDiploid, minEntrySize, ploidyInfo, help));
-=======
-            string kmerFa = parseInput.Get(KmerFa);
-            var help = parseInput.Get(Help);
-            return ParsingResult<EvaluateCnvOptions>.SuccessfulResult(new EvaluateCnvOptions(baseFileName, roiBed, heterogeneityFraction,
-                dqscoreThreshold, splitBySize, skipDiploid, kmerFa, help));
->>>>>>> 25b629ba
-
-        }
-    }
-
-    public class EvaluateCnvOptions
-    {
-        public string BaseFileName { get; }
-        public IFileLocation RoiBed { get; }
-        public double HeterogeneityFraction { get; }
-        public double? DQscoreThreshold { get; }
-        public bool SplitBySize { get; }
-        public bool SkipDiploid { get; }
-<<<<<<< HEAD
-        public int MinEntrySize { get; }
-        public (SexPloidyInfo SexPloidyInfo, IFileLocation ParBed) PloidyInfo { get; }
-        public bool Help { get; }
-
-        public EvaluateCnvOptions(string baseFileName, IFileLocation roiBed, double heterogeneityFraction,
-            double? dqscoreThreshold,
-            bool splitBySize, bool skipDiploid, int minEntrySize, (SexPloidyInfo, IFileLocation) ploidyInfo,
-            bool help)
-=======
-        public string KmerFa { get; }
-
-        public bool Help { get; }
-
-        public EvaluateCnvOptions(string baseFileName, IFileLocation roiBed, double heterogeneityFraction, double? dqscoreThreshold,
-            bool splitBySize, bool skipDiploid, string kmerFa, bool help)
->>>>>>> 25b629ba
-        {
-            BaseFileName = baseFileName;
-            RoiBed = roiBed;
-            HeterogeneityFraction = heterogeneityFraction;
-            DQscoreThreshold = dqscoreThreshold;
-            SplitBySize = splitBySize;
-            SkipDiploid = skipDiploid;
-<<<<<<< HEAD
-            MinEntrySize = minEntrySize;
-            PloidyInfo = ploidyInfo;
-=======
-            KmerFa = kmerFa;
->>>>>>> 25b629ba
-            Help = help;
-        }
-    }
-}
+﻿using System;
+using System.Linq;
+using CanvasCommon.CommandLineParsing.CoreOptionTypes;
+using CanvasCommon.CommandLineParsing.OptionProcessing;
+using Illumina.Common.FileSystem;
+using Illumina.SecondaryAnalysis.VariantCalling;
+
+namespace EvaluateCNV
+{
+    internal static class Program
+    {
+        public static int Main(string[] args)
+        {
+            try
+            {
+                var result = MainHelper(args);
+                return result;
+            }
+            catch (Exception e)
+            {
+                Console.Error.WriteLine(e);
+                return -1;
+            }
+        }
+
+        private static int MainHelper(string[] args)
+        {
+            EvaluateCnvOptionsParser optionsParser = new EvaluateCnvOptionsParser();
+            if (args.Length < 4)
+            {
+                ShowHelp(optionsParser, Console.Error);
+                return 1;
+            }
+            var parsingResult = optionsParser.Parse(args.Skip(4));
+
+            if (!parsingResult.Success)
+            {
+                Console.Error.WriteLine(parsingResult.ErrorMessage);
+                ShowHelp(optionsParser, Console.Error);
+                return 1;
+            }
+            var options = parsingResult.Result;
+            if (options.Help)
+            {
+                ShowHelp(optionsParser, Console.Out);
+                return 0;
+            }
+            CNVChecker.Evaluate(args[0], args[1], args[2], args[3], options);
+            return 0;
+        }
+
+        public static void ShowHelp(EvaluateCnvOptionsParser optionsParser, System.IO.TextWriter writer)
+        {
+            writer.WriteLine("EvaluateCNV {0}",
+                    System.Reflection.Assembly.GetEntryAssembly().GetName().Version);
+            writer.WriteLine("For more info see: http://confluence.illumina.com/display/BIOINFO/EvaluateCNV");
+            writer.WriteLine();
+            writer.WriteLine("Usage info:");
+            writer.WriteLine("EvaluateCNV $TruthSetPath $CNV.vcf $ExcludedRegionsBed $OutputDir [OPTIONS]+ [$RegionOfInterestBed]");
+            writer.WriteLine("Options:");
+            optionsParser.ShowHelp(writer.WriteLine);
+        }
+    }
+
+    public class EvaluateCnvOptionsParser : Option<EvaluateCnvOptions>
+    {
+        private static readonly ValueOption<string> BaseFileName = ValueOption<string>.CreateWithDefault("EvaluateCNVResults", "Base file name (without extension)", "f");
+        private static readonly FileOption RegionOfInterestBed = FileOption.Create("Bed file containing regions of interest to report on separately", "r", "roi");
+        private static readonly ValueOption<double> HeterogeneityFraction = ValueOption<double>.CreateWithDefault(1, "HeterogeneityFraction", "het");
+        private static readonly ValueOption<double?> DQscoreThreshold = ValueOption<double?>.Create("DQscore threshold", "q", "dqscore");
+        private static readonly FlagOption SplitBySize = new FlagOption("Split by variant size", "s", "splitBySize");
+        private static readonly ValueOption<string> KmerFa = ValueOption<string>.Create("Kmer.fa file", "k", "kmerFa");
+        private static readonly FlagOption SkipDiploid = new FlagOption("Skip diploid calls", "d", "skipDiploid");
+        private static readonly ValueOption<int> MinEntrySize = ValueOption<int>.CreateWithDefault(10000, "Minimum entry size to consider from either the truth or query files. Entries in those files that span fewer bases than this will be excluded from evaluation.", "min-size");
+        private static readonly ValueOption<int> PloidyX = ValueOption<int>.CreateRequired("Reference ploidy for chromosome X (integer)", "ploidy-x");
+        private static readonly ValueOption<int> PloidyY = ValueOption<int>.CreateRequired("Reference ploidy for chromosome Y (integer)", "ploidy-y");
+        private static readonly ValueOption<IFileLocation> ParBed = FileOption.CreateRequired("Path to PAR bed file containing X chromosome PAR regions. Assumes chromosome Y PAR regions have been N-masked in the reference", "par-bed");
+        private static readonly SinglePositionalOption<int, int, IFileLocation, (SexPloidyInfo, IFileLocation)> PloidyOption = new SinglePositionalOption<int, int, IFileLocation, (SexPloidyInfo, IFileLocation)>(Parse, false, "Instead of relying on the GT field in the query vcf to determine reference ploidy, use specified ploidy for allosomes taking into account chr X PAR regions in the provided bed file", PloidyX, PloidyY, ParBed, "ploidy");
+        private static readonly FlagOption Help = new FlagOption("show this message and exit", "h", "help");
+
+        private static IParsingResult<(SexPloidyInfo, IFileLocation)> Parse(int ploidyX, int ploidyY, IFileLocation parBed)
+        {
+            return ParsingResult<(SexPloidyInfo, IFileLocation)>.SuccessfulResult(
+                (new SexPloidyInfo(ploidyX, ploidyY), parBed));
+        }
+
+        public override OptionCollection<EvaluateCnvOptions> GetOptions()
+        {
+            return new OptionCollection<EvaluateCnvOptions>
+            {
+                BaseFileName,
+                RegionOfInterestBed,
+                HeterogeneityFraction,
+                DQscoreThreshold,
+                SplitBySize,
+                SkipDiploid,
+                MinEntrySize,
+                PloidyOption,
+                KmerFa,
+                Help
+            };
+        }
+
+        public override IParsingResult<EvaluateCnvOptions> Parse(SuccessfulResultCollection parseInput)
+        {
+            string baseFileName = parseInput.Get(BaseFileName);
+            IFileLocation roiBed = parseInput.Get(RegionOfInterestBed);
+            double heterogeneityFraction = parseInput.Get(HeterogeneityFraction);
+            double? dqscoreThreshold = parseInput.Get(DQscoreThreshold);
+            bool splitBySize = parseInput.Get(SplitBySize);
+            bool skipDiploid = parseInput.Get(SkipDiploid);
+            string kmerFa = parseInput.Get(KmerFa);
+            int minEntrySize = parseInput.Get(MinEntrySize);
+            var ploidyInfo = parseInput.Get(PloidyOption);
+            var help = parseInput.Get(Help);
+            return ParsingResult<EvaluateCnvOptions>.SuccessfulResult(new EvaluateCnvOptions(baseFileName, roiBed, heterogeneityFraction,
+                dqscoreThreshold, splitBySize, skipDiploid, minEntrySize, ploidyInfo, kmerFa, help));
+                
+
+        }
+    }
+
+    public class EvaluateCnvOptions
+    {
+        public string BaseFileName { get; }
+        public IFileLocation RoiBed { get; }
+        public double HeterogeneityFraction { get; }
+        public double? DQscoreThreshold { get; }
+        public bool SplitBySize { get; }
+        public bool SkipDiploid { get; }
+        public string KmerFa { get; }
+
+        public int MinEntrySize { get; }
+        public (SexPloidyInfo SexPloidyInfo, IFileLocation ParBed) PloidyInfo { get; }
+        public bool Help { get; }
+
+        public EvaluateCnvOptions(string baseFileName, IFileLocation roiBed, double heterogeneityFraction,
+            double? dqscoreThreshold,
+            bool splitBySize, bool skipDiploid, int minEntrySize, (SexPloidyInfo, IFileLocation) ploidyInfo,
+            string kmerFa, bool help)
+        {
+            BaseFileName = baseFileName;
+            RoiBed = roiBed;
+            HeterogeneityFraction = heterogeneityFraction;
+            DQscoreThreshold = dqscoreThreshold;
+            SplitBySize = splitBySize;
+            SkipDiploid = skipDiploid;
+            KmerFa = kmerFa;
+            MinEntrySize = minEntrySize;
+            PloidyInfo = ploidyInfo;
+            Help = help;
+        }
+    }
+}