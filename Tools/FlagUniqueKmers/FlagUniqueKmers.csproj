﻿<Project Sdk="Microsoft.NET.Sdk">

  <PropertyGroup>
    <TargetFramework>netcoreapp1.1</TargetFramework>
    <AssemblyName>FlagUniqueKmers</AssemblyName>
    <OutputType>Exe</OutputType>
    <PackageId>FlagUniqueKmers</PackageId>
    <RuntimeFrameworkVersion>1.1.0</RuntimeFrameworkVersion>
    <PackageTargetFallback>$(PackageTargetFallback);dnxcore50</PackageTargetFallback>
    <GenerateAssemblyTitleAttribute>false</GenerateAssemblyTitleAttribute>
    <GenerateAssemblyDescriptionAttribute>false</GenerateAssemblyDescriptionAttribute>
    <GenerateAssemblyConfigurationAttribute>false</GenerateAssemblyConfigurationAttribute>
    <GenerateAssemblyCompanyAttribute>false</GenerateAssemblyCompanyAttribute>
    <GenerateAssemblyProductAttribute>false</GenerateAssemblyProductAttribute>
    <GenerateAssemblyCopyrightAttribute>false</GenerateAssemblyCopyrightAttribute>
    <GenerateAssemblyVersionAttribute>false</GenerateAssemblyVersionAttribute>
    <GenerateAssemblyFileVersionAttribute>false</GenerateAssemblyFileVersionAttribute>
  </PropertyGroup>

  <ItemGroup>
<<<<<<< HEAD
    <PackageReference Include="Illumina.Common" Version="2.8.0.171" />
    <PackageReference Include="Isas.Framework" Version="5.7.1.192" />
    <PackageReference Include="Isas.SequencingFiles" Version="3.13.2.254" />
=======
    <PackageReference Include="Illumina.Common" Version="2.3.1.139" />
    <PackageReference Include="Isas.Framework" Version="5.4.1.144" />
    <PackageReference Include="Isas.SequencingFiles" Version="3.11.4.232" />
>>>>>>> e07bc4f9
  </ItemGroup>

</Project><|MERGE_RESOLUTION|>--- conflicted
+++ resolved
@@ -18,15 +18,9 @@
   </PropertyGroup>
 
   <ItemGroup>
-<<<<<<< HEAD
-    <PackageReference Include="Illumina.Common" Version="2.8.0.171" />
-    <PackageReference Include="Isas.Framework" Version="5.7.1.192" />
-    <PackageReference Include="Isas.SequencingFiles" Version="3.13.2.254" />
-=======
     <PackageReference Include="Illumina.Common" Version="2.3.1.139" />
     <PackageReference Include="Isas.Framework" Version="5.4.1.144" />
     <PackageReference Include="Isas.SequencingFiles" Version="3.11.4.232" />
->>>>>>> e07bc4f9
   </ItemGroup>
 
 </Project>