--- conflicted
+++ resolved
@@ -1,6 +1,2 @@
-<<<<<<< HEAD
-version: 1.35.1
-=======
 version: 1.36.0
->>>>>>> 290cef67
 configuration: Release