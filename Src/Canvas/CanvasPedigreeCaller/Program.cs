--- conflicted
+++ resolved
@@ -1,131 +1,127 @@
-﻿using System;
-using System.Collections.Generic;
-using System.IO;
-using NDesk.Options;
-using Newtonsoft.Json;
-using System.Linq;
-using Illumina.Common;
-using Illumina.Common.FileSystem;
-using Isas.Framework.Utilities;
-<<<<<<< HEAD
-using Illumina.Common;
-=======
->>>>>>> 6383e5b0
-
-namespace CanvasPedigreeCaller
-{
-    class Program
-    {
-        /// <summary>
-        /// Command line help message.
-        /// </summary>
-        /// <param name="p">NDesk OptionSet</param>
-        static void ShowHelp(OptionSet p)
-        {
-            Console.WriteLine("Usage: CanvasPedigreeCaller.exe [OPTIONS]+");
-            Console.WriteLine("Make discrete-valued copy number calls in a pedigree.");
-            Console.WriteLine();
-            Console.WriteLine("Options:");
-            p.WriteOptionDescriptions(Console.Out);
-        }
-
-        static int Main(string[] args)
-        {
-            CanvasCommon.Utilities.LogCommandLine(args);
-            List<string> outFiles = new List<string>();
-            List<string> segmentFiles = new List<string>();
-            List<string> variantFrequencyFiles = new List<string>();
-            string ploidyBedPath = null;
-            string pedigreeFile = null;
-            string referenceFolder = null;
-            List<string> sampleNames = new List<string>();
-            bool needHelp = false;
-            string truthDataPath = null;
-
-            string qualityScoreConfigPath = Path.Combine(Utilities.GetAssemblyFolder(typeof(Program)), "QualityScoreParameters.json");
-
-            var p = new OptionSet()
-            {
-                { "i|infile=",        "file containing bins, their counts, and assigned segments (obtained from CanvasPartition.exe)",  v => segmentFiles.Add(v) },
-                { "v|varfile=",       "file containing variant frequencies (obtained from CanvasSNV.exe)",                              v => variantFrequencyFiles.Add(v) },
-                { "o|outfile=",       "name of output directory",                                                                       v => outFiles.Add(v) },
-                { "r|reference=",     "reference genome folder that contains GenomeSize.xml",                                           v => referenceFolder = v },
-                { "n|sampleName=",    "sample name for output VCF header (optional)",                                                   v => sampleNames.Add(v)},
-                { "f|pedigree=",      "relationship withoin pedigree (parents/proband)",                                                v => pedigreeFile = v },
-                { "p|ploidyBed=",     "bed file specifying reference ploidy (e.g. for sex chromosomes) (optional)",                     v => ploidyBedPath = v },
-                { "h|help",           "show this message and exit",                                                                     v => needHelp = v != null },
-                { "s|qscoreconfig=", $"parameter configuration path (default {qualityScoreConfigPath})",                                v => qualityScoreConfigPath = v },
-                { "t|truth=", "path to vcf/bed with CNV truth data (optional)",                                                         v => truthDataPath = v },
-            };
-
-            List<string> extraArgs = p.Parse(args);
-
-            if (extraArgs.Count > 0)
-            {
-                Console.WriteLine("* Error: I don't understand the argument '{0}'", extraArgs[0]);
-                needHelp = true;
-            }
-            if (needHelp)
-            {
-                ShowHelp(p);
-                return 0;
-            }
-
-            if (!segmentFiles.Any() || !outFiles.Any() || !variantFrequencyFiles.Any() || string.IsNullOrEmpty(referenceFolder))
-            {
-                ShowHelp(p);
-                return 0;
-            }
-
-            foreach (string segmentFile in segmentFiles)
-            {
-                if (!File.Exists(segmentFile))
-                {
-                    Console.WriteLine($"CanvasPedigreeCaller.exe: File {segmentFile} does not exist! Exiting.");
-                    return 1;
-                }
-            }
-
-            foreach (string variantFrequencyFile in variantFrequencyFiles)
-            {
-                if (!File.Exists(variantFrequencyFile))
-                {
-                    Console.WriteLine($"CanvasPedigreeCaller.exe: File {variantFrequencyFile} does not exist! Exiting.");
-                    return 1;
-                }
-            }
-
-
-            if (!File.Exists(Path.Combine(referenceFolder, "GenomeSize.xml")))
-            {
-                Console.WriteLine($"CanvasPedigreeCaller.exe: File {Path.Combine(referenceFolder, "GenomeSize.xml")} does not exist! Exiting.");
-                return 1;
-            }
-
-            // Set parameters:
-            // caller.germlineScoreParameters = qscoreParametersJSON;
-            // FileLocation qscoreConfigFile = new FileLocation(qualityScoreConfigPath);
-
-            CanvasPedigreeCaller caller = new CanvasPedigreeCaller();
-            if (pedigreeFile.IsNullOrEmpty())
-            {
-
-                Console.WriteLine($"CanvasPedigreeCaller.exe: pedigreeFile option is not used! Calling CNV variants without family information.");
-                return caller.CallVariants(variantFrequencyFiles, segmentFiles, outFiles, ploidyBedPath, referenceFolder,
-                    sampleNames, pedigreeFile);
-            }
-            if (!File.Exists(pedigreeFile))
-            {
-                Console.WriteLine($"CanvasPedigreeCaller.exe: File {pedigreeFile} does not exist! Exiting. Call variants without using family information.");
-                return 1;
-            }
-            return caller.CallVariantsInPedigree(variantFrequencyFiles, segmentFiles, outFiles, ploidyBedPath, referenceFolder, sampleNames, pedigreeFile);
-        }
-
-        private static T Deserialize<T>(IFileLocation path)
-        {
-            using (StreamReader reader = path.OpenText())
-                return JsonConvert.DeserializeObject<T>(reader.ReadToEnd());
-        }
-    }
-}
+﻿using System;
+using System.Collections.Generic;
+using System.IO;
+using NDesk.Options;
+using Newtonsoft.Json;
+using System.Linq;
+using Illumina.Common;
+using Illumina.Common.FileSystem;
+using Isas.Framework.Utilities;
+
+namespace CanvasPedigreeCaller
+{
+    class Program
+    {
+        /// <summary>
+        /// Command line help message.
+        /// </summary>
+        /// <param name="p">NDesk OptionSet</param>
+        static void ShowHelp(OptionSet p)
+        {
+            Console.WriteLine("Usage: CanvasPedigreeCaller.exe [OPTIONS]+");
+            Console.WriteLine("Make discrete-valued copy number calls in a pedigree.");
+            Console.WriteLine();
+            Console.WriteLine("Options:");
+            p.WriteOptionDescriptions(Console.Out);
+        }
+
+        static int Main(string[] args)
+        {
+            CanvasCommon.Utilities.LogCommandLine(args);
+            List<string> outFiles = new List<string>();
+            List<string> segmentFiles = new List<string>();
+            List<string> variantFrequencyFiles = new List<string>();
+            string ploidyBedPath = null;
+            string pedigreeFile = null;
+            string referenceFolder = null;
+            List<string> sampleNames = new List<string>();
+            bool needHelp = false;
+            string truthDataPath = null;
+
+            string qualityScoreConfigPath = Path.Combine(Utilities.GetAssemblyFolder(typeof(Program)), "QualityScoreParameters.json");
+
+            var p = new OptionSet()
+            {
+                { "i|infile=",        "file containing bins, their counts, and assigned segments (obtained from CanvasPartition.exe)",  v => segmentFiles.Add(v) },
+                { "v|varfile=",       "file containing variant frequencies (obtained from CanvasSNV.exe)",                              v => variantFrequencyFiles.Add(v) },
+                { "o|outfile=",       "name of output directory",                                                                       v => outFiles.Add(v) },
+                { "r|reference=",     "reference genome folder that contains GenomeSize.xml",                                           v => referenceFolder = v },
+                { "n|sampleName=",    "sample name for output VCF header (optional)",                                                   v => sampleNames.Add(v)},
+                { "f|pedigree=",      "relationship withoin pedigree (parents/proband)",                                                v => pedigreeFile = v },
+                { "p|ploidyBed=",     "bed file specifying reference ploidy (e.g. for sex chromosomes) (optional)",                     v => ploidyBedPath = v },
+                { "h|help",           "show this message and exit",                                                                     v => needHelp = v != null },
+                { "s|qscoreconfig=", $"parameter configuration path (default {qualityScoreConfigPath})",                                v => qualityScoreConfigPath = v },
+                { "t|truth=", "path to vcf/bed with CNV truth data (optional)",                                                         v => truthDataPath = v },
+            };
+
+            List<string> extraArgs = p.Parse(args);
+
+            if (extraArgs.Count > 0)
+            {
+                Console.WriteLine("* Error: I don't understand the argument '{0}'", extraArgs[0]);
+                needHelp = true;
+            }
+            if (needHelp)
+            {
+                ShowHelp(p);
+                return 0;
+            }
+
+            if (!segmentFiles.Any() || !outFiles.Any() || !variantFrequencyFiles.Any() || string.IsNullOrEmpty(referenceFolder))
+            {
+                ShowHelp(p);
+                return 0;
+            }
+
+            foreach (string segmentFile in segmentFiles)
+            {
+                if (!File.Exists(segmentFile))
+                {
+                    Console.WriteLine($"CanvasPedigreeCaller.exe: File {segmentFile} does not exist! Exiting.");
+                    return 1;
+                }
+            }
+
+            foreach (string variantFrequencyFile in variantFrequencyFiles)
+            {
+                if (!File.Exists(variantFrequencyFile))
+                {
+                    Console.WriteLine($"CanvasPedigreeCaller.exe: File {variantFrequencyFile} does not exist! Exiting.");
+                    return 1;
+                }
+            }
+
+
+            if (!File.Exists(Path.Combine(referenceFolder, "GenomeSize.xml")))
+            {
+                Console.WriteLine($"CanvasPedigreeCaller.exe: File {Path.Combine(referenceFolder, "GenomeSize.xml")} does not exist! Exiting.");
+                return 1;
+            }
+
+            // Set parameters:
+            // caller.germlineScoreParameters = qscoreParametersJSON;
+            // FileLocation qscoreConfigFile = new FileLocation(qualityScoreConfigPath);
+
+            CanvasPedigreeCaller caller = new CanvasPedigreeCaller();
+            if (pedigreeFile.IsNullOrEmpty())
+            {
+
+                Console.WriteLine($"CanvasPedigreeCaller.exe: pedigreeFile option is not used! Calling CNV variants without family information.");
+                return caller.CallVariants(variantFrequencyFiles, segmentFiles, outFiles, ploidyBedPath, referenceFolder,
+                    sampleNames, pedigreeFile);
+            }
+            if (!File.Exists(pedigreeFile))
+            {
+                Console.WriteLine($"CanvasPedigreeCaller.exe: File {pedigreeFile} does not exist! Exiting. Call variants without using family information.");
+                return 1;
+            }
+            return caller.CallVariantsInPedigree(variantFrequencyFiles, segmentFiles, outFiles, ploidyBedPath, referenceFolder, sampleNames, pedigreeFile);
+        }
+
+        private static T Deserialize<T>(IFileLocation path)
+        {
+            using (StreamReader reader = path.OpenText())
+                return JsonConvert.DeserializeObject<T>(reader.ReadToEnd());
+        }
+    }
+}