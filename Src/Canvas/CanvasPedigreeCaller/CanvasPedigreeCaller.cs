--- conflicted
+++ resolved
@@ -1,1096 +1,1082 @@
-﻿using System;
-using System.Collections.Concurrent;
-using System.Collections.Generic;
-using System.IO;
-using System.Linq;
-using MathNet.Numerics.Distributions;
-using System.Threading.Tasks;
-using CanvasCommon;
-using Combinatorics.Collections;
-using Illumina.Common;
-using Illumina.Common.FileSystem;
-using Isas.Framework.DataTypes;
-using Isas.Framework.Logging;
-using Isas.SequencingFiles;
-using Isas.SequencingFiles.Vcf;
-using Genotype = CanvasCommon.Genotype;
-
-
-namespace CanvasPedigreeCaller
-{
-
-    internal class SegmentIndexRange
-    {
-        public int Start { get; }
-        public int End { get; }
-
-        public SegmentIndexRange(int start, int end)
-        {
-            Start = start;
-            End = end;
-        }
-    }
-
-
-    class CanvasPedigreeCaller
-    {
-        #region Members
-
-        public int QualityFilterThreshold { get; set; } = 7;
-        public int DeNovoQualityFilterThreshold { get; set; } = 20;
-        public PedigreeCallerParameters CallerParameters { get; set; }
-        protected double MedianCoverageThreshold = 4;
-        private readonly ILogger _logger;
-
-        public CanvasPedigreeCaller(ILogger logger)
-        {
-            _logger = logger;
-        }
-
-        #endregion
-
-        internal int CallVariantsInPedigree(List<string> variantFrequencyFiles, List<string> segmentFiles,
-            string outVcfFile, string ploidyBedPath, string referenceFolder, List<string> sampleNames, string commonCNVsbedPath, string pedigreeFile)
-        {
-            // load files
-            // initialize data structures and classes
-            int fileCounter = 0;
-            var kinships = ReadPedigreeFile(pedigreeFile);
-            var pedigreeMembers = new SampleList<PedigreeMember>();
-            var pedigreeMembersInfo = new SampleList<PedigreeMemberInfo>();
-            var sampleSegments = new SampleList<Segments>();
-            var copyNumberModels = new SampleList<CopyNumberModel>();
-
-
-            foreach (string sampleName in sampleNames)
-            {
-                var sampleId = new SampleId(sampleName);
-                var segment = Segments.ReadSegments(_logger, new FileLocation(segmentFiles[fileCounter]));
-                segment.AddAlleles(CanvasIO.ReadFrequenciesWrapper(_logger, new FileLocation(variantFrequencyFiles[fileCounter]), segment.IntervalsByChromosome));
-                sampleSegments.Add(sampleId, segment);
-
-                var pedigreeMember = GetPedigreeMember(sampleSegments[sampleId], variantFrequencyFiles[fileCounter], segmentFiles[fileCounter], sampleId,
-                    CallerParameters.DefaultReadCountsThreshold, kinships[sampleId], commonCNVsbedPath);
-                var pedigreeMemberInfo = PedigreeMemberInfo.GetPedigreeMemberInfo(segment, ploidyBedPath, CallerParameters.NumberOfTrimmedBins, sampleId);
-                var copyNumberModel = new CopyNumberModel(CallerParameters.MaximumCopyNumber, pedigreeMemberInfo);
-                pedigreeMembers.Add(sampleId, pedigreeMember);
-                pedigreeMembersInfo.Add(sampleId, pedigreeMemberInfo);
-                copyNumberModels.Add(sampleId, copyNumberModel);
-                fileCounter++;
-            }
-
-            int numberOfSegments = sampleSegments.SampleData.First().AllSegments.Count;
-            var segmentIntervals = GetParallelIntervals(numberOfSegments, Math.Min(Environment.ProcessorCount, CallerParameters.MaxCoreNumber));
-            var parentsIds = kinships.Where(kin => kin.Value.Equals(PedigreeMember.Kinship.Parent)).Select(kin => kin.Key).ToList();
-            var offspringsIds = kinships.Where(kin => kin.Value.Equals(PedigreeMember.Kinship.Proband)).Select(kin => kin.Key).ToList();
-            var parentalGenotypes = GenerateParentalGenotypes(CallerParameters.MaximumCopyNumber);
-            var offspringsGenotypes = new List<List<Genotype>>(Convert.ToInt32(Math.Pow(parentalGenotypes.Count, offspringsIds.Count)));
-            GenerateOffspringGenotypes(offspringsGenotypes, parentalGenotypes, offspringsIds.Count, new List<Genotype>());
-            var genotypes = GenerateGenotypeCombinations(CallerParameters.MaximumCopyNumber);
-
-            if (offspringsGenotypes.Count > CallerParameters.MaxNumOffspringGenotypes)
-            {
-                offspringsGenotypes.Shuffle();
-                offspringsGenotypes = offspringsGenotypes.Take(CallerParameters.MaxNumOffspringGenotypes).ToList();
-            }
-
-            double[][] transitionMatrix = GetTransitionMatrix(CallerParameters.MaximumCopyNumber);
-            Parallel.ForEach(
-                segmentIntervals,
-                interval =>
-                {
-                    Console.WriteLine($"{DateTime.Now} Launching SPW task for segment {interval.Start} - {interval.End}");
-                    for (int segmentIndex = interval.Start; segmentIndex <= interval.End; segmentIndex++)
-                    {
-                        CallVariantInPedigree(pedigreeMembers, pedigreeMembersInfo, copyNumberModels, parentsIds,
-                            offspringsIds, segmentIndex, transitionMatrix, offspringsGenotypes, genotypes);
-                    }
-                    Console.WriteLine($"{DateTime.Now} Finished SPW task for segment {interval.Start} - {interval.End}");
-                });
-
-            var variantCalledSegments = new SampleList<List<CanvasSegment>>();
-            foreach (var key in pedigreeMembers.SampleIds)
-                variantCalledSegments.Add(key, pedigreeMembers[key].GetCanvasSegments());
-
-            var mergedVariantCalledSegments = MergeSegments(variantCalledSegments, CallerParameters.MinimumCallSize);
-            var outputFolder = new FileLocation(outVcfFile).Directory;
-            foreach (var sampleId in offspringsIds.Union(parentsIds))
-            {
-                var coverageOutputPath = SingleSampleCallset.GetCoverageAndVariantFrequencyOutput(outputFolder,
-                    sampleId.ToString());
-                CanvasSegment.WriteCoveragePlotData(mergedVariantCalledSegments[sampleId], pedigreeMembersInfo[sampleId].MeanCoverage,
-                    pedigreeMembersInfo[sampleId].Ploidy, coverageOutputPath, referenceFolder);
-            }
-
-            var ploidies = offspringsIds.Union(parentsIds).Select(id => pedigreeMembersInfo[id].Ploidy).ToList();
-            var diploidCoverage = offspringsIds.Union(parentsIds).Select(id => pedigreeMembersInfo[id].MeanCoverage).ToList();
-            var names = offspringsIds.Union(parentsIds).Select(x => x.ToString()).ToList();
-            CanvasSegmentWriter.WriteMultiSampleSegments(outVcfFile, mergedVariantCalledSegments, diploidCoverage, referenceFolder, names,
-                null, ploidies, QualityFilterThreshold, isPedigreeInfoSupplied: true, denovoQualityThreshold: DeNovoQualityFilterThreshold);
-
-            outputFolder = new FileLocation(outVcfFile).Directory;
-            foreach (var sampleId in offspringsIds.Union(parentsIds))
-            {
-                var outputVcfPath = SingleSampleCallset.GetSingleSamplePedigreeVcfOutput(outputFolder, sampleId.ToString());
-                CanvasSegmentWriter.WriteSegments(outputVcfPath.FullName, mergedVariantCalledSegments[sampleId],
-                    pedigreeMembersInfo[sampleId].MeanCoverage, referenceFolder, sampleId.ToString(), null,
-                    pedigreeMembersInfo[sampleId].Ploidy, QualityFilterThreshold,
-                    isPedigreeInfoSupplied: true, denovoQualityThreshold: DeNovoQualityFilterThreshold);
-            }
-            return 0;
-        }
-
-        /// <summary>
-        /// Derives metrics from b-allele counts within each segment and determines whereas to use them for calculating MCC
-        /// </summary>
-        /// <param name="pedigreeMembers"></param>
-        /// <param name="segmentIndex"></param>
-        /// <returns></returns>
-        private bool UseMafInformation(SampleList<PedigreeMember> pedigreeMembers, int segmentSetIndex, int segmentIndex, SegmentsSet segmentsSet)
-        {
-            var alleles = pedigreeMembers.SampleData.Select(x => x.SegmentSets[segmentSetIndex].GetSet(segmentsSet)[segmentIndex].Balleles?.TotalCoverage);
-            var alleleCounts = alleles.Select(allele => allele?.Count ?? 0).ToList();
-            bool lowAlleleCounts = alleleCounts.Select(x => x < CallerParameters.DefaultReadCountsThreshold).Any(c => c == true);
-            var coverageCounts = pedigreeMembers.SampleData.Select(x => x.SegmentSets[segmentSetIndex].GetSet(segmentsSet)[segmentIndex].MedianCount).ToList();
-            var isSkewedHetHomRatio = false;
-            double alleleDensity = pedigreeMembers.SampleData.First().SegmentSets[segmentSetIndex].GetSet(segmentsSet)[segmentIndex].Length /
-                                   Math.Max(alleleCounts.Average(), 1.0);
-            bool useCnLikelihood = lowAlleleCounts ||
-                                   alleleDensity < CallerParameters.DefaultAlleleDensityThreshold ||
-                                   alleleCounts.Any(x => x > CallerParameters.DefaultPerSegmentAlleleMaxCounts) ||
-                                   coverageCounts.Any(coverage => coverage < MedianCoverageThreshold) ||
-                                   isSkewedHetHomRatio;
-            // for now only use lowAlleleCounts metric
-            return lowAlleleCounts;
-        }
-
-
-        internal int CallVariants(List<string> variantFrequencyFiles, List<string> segmentFiles, string outVcfFile,
-            string ploidyBedPath, string referenceFolder, List<string> sampleNames, string commonCNVsbedPath)
-        {
-            // load files
-            // initialize data structures and classes
-            var fileCounter = 0;
-            const PedigreeMember.Kinship kinship = PedigreeMember.Kinship.Other;
-            var pedigreeMembers = new SampleList<PedigreeMember>();
-            var pedigreeMembersInfo = new SampleList<PedigreeMemberInfo>();
-            var sampleSegments = new SampleList<Segments>();
-            var copyNumberModels = new SampleList<CopyNumberModel>();
-
-            foreach (string sampleName in sampleNames)
-            {
-                var sampleId = new SampleId(sampleName);
-                var segment = Segments.ReadSegments(_logger, new FileLocation(segmentFiles[fileCounter]));
-                segment.AddAlleles(CanvasIO.ReadFrequenciesWrapper(_logger, new FileLocation(variantFrequencyFiles[fileCounter]), segment.IntervalsByChromosome));
-                sampleSegments.Add(sampleId, segment);
-                var pedigreeMember = GetPedigreeMember(sampleSegments[sampleId], variantFrequencyFiles[fileCounter], segmentFiles[fileCounter], sampleId,
-                    CallerParameters.DefaultReadCountsThreshold, kinship, commonCNVsbedPath);
-                var pedigreeMemberInfo = PedigreeMemberInfo.GetPedigreeMemberInfo(segment, ploidyBedPath, CallerParameters.NumberOfTrimmedBins, sampleId);
-                var copyNumberModel = new CopyNumberModel(CallerParameters.MaximumCopyNumber, pedigreeMemberInfo);
-                pedigreeMembers.Add(sampleId, pedigreeMember);
-                pedigreeMembersInfo.Add(sampleId, pedigreeMemberInfo);
-                copyNumberModels.Add(sampleId, copyNumberModel);
-                fileCounter++;
-            }
-
-            int numberOfSegments = sampleSegments.SampleData.First().AllSegments.Count;
-            var segmentIntervals = GetParallelIntervals(numberOfSegments, Math.Min(Environment.ProcessorCount, CallerParameters.MaxCoreNumber));
-            var genotypes = GenerateGenotypeCombinations(CallerParameters.MaximumCopyNumber);
-            int maxAlleleNumber = Math.Min(CallerParameters.MaxAlleleNumber, pedigreeMembers.Count());
-            var copyNumberCombinations = GenerateCopyNumberCombinations(CallerParameters.MaximumCopyNumber,
-                maxAlleleNumber);
-
-            Parallel.ForEach(
-                segmentIntervals,
-                interval =>
-                {
-                    Console.WriteLine($"{DateTime.Now} Launching SPW task for segment {interval.Start} - {interval.End}");
-                    for (int segmentIndex = interval.Start; segmentIndex <= interval.End; segmentIndex++)
-                    {
-                        CallVariant(pedigreeMembers, pedigreeMembersInfo, copyNumberModels, segmentIndex, copyNumberCombinations, genotypes);
-                    }
-                    Console.WriteLine($"{DateTime.Now} Finished SPW task for segment {interval.Start} - {interval.End}");
-                });
-
-
-            var variantCalledSegments = new SampleList<List<CanvasSegment>>();
-            foreach (var key in pedigreeMembers.SampleIds)
-                variantCalledSegments.Add(key, pedigreeMembers[key].GetCanvasSegments());
-
-            var mergedVariantCalledSegments = MergeSegments(variantCalledSegments, CallerParameters.MinimumCallSize);
-            var outputFolder = new FileLocation(outVcfFile).Directory;
-            foreach (string sampleName in sampleNames)
-            {
-                var sampleId = new SampleId(sampleName);
-                var coverageOutputPath = SingleSampleCallset.GetCoverageAndVariantFrequencyOutput(outputFolder, sampleName);
-                CanvasSegment.WriteCoveragePlotData(mergedVariantCalledSegments[sampleId], pedigreeMembersInfo[sampleId].MeanCoverage,
-                    pedigreeMembersInfo[sampleId].Ploidy, coverageOutputPath, referenceFolder);
-                var outputVcfPath = SingleSampleCallset.GetSingleSamplePedigreeVcfOutput(outputFolder, sampleName);
-                CanvasSegmentWriter.WriteSegments(outputVcfPath.FullName, mergedVariantCalledSegments[sampleId],
-                    pedigreeMembersInfo[sampleId].MeanCoverage, referenceFolder, sampleName, null, pedigreeMembersInfo[sampleId].Ploidy,
-                    QualityFilterThreshold, isPedigreeInfoSupplied: false);
-            }
-            return 0;
-        }
-
-
-        private static SampleList<List<CanvasSegment>> MergeSegments(SampleList<List<CanvasSegment>> segments, int minimumCallSize)
-        {
-            int nSegments = segments.First().Value.Count;
-            var copyNumbers = new List<List<int>>(nSegments);
-            var qscores = new List<double>(nSegments);
-            foreach (int segmentIndex in Enumerable.Range(0, nSegments))
-            {
-                copyNumbers.Add(segments.Select(s => s.Value[segmentIndex].CopyNumber).ToList());
-                qscores.Add(segments.Select(s => s.Value[segmentIndex].QScore).Average());
-            }
-
-            if (copyNumbers == null && qscores != null || copyNumbers != null & qscores == null)
-                throw new ArgumentException("Both copyNumbers and qscores arguments must be specified.");
-            if (copyNumbers != null && copyNumbers.Count != nSegments)
-                throw new ArgumentException("Length of copyNumbers list should be equal to the number of segments.");
-            if (qscores != null && qscores.Count != nSegments)
-                throw new ArgumentException("Length of qscores list should be equal to the number of segments.");
-
-            var mergedSegments = new SampleList<List<CanvasSegment>>();
-            foreach (var sampleSegments in segments)
-            {
-                var mergedAllSegments = CanvasSegment.MergeSegments(sampleSegments.Value.ToList(),
-                    minimumCallSize, 10000, copyNumbers, qscores);
-                mergedSegments.Add(sampleSegments.Key, mergedAllSegments);
-            }
-            return mergedSegments;
-        }
-
-        private PedigreeMember GetPedigreeMember(Segments segments, string variantFrequencyFile, string segmentFile, SampleId sampleId, int defaultAlleleCountThreshold, PedigreeMember.Kinship kinship, string commonCNVsbedPath)
-        {
-            var pedigreeMember = new PedigreeMember(sampleId, kinship);
-
-            return pedigreeMember;
-        }
-
-<<<<<<< HEAD
-                var segmentIntervalsByChromosome = new ConcurrentDictionary<string, List<BedInterval>>();
-                var chromosomes = commonRegions.Keys.Where(chromosome => coverage.StartByChr.ContainsKey(chromosome));
-                Parallel.ForEach(chromosomes, chr => segmentIntervalsByChromosome[chr] =
-                CanvasSegment.RemapCommonRegions(commonRegions[chr], coverage.StartByChr[chr], coverage.EndByChr[chr]));
-                var allelesByChromosomeCommonSegs = CanvasIO.ReadFrequenciesWrapper(_logger, new FileLocation(variantFrequencyFile), segmentIntervalsByChromosome);
-                var segmentsSetByChromosome = new ConcurrentDictionary<string, List<CanvasSegmentsSet>>();
-                Parallel.ForEach(
-                    segmentsByChromosome.Keys,
-                    chr =>
-                    {
-                        Console.WriteLine($"SegmentsFromCommonCnvs for {chr} started");
-=======
-        /// <summary>
-        /// Create CanvasSegments from common CNVs bed file and overlap with CanvasPartition
-        /// segments to create SegmentHaplotypes
-        /// </summary>
-        /// <param name="variantFrequencyFile"></param>
-        /// <param name="segmentFile"></param>
-        /// <param name="defaultAlleleCountThreshold"></param>
-        /// <param name="commonCNVsbedPath"></param>
-        /// <param name="pedigreeMember"></param>
-        /// <returns></returns>
-        private List<SegmentHaplotypes> CreateHaplotypesFromCommonCnvs(string variantFrequencyFile, string segmentFile,
-            int defaultAlleleCountThreshold, string commonCNVsbedPath, PedigreeMember pedigreeMember)
-        {
-            var commonRegions = ReadCommonRegions(segmentFile, commonCNVsbedPath, pedigreeMember);
->>>>>>> 97428fb4
-
-            var segmentIntervalsByChromosome = new Dictionary<string, List<BedInterval>>();
-            var genomicBinsByChromosome = new Dictionary<string, IReadOnlyList<SampleGenomicBin>>();
-
-            Parallel.ForEach(pedigreeMember.SegmentsByChromosome.GetChromosomes(),
-                chr =>
-                {
-                    genomicBinsByChromosome[chr] = pedigreeMember.SegmentsByChromosome.GetGenomicBinsForChromosome(chr);
-                    segmentIntervalsByChromosome[chr] = CanvasSegment.RemapGenomicToBinCoordinates(commonRegions[chr], genomicBinsByChromosome[chr]);
-                });
-
-            var allelesByChromosomeCommonSegs = CanvasIO.ReadFrequenciesWrapper(_logger, new FileLocation(variantFrequencyFile),
-                segmentIntervalsByChromosome);
-            var segmentsSetByChromosome = new ConcurrentDictionary<string, List<SegmentHaplotypes>>();
-
-            Parallel.ForEach(
-                pedigreeMember.SegmentsByChromosome.GetChromosomes(),
-                chr =>
-                {
-                    Console.WriteLine($"Segments From Common Cnvs for {chr} started");
-
-                    if (commonRegions.Keys.Any(chromosome => chromosome == chr))
-                    {
-                        var commonCnvCanvasSegments = CanvasSegment.CreateSegmentsFromCommonCnvs(genomicBinsByChromosome[chr],
-                            segmentIntervalsByChromosome[chr], allelesByChromosomeCommonSegs[chr]);
-
-                        var segmentsByChromosome = pedigreeMember.SegmentsByChromosome.GetSegmentsForChromosome(chr).ToList();
-
-                        segmentsSetByChromosome[chr] = CanvasSegment.MergeCommonCnvSegments(segmentsByChromosome, commonCnvCanvasSegments, defaultAlleleCountThreshold) ??
-                        segmentsByChromosome.Select(segment => new SegmentHaplotypes(new List<CanvasSegment> { segment }, null)).ToList();
-                    }
-                    else
-                    {
-                        segmentsSetByChromosome[chr] = pedigreeMember.SegmentsByChromosome.GetSegmentsForChromosome(chr).Select(
-                            segment => new SegmentHaplotypes(new List<CanvasSegment> { segment }, null)).ToList();
-                    }
-                    Console.WriteLine($"Segments From Common Cnvs for {chr} finished");
-                });
-            return segmentsSetByChromosome.OrderBy(i => i.Key).Select(x => x.Value).SelectMany(x => x).ToList();
-        }
-
-        private static Dictionary<string, List<BedEntry>> ReadCommonRegions(string segmentFile, string commonCNVsbedPath, PedigreeMember pedigreeMember)
-        {
-            Dictionary<string, List<BedEntry>> commonRegions;
-            using (var reader = new BedReader(new GzipOrTextReader(commonCNVsbedPath)))
-            {
-                var commonTmpRegions = reader.LoadAllEntries();
-                if (IsIdenticalChromosomeNames(commonTmpRegions, pedigreeMember.SegmentsByChromosome.GetChromosomes()))
-                    throw new ArgumentException(
-                        $"Chromosome names in a common CNVs bed file {commonCNVsbedPath} does not match " +
-                        $"chromosomes in {segmentFile}");
-                commonRegions = Utilities.SortAndOverlapCheck(commonTmpRegions, commonCNVsbedPath);
-            }
-            return commonRegions;
-        }
-
-        private static bool IsIdenticalChromosomeNames(Dictionary<string, List<BedEntry>> commonRegions,
-            ICollection<string> chromsomeNames)
-        {
-            var chromsomes = new HashSet<string>(chromsomeNames);
-            return commonRegions.Keys.Count(chromosome => chromsomes.Contains(chromosome)) == 0;
-        }
-
-        private void EstimateQScoresWithPedigreeInfo(SampleList<PedigreeMember> pedigreeMembers, SampleList<PedigreeMemberInfo> pedigreeMembersInfo, 
-            List<SampleId> parentIDs, List<SampleId> offspringIDs, CanvasSegmentIndex index, CopyNumbersLikelihood copyNumberLikelihoods)
-        {
-            var sampleIds = parentIDs.Union(offspringIDs).ToList();
-            foreach (var sampleId in sampleIds)
-            {
-                int cnState = GetCnState(pedigreeMembers, sampleId, index, CallerParameters.MaximumCopyNumber);
-                double singleSampleQualityScore = GetSingleSampleQualityScore(copyNumberLikelihoods, cnState, sampleId.ToString());
-                pedigreeMembers[sampleId].GetCanvasSegment(index).QScore = singleSampleQualityScore;
-                if (pedigreeMembers[sampleId].GetCanvasSegment(index).QScore < QualityFilterThreshold)
-                    pedigreeMembers[sampleId].GetCanvasSegment(index).Filter = $"q{QualityFilterThreshold}";
-            }
-
-            SetDenovoQualityScores(pedigreeMembers, pedigreeMembersInfo, parentIDs, offspringIDs, index,
-                copyNumberLikelihoods, sampleIds.Select(x=>x.ToString()).ToList());
-        }
-
-        private void SetDenovoQualityScores(SampleList<PedigreeMember> samples, SampleList<PedigreeMemberInfo> samplesInfo, List<SampleId> parentIDs, List<SampleId> offspringIDs,
-            CanvasSegmentIndex index, CopyNumbersLikelihood copyNumberLikelihoods, List<string> names)
-        {
-
-            foreach (var probandId in offspringIDs)
-            {
-                // targeted proband is REF
-                if (IsReferenceVariant(samples, samplesInfo, probandId, index))
-                    continue;
-                // common variant
-                if (IsCommonCnv(samples, samplesInfo, parentIDs, probandId, index))
-                    continue;
-                // other offsprings are ALT
-                if (!offspringIDs.Except(probandId.ToEnumerable()).All(id=>IsReferenceVariant(samples, samplesInfo, id, index)))
-                    continue;
-                // not all q-scores are above the threshold
-                if (parentIDs.Select(id=> !IsPassVariant(samples, id, index)).Any() || !IsPassVariant(samples, probandId, index))
-                    continue;
-
-                double deNovoQualityScore = GetConditionalDeNovoQualityScore(copyNumberLikelihoods, probandId, samples, index, names, parentIDs);
-                if (Double.IsInfinity(deNovoQualityScore) | deNovoQualityScore > CallerParameters.MaxQscore)
-                    deNovoQualityScore = CallerParameters.MaxQscore;
-                samples[probandId].GetCanvasSegment(index).DqScore = deNovoQualityScore;
-            }
-        }
-
-        private bool IsPassVariant(SampleList<PedigreeMember> pedigreeMembers, SampleId sampleId, CanvasSegmentIndex index)
-        {
-            return pedigreeMembers[sampleId].GetCanvasSegment(index).QScore > QualityFilterThreshold;
-        }
-
-        private bool IsCommonCnv(SampleList<PedigreeMember> samples, SampleList<PedigreeMemberInfo> samplesInfo, List<SampleId> parentIDs, SampleId probandId, CanvasSegmentIndex index)
-        {
-            int parent1CopyNumber =  GetCnState(samples, parentIDs.First(), index, CallerParameters.MaximumCopyNumber);
-            int parent2CopyNumber = GetCnState(samples, parentIDs.Last(), index, CallerParameters.MaximumCopyNumber);
-            int probandCopyNumber = GetCnState(samples, probandId, index, CallerParameters.MaximumCopyNumber);
-            var parent1Genotypes = GenerateCnAlleles(parent1CopyNumber);
-            var parent2Genotypes = GenerateCnAlleles(parent2CopyNumber);
-            var probandGenotypes = GenerateCnAlleles(probandCopyNumber);
-            var parent1Segment = samples[parentIDs.First()].GetCanvasSegment(index);
-            var parent2Segment = samples[parentIDs.Last()].GetCanvasSegment(index);
-            var probandSegment = samples[probandId].GetCanvasSegment(index);
-            int parent1Ploidy = samplesInfo[probandId].GetPloidy(parent1Segment);
-            int parent2Ploidy = samplesInfo[probandId].GetPloidy(parent2Segment);
-            int probandPloidy = samplesInfo[probandId].GetPloidy(probandSegment);
-            bool isCommoCnv = parent1Genotypes.Intersect(probandGenotypes).Any() && parent1Ploidy == probandPloidy ||
-                              parent2Genotypes.Intersect(probandGenotypes).Any() && parent2Ploidy == probandPloidy;
-            return isCommoCnv;
-        }
-
-        private bool IsReferenceVariant(SampleList<PedigreeMember> samples, SampleList<PedigreeMemberInfo> samplesInfo, SampleId sampleId, CanvasSegmentIndex index)
-        {
-            var segment = samples[sampleId].GetCanvasSegment(index);
-            return GetCnState(samples, sampleId, index, CallerParameters.MaximumCopyNumber) == samplesInfo[sampleId].GetPloidy(segment);
-        }
-
-        private bool AreParentsRef(SampleList<PedigreeMember> samples, SampleList<PedigreeMemberInfo> samplesInfo,
-            List<SampleId> parentIds, CanvasSegmentIndex index)
-        {
-            return IsReferenceVariant(samples, samplesInfo, parentIds.First(), index) &&
-                IsReferenceVariant(samples, samplesInfo, parentIds.First(), index);
-        }
-
-        private void EstimateQScoresNoPedigreeInfo(SampleList<PedigreeMember> pedigreeMembers, CanvasSegmentIndex index, double[][] copyNumberLikelihoods)
-        {
-            var cnStates =
-                pedigreeMembers.SampleData.Select(
-                    x => Math.Min(x.GetCanvasSegment(index).CopyNumber, CallerParameters.MaximumCopyNumber - 1)).ToList();
-            int counter = 0;
-            foreach (PedigreeMember sample in pedigreeMembers.SampleData)
-            {
-                double normalizationConstant = copyNumberLikelihoods[counter].Sum();
-                double qscore = -10.0 * Math.Log10((normalizationConstant - copyNumberLikelihoods[counter][cnStates[counter]]) / normalizationConstant);
-                if (Double.IsInfinity(qscore) | qscore > CallerParameters.MaxQscore)
-                    qscore = CallerParameters.MaxQscore;
-                sample.GetCanvasSegment(index).QScore = qscore;
-                if (sample.GetCanvasSegment(index).QScore < QualityFilterThreshold)
-                    sample.GetCanvasSegment(index).Filter = $"q{QualityFilterThreshold}";
-                counter++;
-            }
-        }
-
-
-        private static int GetCnState(SampleList<PedigreeMember> pedigreeMembers, SampleId sampleId, CanvasSegmentIndex index, int maximumCopyNumber)
-        {
-            return Math.Min(pedigreeMembers[sampleId].GetCanvasSegment(index).CopyNumber, maximumCopyNumber - 1);
-        }
-
-        public static int AggregateVariantCoverage(ref List<CanvasSegment> segments)
-        {
-            var variantCoverage = segments.SelectMany(segment => segment.Balleles.TotalCoverage).ToList();
-            return variantCoverage.Any() ? Utilities.Median(variantCoverage) : 0;
-        }
-
-        public double[][] GetTransitionMatrix(int numCnStates)
-        {
-            double[][] transitionMatrix = Utilities.MatrixCreate(numCnStates, numCnStates);
-            transitionMatrix[0][0] = 1.0;
-            for (int gt = 1; gt < numCnStates; gt++)
-                transitionMatrix[0][gt] = 0;
-
-            for (int cn = 1; cn < numCnStates; cn++)
-            {
-                var gtLikelihood = new Poisson(Math.Max(cn / 2.0, 0.1));
-                for (int gt = 0; gt < numCnStates; gt++)
-                    transitionMatrix[cn][gt] = gtLikelihood.Probability(gt);
-            }
-            return transitionMatrix;
-        }
-
-        /// <summary>
-        /// Identify variant with the highest likelihood at a given setPosition and assign relevant scores
-        /// </summary>
-        /// <param name="samples"></param>
-        /// <param name="setPosition"></param>
-        /// <param name="copyNumbers"></param>
-        /// <param name="genotypes"></param>
-        public void CallVariant(SampleList<PedigreeMember> pedigreeMembers, SampleList<PedigreeMemberInfo> pedigreeMembersInfo, SampleList<CopyNumberModel> model,
-            int setPosition, List<List<int>> copyNumbers, Dictionary<int, List<Genotype>> genotypes)
-        {
-            Haplotype haplotype;
-
-            if (pedigreeMembers.SampleData.First().SegmentSets[setPosition].SetA == null)
-                segmentsSet = SegmentsSet.SetB;
-            else if (pedigreeMembers.SampleData.First().SegmentSets[setPosition].SetB == null)
-                segmentsSet = SegmentsSet.SetA;
-            else
-                segmentsSet = GetSegmentSetLikelihoodNoPedigreeInfo(pedigreeMembers, pedigreeMembersInfo, model, setPosition, copyNumbers, SegmentsSet.SetA) >
-                              GetSegmentSetLikelihoodNoPedigreeInfo(pedigreeMembers, pedigreeMembersInfo, model, setPosition, copyNumbers, SegmentsSet.SetB) ?
-                              SegmentsSet.SetA : SegmentsSet.SetB;
-
-            pedigreeMembers.SampleData.ForEach(sample => sample.SegmentSets[setPosition].SelectedSet = segmentsSet);
-
-            for (var segmentPosition = 0;
-                segmentPosition <
-                pedigreeMembers.SampleData.First().SegmentSets[setPosition].GetSet(segmentsSet).Count;
-                segmentPosition++)
-            {
-                var canvasSegmentIndex = new CanvasSegmentIndex(setPosition, segmentsSet, segmentPosition);
-
-                var ll = AssignCopyNumberNoPedigreeInfo(pedigreeMembers, pedigreeMembersInfo, model, canvasSegmentIndex, copyNumbers);
-                EstimateQScoresNoPedigreeInfo(pedigreeMembers, canvasSegmentIndex, ll);
-                AssignMccNoPedigreeInfo(pedigreeMembers, pedigreeMembersInfo, model, canvasSegmentIndex, genotypes);
-            }
-        }
-
-        private double GetSegmentSetLikelihoodNoPedigreeInfo(SampleList<PedigreeMember> samples, SampleList<PedigreeMemberInfo> samplesInfo,
-            SampleList<CopyNumberModel> copyNumberModel, int setPosition,
-            List<List<int>> copyNumberCombination, SegmentsSet segmentsSet)
-        {
-            double segmentSetLikelihood = 0;
-            int nSegments = samples.SampleData.First().SegmentSets[setPosition].GetSet(segmentsSet).Count;
-            for (var segmentPosition = 0; segmentPosition < nSegments; segmentPosition++)
-            {
-                var canvasSegmentIndex = new CanvasSegmentIndex(setPosition, segmentsSet, segmentPosition);
-                segmentSetLikelihood += Utilities.MaxValue(
-                    AssignCopyNumberNoPedigreeInfo(samples, samplesInfo, copyNumberModel, canvasSegmentIndex, copyNumberCombination));
-            }
-            segmentSetLikelihood /= nSegments;
-
-            return segmentSetLikelihood;
-        }
-
-        /// <summary>
-        /// Identify variant with the highest likelihood at a given setPosition and assign relevant scores
-        /// </summary>
-        /// <param name="pedigreeMembers"></param>
-        /// <param name="parentIDs"></param>
-        /// <param name="children"></param>
-        /// <param name="setPosition"></param>
-        /// <param name="transitionMatrix"></param>
-        /// <param name="offspringsGenotypes"></param>
-        /// <param name="genotypes"></param>
-        public void CallVariantInPedigree(SampleList<PedigreeMember> pedigreeMembers, SampleList<PedigreeMemberInfo> pedigreeMembersInfo, SampleList<CopyNumberModel> model,
-                        List<SampleId> parentIDs, List<SampleId> offspringIDs, int setPosition, double[][] transitionMatrix, List<List<Genotype>> offspringsGenotypes,
-                        Dictionary<int, List<Genotype>> genotypes)
-        {
-            Haplotype haplotype;
-
-            if (pedigreeMembers[parentIDs.First()].SegmentSets[setPosition].SetA == null)
-                segmentsSet = SegmentsSet.SetB;
-            else if (pedigreeMembers[parentIDs.First()].SegmentSets[setPosition].SetB == null)
-                segmentsSet = SegmentsSet.SetA;
-            else
-                segmentsSet = GetSegmentSetLikelihood(pedigreeMembers, pedigreeMembersInfo, model, parentIDs,
-                                  offspringIDs, setPosition, SegmentsSet.SetA, transitionMatrix, offspringsGenotypes) >
-                              GetSegmentSetLikelihood(pedigreeMembers, pedigreeMembersInfo, model, parentIDs,
-                                  offspringIDs, setPosition, SegmentsSet.SetB, transitionMatrix, offspringsGenotypes) ?
-                              SegmentsSet.SetA : SegmentsSet.SetB;
-
-            parentIDs.ForEach(sampleId => pedigreeMembers[sampleId].SegmentSets[setPosition].SelectedSet = segmentsSet);
-            offspringIDs.ForEach(sampleId => pedigreeMembers[sampleId].SegmentSets[setPosition].SelectedSet = segmentsSet);
-            var nSegments = pedigreeMembers[parentIDs.First()].SegmentSets[setPosition].GetSet(segmentsSet).Count;
-            for (var segmentPosition = 0; segmentPosition < nSegments; segmentPosition++)
-            {
-                var canvasSegmentIndex = new CanvasSegmentIndex(setPosition, segmentsSet, segmentPosition);
-
-                var copyNumbersLikelihood = AssignCopyNumberWithPedigreeInfo(pedigreeMembers, pedigreeMembersInfo, model, parentIDs,
-                    offspringIDs, canvasSegmentIndex, transitionMatrix, offspringsGenotypes);
-
-                EstimateQScoresWithPedigreeInfo(pedigreeMembers, pedigreeMembersInfo, parentIDs,
-                    offspringIDs, canvasSegmentIndex, copyNumbersLikelihood);
-
-                if (!UseMafInformation(pedigreeMembers, setPosition, segmentPosition, segmentsSet))
-                    AssignMccWithPedigreeInfo(pedigreeMembers, pedigreeMembersInfo, model, parentIDs,
-                        offspringIDs, canvasSegmentIndex, genotypes);
-            }
-        }
-
-        private double GetSegmentSetLikelihood(SampleList<PedigreeMember> pedigreeMembers,
-            SampleList<PedigreeMemberInfo> pedigreeMembersInfo, SampleList<CopyNumberModel> model, List<SampleId> parentIDs,
-            List<SampleId> offspringIDs, int setPosition, SegmentsSet segmentsSet, double[][] transitionMatrix,
-            List<List<Genotype>> offspringsGenotypes)
-        {
-            double segmentSetLikelihood = 0;
-            var nSegments = pedigreeMembers[parentIDs.First()].SegmentSets[setPosition].GetSet(segmentsSet).Count;
-            for (var segmentPosition = 0; segmentPosition < nSegments; segmentPosition++)
-            {
-                var index = new CanvasSegmentIndex(setPosition, segmentsSet, segmentPosition);
-                segmentSetLikelihood += AssignCopyNumberWithPedigreeInfo(pedigreeMembers, pedigreeMembersInfo, model, parentIDs,
-                    offspringIDs, index, transitionMatrix, offspringsGenotypes).MaximalLikelihood;
-            }
-
-            segmentSetLikelihood /= nSegments;
-            return segmentSetLikelihood;
-        }
-
-
-        /// <summary>
-        /// Calculates maximal likelihood for copy numbers. Updated CanvasSegment CopyNumber only. 
-        /// </summary>
-        /// <param name="samples"></param>
-        /// <param name="samplesInfo"></param>
-        /// <param name="model"></param>
-        /// <param name="parentIDs"></param>
-        /// <param name="offspringIDs"></param>
-        /// <param name="setPosition"></param>
-        /// <param name="segmentPosition"></param>
-        /// <param name="segmentsSet"></param>
-        /// <param name="transitionMatrix"></param>
-        /// <param name="offspringsGenotypes"></param>
-        public CopyNumbersLikelihood AssignCopyNumberWithPedigreeInfo(SampleList<PedigreeMember> samples,
-            SampleList<PedigreeMemberInfo> samplesInfo, SampleList<CopyNumberModel> model, List<SampleId> parentIDs,
-            List<SampleId> offspringIDs, CanvasSegmentIndex index, double[][] transitionMatrix,
-                List<List<Genotype>> offspringsGenotypes)
-        {
-            int nCopies = CallerParameters.MaximumCopyNumber;
-            var names = parentIDs.Union(offspringIDs).Select(x => x.ToString()).ToList();
-            var density = new CopyNumbersLikelihood(nCopies, names);
-            InitializeCn(index, samples);
-            density.MaximalLikelihood = 0;
-            var coverages = parentIDs.Select(id => Math.Min(samples[id].GetCoverage(index, CallerParameters.NumberOfTrimmedBins),
-                samplesInfo[id].MeanCoverage * 3.0)).ToList();
-            var parent1Likelihood = model[parentIDs.First()].GetCnLikelihood(coverages.First());
-            var parent2Likelihood = model[parentIDs.Last()].GetCnLikelihood(coverages.Last());
-
-            if (parent1Likelihood.Count != parent2Likelihood.Count)
-                throw new ArgumentException("Both parentIDs should have the same number of CN states");
-
-            for (int cn1 = 0; cn1 < nCopies; cn1++)
-            {
-                for (int cn2 = 0; cn2 < nCopies; cn2++)
-                {
-                    foreach (var offspringGtStates in offspringsGenotypes)
-                    {
-                        double currentLikelihood = parent1Likelihood[cn1] * parent2Likelihood[cn2];
-                        for (var counter = 0; counter < offspringIDs.Count; counter++)
-                        {
-                            var child = offspringIDs[counter];
-                            int modelIndex = Math.Min(offspringGtStates[counter].CountsA + offspringGtStates[counter].CountsB,
-                                    CallerParameters.MaximumCopyNumber - 1);
-                            double coverage = Math.Min(samples[child].GetCoverage(index, CallerParameters.NumberOfTrimmedBins), samplesInfo[child].MeanCoverage * 3.0);
-
-                            currentLikelihood *= transitionMatrix[cn1][offspringGtStates[counter].CountsA] *
-                                                 transitionMatrix[cn2][offspringGtStates[counter].CountsB] *
-                                                 model[child].GetCnLikelihood(coverage)[modelIndex];
-                        }
-                        int[] copyNumberIndices = { cn1, cn2 };
-                        var modelsIndex = copyNumberIndices.Concat(offspringGtStates.Select(x => x.CountsA + x.CountsB)).ToArray();
-                        density.SetJointProbability(Math.Max(currentLikelihood, density.GetJointProbability(modelsIndex)), modelsIndex);
-
-                        currentLikelihood = Double.IsNaN(currentLikelihood) || Double.IsInfinity(currentLikelihood)
-                            ? 0
-                            : currentLikelihood;
-
-                        if (currentLikelihood > density.MaximalLikelihood)
-                        {
-                            density.MaximalLikelihood = currentLikelihood;
-                            samples[parentIDs.First()].GetCanvasSegment(index).CopyNumber = cn1;
-                            samples[parentIDs.Last()].GetCanvasSegment(index).CopyNumber = cn2;
-                            for (int counter = 0; counter < offspringIDs.Count; counter++)
-                            {
-                                samples[offspringIDs[counter]].GetCanvasSegment(index).CopyNumber =
-                                    offspringGtStates[counter].CountsA + offspringGtStates[counter].CountsB;
-                            }
-                        }
-                    }
-                }
-            }
-            return density;
-        }
-
-        /// <summary>
-        /// Calculates maximal likelihood for genotypes given a copy number call. Updated MajorChromosomeCount.
-        /// </summary>
-        /// <param name="parentIDs"></param>
-        /// <param name="children"></param>
-        /// <param name="segmentPosition"></param>
-        /// <param name="genotypes"></param>
-        public void AssignMccWithPedigreeInfo(SampleList<PedigreeMember> samples,
-            SampleList<PedigreeMemberInfo> samplesInfo, SampleList<CopyNumberModel> model, List<SampleId> parentIDs,
-            List<SampleId> offspringIDs, CanvasSegmentIndex index, Dictionary<int, List<Genotype>> genotypes)
-        {
-            double maximalLikelihood = Double.MinValue;
-            int parent1CopyNumber = samples[parentIDs.First()].GetCanvasSegment(index).CopyNumber;
-            int parent2CopyNumber = samples[parentIDs.Last()].GetCanvasSegment(index).CopyNumber;
-
-            foreach (var parent1GtStates in genotypes[parent1CopyNumber])
-            {
-                foreach (var parent2GtStates in genotypes[parent2CopyNumber])
-                {
-                    var bestChildGtStates = new List<Genotype>();
-                    double currentLikelihood = 1;
-                    foreach (SampleId child in offspringIDs)
-                    {
-                        int childCopyNumber = samples[child].GetCanvasSegment(index).CopyNumber;
-                        bool isInheritedCnv = !samples[child].GetCanvasSegment(index).DqScore.HasValue;
-                        double bestLikelihood = Double.MinValue;
-                        Genotype bestGtState = null;
-                        bestLikelihood = GetProbandLikelihood(model[child], index, genotypes, childCopyNumber,
-                            parent1GtStates, parent2GtStates, isInheritedCnv, samples[child], bestLikelihood, ref bestGtState);
-                        bestChildGtStates.Add(bestGtState);
-                        currentLikelihood *= bestLikelihood;
-                    }
-                    currentLikelihood *= GetCurrentGtLikelihood(model[parentIDs.First()], samples[parentIDs.First()], index, parent1GtStates) *
-                                         GetCurrentGtLikelihood(model[parentIDs.Last()], samples[parentIDs.Last()], index, parent2GtStates);
-
-                    currentLikelihood = Double.IsNaN(currentLikelihood) || Double.IsInfinity(currentLikelihood)
-                        ? 0
-                        : currentLikelihood;
-
-                    if (currentLikelihood > maximalLikelihood)
-                    {
-                        maximalLikelihood = currentLikelihood;
-                        AssignMCC(samples[parentIDs.First()], model[parentIDs.First()], index, genotypes, parent1GtStates, parent1CopyNumber);
-                        AssignMCC(samples[parentIDs.Last()], model[parentIDs.Last()], index, genotypes, parent2GtStates, parent2CopyNumber);
-                        var counter = 0;
-                        foreach (SampleId child in offspringIDs)
-                        {
-                            if (bestChildGtStates[counter] == null) continue;
-                            int childCopyNumber = samples[child].GetCanvasSegment(index).
-                            CopyNumber;
-                            AssignMCC(samples[child], model[child], index, genotypes, bestChildGtStates[counter], childCopyNumber);
-                            counter++;
-                        }
-                    }
-                }
-            }
-        }
-
-        private double GetProbandLikelihood(CopyNumberModel copyNumberModel, CanvasSegmentIndex index, Dictionary<int, List<Genotype>> genotypes,
-            int childCopyNumber, Genotype parent1GtStates, Genotype parent2GtStates, bool isInheritedCnv, PedigreeMember child,
-            double bestLikelihood, ref Genotype bestGtState)
-        {
-            foreach (var childGtState in genotypes[childCopyNumber])
-            {
-                double currentChildLikelihood;
-                if (IsGtPedigreeConsistent(parent1GtStates, childGtState) &&
-                    IsGtPedigreeConsistent(parent2GtStates, childGtState)
-                    && isInheritedCnv)
-                    currentChildLikelihood = copyNumberModel.GetCurrentGtLikelihood(child.GetAlleleCounts(index), childGtState);
-                else
-                    continue;
-                if (currentChildLikelihood > bestLikelihood)
-                {
-                    bestLikelihood = currentChildLikelihood;
-                    bestGtState = childGtState;
-                }
-            }
-            return bestLikelihood;
-        }
-
-        private static void AssignMCC(PedigreeMember pedigreeMember, CopyNumberModel copyNumberModel, CanvasSegmentIndex index,
-            Dictionary<int, List<Genotype>> genotypes, Genotype gtStates, int copyNumber)
-        {
-            const int diploidCopyNumber = 2;
-            const int haploidCopyNumber = 1;
-            if (copyNumber > diploidCopyNumber)
-            {
-
-                pedigreeMember.GetCanvasSegment(index).MajorChromosomeCount =
-                    Math.Max(gtStates.CountsA, gtStates.CountsB);
-                int? selectedGtState = genotypes[copyNumber].IndexOf(gtStates);
-                pedigreeMember.GetCanvasSegment(index).MajorChromosomeCountScore =
-                    copyNumberModel.GetGtLikelihoodScore(pedigreeMember.GetAlleleCounts(index), genotypes[copyNumber], ref selectedGtState);
-            }
-            else
-            {
-                pedigreeMember.GetCanvasSegment(index).MajorChromosomeCount = copyNumber == diploidCopyNumber
-                    ? haploidCopyNumber : copyNumber;
-                pedigreeMember.GetCanvasSegment(index).MajorChromosomeCountScore = null;
-            }
-        }
-
-        private static double GetCurrentGtLikelihood(CopyNumberModel copyNumberModel, PedigreeMember pedigreeMember, CanvasSegmentIndex index, Genotype gtStates)
-        {
-            return copyNumberModel.GetCurrentGtLikelihood(pedigreeMember.GetAlleleCounts(index), gtStates);
-        }
-
-        public bool IsGtPedigreeConsistent(Genotype parentGtStates, Genotype childGtStates)
-        {
-            if (parentGtStates.CountsA == childGtStates.CountsA || parentGtStates.CountsB == childGtStates.CountsA ||
-                parentGtStates.CountsA == childGtStates.CountsB || parentGtStates.CountsB == childGtStates.CountsB)
-                return true;
-            return false;
-        }
-
-        /// <summary>
-        /// Calculates maximal likelihood for segments without SNV allele ratios. Updated CanvasSegment CopyNumber only. 
-        /// </summary>
-        /// <param name="samples"></param>
-        /// <param name="segmentPosition"></param>
-        /// <param name="copyNumberCombinations"></param>
-        public double[][] AssignCopyNumberNoPedigreeInfo(SampleList<PedigreeMember> samples, SampleList<PedigreeMemberInfo> samplesInfo,
-            SampleList<CopyNumberModel> copyNumberModel, CanvasSegmentIndex index, List<List<int>> copyNumberCombinations)
-        {
-            const int defaultCn = 2;
-            const double maxCoverageMultiplier = 3.0;
-
-            double maximalLikelihood = 0;
-            foreach (PedigreeMember sample in samples.SampleData)
-                sample.GetCanvasSegment(index).CopyNumber = defaultCn;
-            int nCopies = CallerParameters.MaximumCopyNumber;
-            var names = samples.SampleIds.Select(x => x.ToString()).ToList();
-            var totalLikelihoods = new List<double>();
-            foreach (var copyNumberCombination in copyNumberCombinations)
-            {
-                double totalLikelihood = 0;
-                foreach (var sampleId in samples.SampleIds)
-                {
-                    maximalLikelihood = 0;
-                    foreach (var copyNumber in copyNumberCombination)
-                    {
-                        var currentLikelihood =
-                            copyNumberModel[sampleId].GetCnLikelihood(
-                                Math.Min(samples[sampleId].GetCoverage(index, CallerParameters.NumberOfTrimmedBins),
-                                    samplesInfo[sampleId].MeanCoverage * maxCoverageMultiplier))[copyNumber];
-                        currentLikelihood = Double.IsNaN(currentLikelihood) || Double.IsInfinity(currentLikelihood)
-                            ? 0
-                            : currentLikelihood;
-                        if (currentLikelihood > maximalLikelihood)
-                            maximalLikelihood = currentLikelihood;
-                    }
-                    totalLikelihood += maximalLikelihood;
-                }
-                totalLikelihoods.Add(totalLikelihood);
-            }
-
-            var density = new double[samples.Count()][];
-            // no need to iterate over multiple genotypes for n (samples.Count) = 1
-            if (samples.Count() == 1)
-            {
-                samples.Single().Value.GetCanvasSegment(index).CopyNumber =
-                    copyNumberCombinations[totalLikelihoods.IndexOf(totalLikelihoods.Max())].First();
-                density[0] = totalLikelihoods.ToArray();
-                return density;
-            }
-
-            var bestcopyNumberCombination = copyNumberCombinations[totalLikelihoods.IndexOf(totalLikelihoods.Max())];
-            int counter = 0;
-            foreach (var sampleId in samples.SampleIds)
-            {
-                maximalLikelihood = 0;
-                density[counter] = new double[nCopies];
-                counter++;
-                foreach (var copyNumber in bestcopyNumberCombination)
-                {
-                    double currentLikelihood =
-                        copyNumberModel[sampleId].GetCnLikelihood(
-                            Math.Min(samples[sampleId].GetCoverage(index, CallerParameters.NumberOfTrimmedBins),
-                                samplesInfo[sampleId].MeanCoverage * maxCoverageMultiplier))[copyNumber];
-                    currentLikelihood = Double.IsNaN(currentLikelihood) || Double.IsInfinity(currentLikelihood)
-                        ? 0
-                        : currentLikelihood;
-                    if (currentLikelihood > maximalLikelihood)
-                    {
-                        maximalLikelihood = currentLikelihood;
-                        samples[sampleId].GetCanvasSegment(index).CopyNumber = copyNumber;
-                        density[names.FindIndex(name => name == sampleId.ToString())][copyNumber] = maximalLikelihood;
-                    }
-                }
-            }
-            return density;
-        }
-
-        /// <summary>
-        /// Calculates maximal likelihood for segments with SNV allele counts given CopyNumber. Updated MajorChromosomeCount.
-        /// </summary>
-        /// <param name="samples"></param>
-        /// <param name="segmentPosition"></param>
-        /// <param name="genotypes"></param>       
-        public void AssignMccNoPedigreeInfo(SampleList<PedigreeMember> pedigreeMembers, SampleList<PedigreeMemberInfo> pedigreeMembersInfo,
-            SampleList<CopyNumberModel> model, CanvasSegmentIndex index, Dictionary<int, List<Genotype>> genotypes)
-        {
-            foreach (var sampleId in pedigreeMembers.SampleIds)
-            {
-                int copyNumber = pedigreeMembers[sampleId].GetCanvasSegment(index).CopyNumber;
-                if (copyNumber > 2)
-                {
-                    pedigreeMembers[sampleId].GetCanvasSegment(index).MajorChromosomeCount = copyNumber == 2 ? 1 : copyNumber;
-                    return;
-                }
-                var genotypeset = genotypes[copyNumber];
-                int? selectedGtState = null;
-                double gqscore = model[sampleId].GetGtLikelihoodScore(pedigreeMembers[sampleId].GetAlleleCounts(index),
-                    genotypeset, ref selectedGtState);
-                pedigreeMembers[sampleId].GetCanvasSegment(index).MajorChromosomeCountScore = gqscore;
-                if (selectedGtState.HasValue)
-                    pedigreeMembers[sampleId].GetCanvasSegment(index).MajorChromosomeCount =
-                        Math.Max(genotypeset[selectedGtState.Value].CountsA,
-                            genotypeset[selectedGtState.Value].CountsB);
-            }
-        }
-
-
-        private static void InitializeCn(CanvasSegmentIndex index, SampleList<PedigreeMember> samples)
-        {
-            const int defaultCn = 2;
-            samples.ForEach(sample => sample.Value.GetCanvasSegment(index)
-                .CopyNumber = defaultCn);
-        }
-
-        /// <summary>
-        /// Generate all possible copy number combinations with the maximal number of copy numbers per segment set to maxAlleleNumber.
-        /// </summary>
-        /// <param name="numberOfCnStates"></param>
-        /// <param name="maxAlleleNumber"></param>
-        /// <returns></returns>
-        public static List<List<int>> GenerateCopyNumberCombinations(int numberOfCnStates, int maxAlleleNumber)
-        {
-            if (numberOfCnStates <= 0)
-                throw new ArgumentOutOfRangeException(nameof(numberOfCnStates));
-            var cnStates = Enumerable.Range(0, numberOfCnStates).ToList();
-            var allCombinations = new List<List<int>>();
-            for (int currentAlleleNumber = 1; currentAlleleNumber <= maxAlleleNumber; currentAlleleNumber++)
-            {
-                var permutations = new Combinations<int>(cnStates, currentAlleleNumber);
-                var list = permutations.Select(x => x.ToList()).ToList();
-                allCombinations.AddRange(list);
-            }
-            return allCombinations;
-        }
-
-        public List<Genotype> GenerateParentalGenotypes(int numCnStates)
-        {
-            var genotypes = new List<Genotype>();
-            for (int cn = 0; cn < numCnStates; cn++)
-            {
-                for (int gt = 0; gt <= cn; gt++)
-                {
-                    genotypes.Add(new Genotype(gt, cn - gt));
-                }
-            }
-            return genotypes;
-        }
-
-        /// <summary>
-        /// Generate all possible copy number genotype combinations with the maximal number of alleles per segment set to maxAlleleNumber.
-        /// </summary>
-        /// <param name="copyNumber"></param>
-        /// <returns> </returns>
-        public static List<int> GenerateCnAlleles(int copyNumber)
-        {
-            if (copyNumber == 0)
-                return new List<int> { 0 };
-
-            if (copyNumber == 1)
-                return new List<int> { 0, 1 };
-
-            var alleles = new List<int>();
-            for (int allele = 1; allele <= copyNumber; allele++)
-                alleles.Add(allele);
-
-            return alleles;
-        }
-
-        /// <summary>
-        /// Generate all possible copy number genotype combinations with the maximal number of alleles per segment set to maxAlleleNumber.
-        /// </summary>
-        /// <param name="numberOfCnStates"></param>
-        /// <returns> </returns>
-        public Dictionary<int, List<Genotype>> GenerateGenotypeCombinations(int numberOfCnStates)
-        {
-            var genotypes = new Dictionary<int, List<Genotype>>();
-            for (int cn = 0; cn < numberOfCnStates; cn++)
-            {
-                genotypes[cn] = new List<Genotype>();
-                for (int gt = 0; gt <= cn; gt++)
-                {
-                    genotypes[cn].Add(new Genotype(gt, cn - gt));
-                }
-            }
-            return genotypes;
-        }
-
-        public void GenerateOffspringGenotypes(List<List<Genotype>> offspringGenotypes, List<Genotype> genotypeSet,
-            int nOffsprings, List<Genotype> partialGenotypes)
-        {
-            if (nOffsprings > 0)
-            {
-                foreach (var genotype in genotypeSet)
-                {
-                    GenerateOffspringGenotypes(offspringGenotypes, genotypeSet, nOffsprings - 1,
-                        partialGenotypes.Concat(new List<Genotype> { genotype }).ToList());
-                }
-            }
-            if (nOffsprings == 0)
-            {
-                offspringGenotypes.Add(partialGenotypes);
-            }
-        }
-
-        private static List<SegmentIndexRange> GetParallelIntervals(int nSegments, int nCores)
-        {
-
-            var segmentIndexRanges = new List<SegmentIndexRange>();
-
-            int step = nSegments / nCores;
-            segmentIndexRanges.Add(new SegmentIndexRange(0, step));
-            int cumSum = step + 1;
-            while (cumSum + step + 1 < nSegments - 1)
-            {
-                segmentIndexRanges.Add(new SegmentIndexRange(cumSum, cumSum + step));
-                cumSum += step + 1;
-            }
-            segmentIndexRanges.Add(new SegmentIndexRange(cumSum, nSegments - 1));
-            return segmentIndexRanges;
-        }
-
-        public double GetTransitionProbability(int gt1Parent, int gt2Parent, int gt1Offspring, int gt2Offspring)
-        {
-            if (gt1Parent == gt1Offspring || gt1Parent == gt2Offspring ||
-                gt2Parent == gt1Offspring || gt2Parent == gt2Offspring)
-                return 0.5;
-            return CallerParameters.DeNovoRate;
-        }
-
-
-        public static SampleList<PedigreeMember.Kinship> ReadPedigreeFile(string pedigreeFile)
-        {
-            var kinships = new SampleList<PedigreeMember.Kinship>();
-            using (FileStream stream = new FileStream(pedigreeFile, FileMode.Open, FileAccess.Read))
-            using (StreamReader reader = new StreamReader(stream))
-            {
-                string row;
-                while ((row = reader.ReadLine()) != null)
-                {
-                    string[] fields = row.Split('\t');
-                    string maternalId = fields[2];
-                    string paternallId = fields[3];
-                    string proband = fields[5];
-                    if (maternalId == "0" && paternallId == "0")
-                        kinships.Add(new SampleId(fields[1]), PedigreeMember.Kinship.Parent);
-                    else if (proband == "affected")
-                        kinships.Add(new SampleId(fields[1]), PedigreeMember.Kinship.Proband);
-                    else
-                        Console.WriteLine($"Unused pedigree member: {row}");
-                }
-            }
-            return kinships;
-        }
-
-        public double GetSingleSampleQualityScore(CopyNumbersLikelihood density, int cnState, string sampleName)
-        {
-                var cnMarginalProbabilities = density.GetMarginalProbability(CallerParameters.MaximumCopyNumber, sampleName);
-                double normalizationConstant = cnMarginalProbabilities.Sum();
-                double qscore = -10.0 * Math.Log10((normalizationConstant - cnMarginalProbabilities[cnState]) / normalizationConstant);
-                if (Double.IsInfinity(qscore) | qscore > CallerParameters.MaxQscore)
-                    qscore = CallerParameters.MaxQscore;
-
-            return qscore;
-        }
-
-        public double GetConditionalDeNovoQualityScore(CopyNumbersLikelihood density, SampleId probandId, SampleList<PedigreeMember> pedigreeMembers, CanvasSegmentIndex index, List<string> names, List<SampleId> parentIDs)
-        {
-
-            var numerator = 0.0;
-            var denominator = 0.0;
-            const int diploidState = 2;
-            int parent1Index = names.IndexOf(parentIDs.First().ToString());
-            int parent2Index = names.IndexOf(parentIDs.Last().ToString());
-            int probandIndex = names.IndexOf(probandId.ToString());
-
-            var probandMarginalProbabilities = density.GetMarginalProbability(CallerParameters.MaximumCopyNumber, probandId.ToString());
-            int probandCopyNumber = GetCnState(pedigreeMembers, probandId, index, CallerParameters.MaximumCopyNumber);
-            double normalization = probandMarginalProbabilities[probandCopyNumber] + probandMarginalProbabilities[diploidState];
-            double probandMarginalAlt = probandMarginalProbabilities[probandCopyNumber] / normalization;
-
-            foreach (var copyNumberIndex in density.Indices.Where(x => x[probandIndex] == probandCopyNumber))
-            {
-                if (!(density.GetJointProbability(copyNumberIndex.ToArray()) > 0.0))
-                    continue;
-                double holder = density.GetJointProbability(copyNumberIndex);
-                denominator += holder;
-                if (copyNumberIndex[parent1Index] == diploidState && copyNumberIndex[parent2Index] == diploidState)
-                    numerator += holder;
-            }
-
-            const double q60 = 0.000001;
-            double denovoProbability = (1 - numerator / denominator) * (1 - probandMarginalAlt);
-            return -10.0 * Math.Log10(Math.Max(denovoProbability, q60));
-        }
-    }
-}
-
-
-
+﻿using System;
+using System.Collections.Concurrent;
+using System.Collections.Generic;
+using System.IO;
+using System.Linq;
+using MathNet.Numerics.Distributions;
+using System.Threading.Tasks;
+using CanvasCommon;
+using Combinatorics.Collections;
+using Illumina.Common;
+using Illumina.Common.FileSystem;
+using Isas.Framework.DataTypes;
+using Isas.Framework.Logging;
+using Isas.SequencingFiles;
+using Isas.SequencingFiles.Vcf;
+using Genotype = CanvasCommon.Genotype;
+
+
+namespace CanvasPedigreeCaller
+{
+
+    internal class SegmentIndexRange
+    {
+        public int Start { get; }
+        public int End { get; }
+
+        public SegmentIndexRange(int start, int end)
+        {
+            Start = start;
+            End = end;
+        }
+    }
+
+
+    class CanvasPedigreeCaller
+    {
+        #region Members
+
+        public int QualityFilterThreshold { get; set; } = 7;
+        public int DeNovoQualityFilterThreshold { get; set; } = 20;
+        public PedigreeCallerParameters CallerParameters { get; set; }
+        protected double MedianCoverageThreshold = 4;
+        private readonly ILogger _logger;
+
+        public CanvasPedigreeCaller(ILogger logger)
+        {
+            _logger = logger;
+        }
+
+        #endregion
+
+        internal int CallVariantsInPedigree(List<string> variantFrequencyFiles, List<string> segmentFiles,
+            string outVcfFile, string ploidyBedPath, string referenceFolder, List<string> sampleNames, string commonCNVsbedPath, string pedigreeFile)
+        {
+            // load files
+            // initialize data structures and classes
+            int fileCounter = 0;
+            var kinships = ReadPedigreeFile(pedigreeFile);
+            var pedigreeMembers = new SampleList<PedigreeMember>();
+            var pedigreeMembersInfo = new SampleList<PedigreeMemberInfo>();
+            var sampleSegments = new SampleList<Segments>();
+            var copyNumberModels = new SampleList<CopyNumberModel>();
+
+
+            foreach (string sampleName in sampleNames)
+            {
+                var sampleId = new SampleId(sampleName);
+                var segment = Segments.ReadSegments(_logger, new FileLocation(segmentFiles[fileCounter]));
+                segment.AddAlleles(CanvasIO.ReadFrequenciesWrapper(_logger, new FileLocation(variantFrequencyFiles[fileCounter]), segment.IntervalsByChromosome));
+                sampleSegments.Add(sampleId, segment);
+
+                var pedigreeMember = GetPedigreeMember(sampleSegments[sampleId], variantFrequencyFiles[fileCounter], segmentFiles[fileCounter], sampleId,
+                    CallerParameters.DefaultReadCountsThreshold, kinships[sampleId], commonCNVsbedPath);
+                var pedigreeMemberInfo = PedigreeMemberInfo.GetPedigreeMemberInfo(segment, ploidyBedPath, CallerParameters.NumberOfTrimmedBins, sampleId);
+                var copyNumberModel = new CopyNumberModel(CallerParameters.MaximumCopyNumber, pedigreeMemberInfo);
+                pedigreeMembers.Add(sampleId, pedigreeMember);
+                pedigreeMembersInfo.Add(sampleId, pedigreeMemberInfo);
+                copyNumberModels.Add(sampleId, copyNumberModel);
+                fileCounter++;
+            }
+
+            int numberOfSegments = sampleSegments.SampleData.First().AllSegments.Count;
+            var segmentIntervals = GetParallelIntervals(numberOfSegments, Math.Min(Environment.ProcessorCount, CallerParameters.MaxCoreNumber));
+            var parentsIds = kinships.Where(kin => kin.Value.Equals(PedigreeMember.Kinship.Parent)).Select(kin => kin.Key).ToList();
+            var offspringsIds = kinships.Where(kin => kin.Value.Equals(PedigreeMember.Kinship.Proband)).Select(kin => kin.Key).ToList();
+            var parentalGenotypes = GenerateParentalGenotypes(CallerParameters.MaximumCopyNumber);
+            var offspringsGenotypes = new List<List<Genotype>>(Convert.ToInt32(Math.Pow(parentalGenotypes.Count, offspringsIds.Count)));
+            GenerateOffspringGenotypes(offspringsGenotypes, parentalGenotypes, offspringsIds.Count, new List<Genotype>());
+            var genotypes = GenerateGenotypeCombinations(CallerParameters.MaximumCopyNumber);
+
+            if (offspringsGenotypes.Count > CallerParameters.MaxNumOffspringGenotypes)
+            {
+                offspringsGenotypes.Shuffle();
+                offspringsGenotypes = offspringsGenotypes.Take(CallerParameters.MaxNumOffspringGenotypes).ToList();
+            }
+
+            double[][] transitionMatrix = GetTransitionMatrix(CallerParameters.MaximumCopyNumber);
+            Parallel.ForEach(
+                segmentIntervals,
+                interval =>
+                {
+                    Console.WriteLine($"{DateTime.Now} Launching SPW task for segment {interval.Start} - {interval.End}");
+                    for (int segmentIndex = interval.Start; segmentIndex <= interval.End; segmentIndex++)
+                    {
+                        CallVariantInPedigree(pedigreeMembers, pedigreeMembersInfo, copyNumberModels, parentsIds,
+                            offspringsIds, segmentIndex, transitionMatrix, offspringsGenotypes, genotypes);
+                    }
+                    Console.WriteLine($"{DateTime.Now} Finished SPW task for segment {interval.Start} - {interval.End}");
+                });
+
+            var variantCalledSegments = new SampleList<List<CanvasSegment>>();
+            foreach (var key in pedigreeMembers.SampleIds)
+                variantCalledSegments.Add(key, pedigreeMembers[key].GetCanvasSegments());
+
+            var mergedVariantCalledSegments = MergeSegments(variantCalledSegments, CallerParameters.MinimumCallSize);
+            var outputFolder = new FileLocation(outVcfFile).Directory;
+            foreach (var sampleId in offspringsIds.Union(parentsIds))
+            {
+                var coverageOutputPath = SingleSampleCallset.GetCoverageAndVariantFrequencyOutput(outputFolder,
+                    sampleId.ToString());
+                CanvasSegment.WriteCoveragePlotData(mergedVariantCalledSegments[sampleId], pedigreeMembersInfo[sampleId].MeanCoverage,
+                    pedigreeMembersInfo[sampleId].Ploidy, coverageOutputPath, referenceFolder);
+            }
+
+            var ploidies = offspringsIds.Union(parentsIds).Select(id => pedigreeMembersInfo[id].Ploidy).ToList();
+            var diploidCoverage = offspringsIds.Union(parentsIds).Select(id => pedigreeMembersInfo[id].MeanCoverage).ToList();
+            var names = offspringsIds.Union(parentsIds).Select(x => x.ToString()).ToList();
+            CanvasSegmentWriter.WriteMultiSampleSegments(outVcfFile, mergedVariantCalledSegments, diploidCoverage, referenceFolder, names,
+                null, ploidies, QualityFilterThreshold, isPedigreeInfoSupplied: true, denovoQualityThreshold: DeNovoQualityFilterThreshold);
+
+            outputFolder = new FileLocation(outVcfFile).Directory;
+            foreach (var sampleId in offspringsIds.Union(parentsIds))
+            {
+                var outputVcfPath = SingleSampleCallset.GetSingleSamplePedigreeVcfOutput(outputFolder, sampleId.ToString());
+                CanvasSegmentWriter.WriteSegments(outputVcfPath.FullName, mergedVariantCalledSegments[sampleId],
+                    pedigreeMembersInfo[sampleId].MeanCoverage, referenceFolder, sampleId.ToString(), null,
+                    pedigreeMembersInfo[sampleId].Ploidy, QualityFilterThreshold,
+                    isPedigreeInfoSupplied: true, denovoQualityThreshold: DeNovoQualityFilterThreshold);
+            }
+            return 0;
+        }
+
+        /// <summary>
+        /// Derives metrics from b-allele counts within each segment and determines whereas to use them for calculating MCC
+        /// </summary>
+        /// <param name="pedigreeMembers"></param>
+        /// <param name="segmentIndex"></param>
+        /// <returns></returns>
+        private bool UseMafInformation(SampleList<PedigreeMember> pedigreeMembers, int segmentSetIndex, int segmentIndex, SegmentsSet segmentsSet)
+        {
+            var alleles = pedigreeMembers.SampleData.Select(x => x.SegmentSets[segmentSetIndex].GetSet(segmentsSet)[segmentIndex].Balleles?.TotalCoverage);
+            var alleleCounts = alleles.Select(allele => allele?.Count ?? 0).ToList();
+            bool lowAlleleCounts = alleleCounts.Select(x => x < CallerParameters.DefaultReadCountsThreshold).Any(c => c == true);
+            var coverageCounts = pedigreeMembers.SampleData.Select(x => x.SegmentSets[segmentSetIndex].GetSet(segmentsSet)[segmentIndex].MedianCount).ToList();
+            var isSkewedHetHomRatio = false;
+            double alleleDensity = pedigreeMembers.SampleData.First().SegmentSets[segmentSetIndex].GetSet(segmentsSet)[segmentIndex].Length /
+                                   Math.Max(alleleCounts.Average(), 1.0);
+            bool useCnLikelihood = lowAlleleCounts ||
+                                   alleleDensity < CallerParameters.DefaultAlleleDensityThreshold ||
+                                   alleleCounts.Any(x => x > CallerParameters.DefaultPerSegmentAlleleMaxCounts) ||
+                                   coverageCounts.Any(coverage => coverage < MedianCoverageThreshold) ||
+                                   isSkewedHetHomRatio;
+            // for now only use lowAlleleCounts metric
+            return lowAlleleCounts;
+        }
+
+
+        internal int CallVariants(List<string> variantFrequencyFiles, List<string> segmentFiles, string outVcfFile,
+            string ploidyBedPath, string referenceFolder, List<string> sampleNames, string commonCNVsbedPath)
+        {
+            // load files
+            // initialize data structures and classes
+            var fileCounter = 0;
+            const PedigreeMember.Kinship kinship = PedigreeMember.Kinship.Other;
+            var pedigreeMembers = new SampleList<PedigreeMember>();
+            var pedigreeMembersInfo = new SampleList<PedigreeMemberInfo>();
+            var sampleSegments = new SampleList<Segments>();
+            var copyNumberModels = new SampleList<CopyNumberModel>();
+
+            foreach (string sampleName in sampleNames)
+            {
+                var sampleId = new SampleId(sampleName);
+                var segment = Segments.ReadSegments(_logger, new FileLocation(segmentFiles[fileCounter]));
+                segment.AddAlleles(CanvasIO.ReadFrequenciesWrapper(_logger, new FileLocation(variantFrequencyFiles[fileCounter]), segment.IntervalsByChromosome));
+                sampleSegments.Add(sampleId, segment);
+                var pedigreeMember = GetPedigreeMember(sampleSegments[sampleId], variantFrequencyFiles[fileCounter], segmentFiles[fileCounter], sampleId,
+                    CallerParameters.DefaultReadCountsThreshold, kinship, commonCNVsbedPath);
+                var pedigreeMemberInfo = PedigreeMemberInfo.GetPedigreeMemberInfo(segment, ploidyBedPath, CallerParameters.NumberOfTrimmedBins, sampleId);
+                var copyNumberModel = new CopyNumberModel(CallerParameters.MaximumCopyNumber, pedigreeMemberInfo);
+                pedigreeMembers.Add(sampleId, pedigreeMember);
+                pedigreeMembersInfo.Add(sampleId, pedigreeMemberInfo);
+                copyNumberModels.Add(sampleId, copyNumberModel);
+                fileCounter++;
+            }
+
+            int numberOfSegments = sampleSegments.SampleData.First().AllSegments.Count;
+            var segmentIntervals = GetParallelIntervals(numberOfSegments, Math.Min(Environment.ProcessorCount, CallerParameters.MaxCoreNumber));
+            var genotypes = GenerateGenotypeCombinations(CallerParameters.MaximumCopyNumber);
+            int maxAlleleNumber = Math.Min(CallerParameters.MaxAlleleNumber, pedigreeMembers.Count());
+            var copyNumberCombinations = GenerateCopyNumberCombinations(CallerParameters.MaximumCopyNumber,
+                maxAlleleNumber);
+
+            Parallel.ForEach(
+                segmentIntervals,
+                interval =>
+                {
+                    Console.WriteLine($"{DateTime.Now} Launching SPW task for segment {interval.Start} - {interval.End}");
+                    for (int segmentIndex = interval.Start; segmentIndex <= interval.End; segmentIndex++)
+                    {
+                        CallVariant(pedigreeMembers, pedigreeMembersInfo, copyNumberModels, segmentIndex, copyNumberCombinations, genotypes);
+                    }
+                    Console.WriteLine($"{DateTime.Now} Finished SPW task for segment {interval.Start} - {interval.End}");
+                });
+
+
+            var variantCalledSegments = new SampleList<List<CanvasSegment>>();
+            foreach (var key in pedigreeMembers.SampleIds)
+                variantCalledSegments.Add(key, pedigreeMembers[key].GetCanvasSegments());
+
+            var mergedVariantCalledSegments = MergeSegments(variantCalledSegments, CallerParameters.MinimumCallSize);
+            var outputFolder = new FileLocation(outVcfFile).Directory;
+            foreach (string sampleName in sampleNames)
+            {
+                var sampleId = new SampleId(sampleName);
+                var coverageOutputPath = SingleSampleCallset.GetCoverageAndVariantFrequencyOutput(outputFolder, sampleName);
+                CanvasSegment.WriteCoveragePlotData(mergedVariantCalledSegments[sampleId], pedigreeMembersInfo[sampleId].MeanCoverage,
+                    pedigreeMembersInfo[sampleId].Ploidy, coverageOutputPath, referenceFolder);
+                var outputVcfPath = SingleSampleCallset.GetSingleSamplePedigreeVcfOutput(outputFolder, sampleName);
+                CanvasSegmentWriter.WriteSegments(outputVcfPath.FullName, mergedVariantCalledSegments[sampleId],
+                    pedigreeMembersInfo[sampleId].MeanCoverage, referenceFolder, sampleName, null, pedigreeMembersInfo[sampleId].Ploidy,
+                    QualityFilterThreshold, isPedigreeInfoSupplied: false);
+            }
+            return 0;
+        }
+
+
+        private static SampleList<List<CanvasSegment>> MergeSegments(SampleList<List<CanvasSegment>> segments, int minimumCallSize)
+        {
+            int nSegments = segments.First().Value.Count;
+            var copyNumbers = new List<List<int>>(nSegments);
+            var qscores = new List<double>(nSegments);
+            foreach (int segmentIndex in Enumerable.Range(0, nSegments))
+            {
+                copyNumbers.Add(segments.Select(s => s.Value[segmentIndex].CopyNumber).ToList());
+                qscores.Add(segments.Select(s => s.Value[segmentIndex].QScore).Average());
+            }
+
+            if (copyNumbers == null && qscores != null || copyNumbers != null & qscores == null)
+                throw new ArgumentException("Both copyNumbers and qscores arguments must be specified.");
+            if (copyNumbers != null && copyNumbers.Count != nSegments)
+                throw new ArgumentException("Length of copyNumbers list should be equal to the number of segments.");
+            if (qscores != null && qscores.Count != nSegments)
+                throw new ArgumentException("Length of qscores list should be equal to the number of segments.");
+
+            var mergedSegments = new SampleList<List<CanvasSegment>>();
+            foreach (var sampleSegments in segments)
+            {
+                var mergedAllSegments = CanvasSegment.MergeSegments(sampleSegments.Value.ToList(),
+                    minimumCallSize, 10000, copyNumbers, qscores);
+                mergedSegments.Add(sampleSegments.Key, mergedAllSegments);
+            }
+            return mergedSegments;
+        }
+
+        private PedigreeMember GetPedigreeMember(Segments segments, string variantFrequencyFile, string segmentFile, SampleId sampleId, int defaultAlleleCountThreshold, PedigreeMember.Kinship kinship, string commonCNVsbedPath)
+        {
+            var pedigreeMember = new PedigreeMember(sampleId, kinship);
+
+            return pedigreeMember;
+        }
+
+        /// <summary>
+        /// Create CanvasSegments from common CNVs bed file and overlap with CanvasPartition
+        /// segments to create SegmentHaplotypes
+        /// </summary>
+        /// <param name="variantFrequencyFile"></param>
+        /// <param name="segmentFile"></param>
+        /// <param name="defaultAlleleCountThreshold"></param>
+        /// <param name="commonCNVsbedPath"></param>
+        /// <param name="pedigreeMember"></param>
+        /// <returns></returns>
+        private List<SegmentHaplotypes> CreateHaplotypesFromCommonCnvs(string variantFrequencyFile, string segmentFile,
+            int defaultAlleleCountThreshold, string commonCNVsbedPath, PedigreeMember pedigreeMember)
+        {
+            var commonRegions = ReadCommonRegions(segmentFile, commonCNVsbedPath, pedigreeMember);
+
+            var segmentIntervalsByChromosome = new Dictionary<string, List<BedInterval>>();
+            var genomicBinsByChromosome = new Dictionary<string, IReadOnlyList<SampleGenomicBin>>();
+
+            Parallel.ForEach(pedigreeMember.SegmentsByChromosome.GetChromosomes(),
+                chr =>
+                {
+                    genomicBinsByChromosome[chr] = pedigreeMember.SegmentsByChromosome.GetGenomicBinsForChromosome(chr);
+                    segmentIntervalsByChromosome[chr] = CanvasSegment.RemapGenomicToBinCoordinates(commonRegions[chr], genomicBinsByChromosome[chr]);
+                });
+
+            var allelesByChromosomeCommonSegs = CanvasIO.ReadFrequenciesWrapper(_logger, new FileLocation(variantFrequencyFile),
+                segmentIntervalsByChromosome);
+            var segmentsSetByChromosome = new ConcurrentDictionary<string, List<SegmentHaplotypes>>();
+
+            Parallel.ForEach(
+                pedigreeMember.SegmentsByChromosome.GetChromosomes(),
+                chr =>
+                {
+                    Console.WriteLine($"Segments From Common Cnvs for {chr} started");
+
+                    if (commonRegions.Keys.Any(chromosome => chromosome == chr))
+                    {
+                        var commonCnvCanvasSegments = CanvasSegment.CreateSegmentsFromCommonCnvs(genomicBinsByChromosome[chr],
+                            segmentIntervalsByChromosome[chr], allelesByChromosomeCommonSegs[chr]);
+
+                        var segmentsByChromosome = pedigreeMember.SegmentsByChromosome.GetSegmentsForChromosome(chr).ToList();
+
+                        segmentsSetByChromosome[chr] = CanvasSegment.MergeCommonCnvSegments(segmentsByChromosome, commonCnvCanvasSegments, defaultAlleleCountThreshold) ??
+                        segmentsByChromosome.Select(segment => new SegmentHaplotypes(new List<CanvasSegment> { segment }, null)).ToList();
+                    }
+                    else
+                    {
+                        segmentsSetByChromosome[chr] = pedigreeMember.SegmentsByChromosome.GetSegmentsForChromosome(chr).Select(
+                            segment => new SegmentHaplotypes(new List<CanvasSegment> { segment }, null)).ToList();
+                    }
+                    Console.WriteLine($"Segments From Common Cnvs for {chr} finished");
+                });
+            return segmentsSetByChromosome.OrderBy(i => i.Key).Select(x => x.Value).SelectMany(x => x).ToList();
+        }
+
+        private static Dictionary<string, List<BedEntry>> ReadCommonRegions(string segmentFile, string commonCNVsbedPath, PedigreeMember pedigreeMember)
+        {
+            Dictionary<string, List<BedEntry>> commonRegions;
+            using (var reader = new BedReader(new GzipOrTextReader(commonCNVsbedPath)))
+            {
+                var commonTmpRegions = reader.LoadAllEntries();
+                if (IsIdenticalChromosomeNames(commonTmpRegions, pedigreeMember.SegmentsByChromosome.GetChromosomes()))
+                    throw new ArgumentException(
+                        $"Chromosome names in a common CNVs bed file {commonCNVsbedPath} does not match " +
+                        $"chromosomes in {segmentFile}");
+                commonRegions = Utilities.SortAndOverlapCheck(commonTmpRegions, commonCNVsbedPath);
+            }
+            return commonRegions;
+        }
+
+        private static bool IsIdenticalChromosomeNames(Dictionary<string, List<BedEntry>> commonRegions,
+            ICollection<string> chromsomeNames)
+        {
+            var chromsomes = new HashSet<string>(chromsomeNames);
+            return commonRegions.Keys.Count(chromosome => chromsomes.Contains(chromosome)) == 0;
+        }
+
+        private void EstimateQScoresWithPedigreeInfo(SampleList<PedigreeMember> pedigreeMembers, SampleList<PedigreeMemberInfo> pedigreeMembersInfo, 
+            List<SampleId> parentIDs, List<SampleId> offspringIDs, CanvasSegmentIndex index, CopyNumbersLikelihood copyNumberLikelihoods)
+        {
+            var sampleIds = parentIDs.Union(offspringIDs).ToList();
+            foreach (var sampleId in sampleIds)
+            {
+                int cnState = GetCnState(pedigreeMembers, sampleId, index, CallerParameters.MaximumCopyNumber);
+                double singleSampleQualityScore = GetSingleSampleQualityScore(copyNumberLikelihoods, cnState, sampleId.ToString());
+                pedigreeMembers[sampleId].GetCanvasSegment(index).QScore = singleSampleQualityScore;
+                if (pedigreeMembers[sampleId].GetCanvasSegment(index).QScore < QualityFilterThreshold)
+                    pedigreeMembers[sampleId].GetCanvasSegment(index).Filter = $"q{QualityFilterThreshold}";
+            }
+
+            SetDenovoQualityScores(pedigreeMembers, pedigreeMembersInfo, parentIDs, offspringIDs, index,
+                copyNumberLikelihoods, sampleIds.Select(x=>x.ToString()).ToList());
+        }
+
+        private void SetDenovoQualityScores(SampleList<PedigreeMember> samples, SampleList<PedigreeMemberInfo> samplesInfo, List<SampleId> parentIDs, List<SampleId> offspringIDs,
+            CanvasSegmentIndex index, CopyNumbersLikelihood copyNumberLikelihoods, List<string> names)
+        {
+
+            foreach (var probandId in offspringIDs)
+            {
+                // targeted proband is REF
+                if (IsReferenceVariant(samples, samplesInfo, probandId, index))
+                    continue;
+                // common variant
+                if (IsCommonCnv(samples, samplesInfo, parentIDs, probandId, index))
+                    continue;
+                // other offsprings are ALT
+                if (!offspringIDs.Except(probandId.ToEnumerable()).All(id=>IsReferenceVariant(samples, samplesInfo, id, index)))
+                    continue;
+                // not all q-scores are above the threshold
+                if (parentIDs.Select(id=> !IsPassVariant(samples, id, index)).Any() || !IsPassVariant(samples, probandId, index))
+                    continue;
+
+                double deNovoQualityScore = GetConditionalDeNovoQualityScore(copyNumberLikelihoods, probandId, samples, index, names, parentIDs);
+                if (Double.IsInfinity(deNovoQualityScore) | deNovoQualityScore > CallerParameters.MaxQscore)
+                    deNovoQualityScore = CallerParameters.MaxQscore;
+                samples[probandId].GetCanvasSegment(index).DqScore = deNovoQualityScore;
+            }
+        }
+
+        private bool IsPassVariant(SampleList<PedigreeMember> pedigreeMembers, SampleId sampleId, CanvasSegmentIndex index)
+        {
+            return pedigreeMembers[sampleId].GetCanvasSegment(index).QScore > QualityFilterThreshold;
+        }
+
+        private bool IsCommonCnv(SampleList<PedigreeMember> samples, SampleList<PedigreeMemberInfo> samplesInfo, List<SampleId> parentIDs, SampleId probandId, CanvasSegmentIndex index)
+        {
+            int parent1CopyNumber =  GetCnState(samples, parentIDs.First(), index, CallerParameters.MaximumCopyNumber);
+            int parent2CopyNumber = GetCnState(samples, parentIDs.Last(), index, CallerParameters.MaximumCopyNumber);
+            int probandCopyNumber = GetCnState(samples, probandId, index, CallerParameters.MaximumCopyNumber);
+            var parent1Genotypes = GenerateCnAlleles(parent1CopyNumber);
+            var parent2Genotypes = GenerateCnAlleles(parent2CopyNumber);
+            var probandGenotypes = GenerateCnAlleles(probandCopyNumber);
+            var parent1Segment = samples[parentIDs.First()].GetCanvasSegment(index);
+            var parent2Segment = samples[parentIDs.Last()].GetCanvasSegment(index);
+            var probandSegment = samples[probandId].GetCanvasSegment(index);
+            int parent1Ploidy = samplesInfo[probandId].GetPloidy(parent1Segment);
+            int parent2Ploidy = samplesInfo[probandId].GetPloidy(parent2Segment);
+            int probandPloidy = samplesInfo[probandId].GetPloidy(probandSegment);
+            bool isCommoCnv = parent1Genotypes.Intersect(probandGenotypes).Any() && parent1Ploidy == probandPloidy ||
+                              parent2Genotypes.Intersect(probandGenotypes).Any() && parent2Ploidy == probandPloidy;
+            return isCommoCnv;
+        }
+
+        private bool IsReferenceVariant(SampleList<PedigreeMember> samples, SampleList<PedigreeMemberInfo> samplesInfo, SampleId sampleId, CanvasSegmentIndex index)
+        {
+            var segment = samples[sampleId].GetCanvasSegment(index);
+            return GetCnState(samples, sampleId, index, CallerParameters.MaximumCopyNumber) == samplesInfo[sampleId].GetPloidy(segment);
+        }
+
+        private bool AreParentsRef(SampleList<PedigreeMember> samples, SampleList<PedigreeMemberInfo> samplesInfo,
+            List<SampleId> parentIds, CanvasSegmentIndex index)
+        {
+            return IsReferenceVariant(samples, samplesInfo, parentIds.First(), index) &&
+                IsReferenceVariant(samples, samplesInfo, parentIds.First(), index);
+        }
+
+        private void EstimateQScoresNoPedigreeInfo(SampleList<PedigreeMember> pedigreeMembers, CanvasSegmentIndex index, double[][] copyNumberLikelihoods)
+        {
+            var cnStates =
+                pedigreeMembers.SampleData.Select(
+                    x => Math.Min(x.GetCanvasSegment(index).CopyNumber, CallerParameters.MaximumCopyNumber - 1)).ToList();
+            int counter = 0;
+            foreach (PedigreeMember sample in pedigreeMembers.SampleData)
+            {
+                double normalizationConstant = copyNumberLikelihoods[counter].Sum();
+                double qscore = -10.0 * Math.Log10((normalizationConstant - copyNumberLikelihoods[counter][cnStates[counter]]) / normalizationConstant);
+                if (Double.IsInfinity(qscore) | qscore > CallerParameters.MaxQscore)
+                    qscore = CallerParameters.MaxQscore;
+                sample.GetCanvasSegment(index).QScore = qscore;
+                if (sample.GetCanvasSegment(index).QScore < QualityFilterThreshold)
+                    sample.GetCanvasSegment(index).Filter = $"q{QualityFilterThreshold}";
+                counter++;
+            }
+        }
+
+
+        private static int GetCnState(SampleList<PedigreeMember> pedigreeMembers, SampleId sampleId, CanvasSegmentIndex index, int maximumCopyNumber)
+        {
+            return Math.Min(pedigreeMembers[sampleId].GetCanvasSegment(index).CopyNumber, maximumCopyNumber - 1);
+        }
+
+        public static int AggregateVariantCoverage(ref List<CanvasSegment> segments)
+        {
+            var variantCoverage = segments.SelectMany(segment => segment.Balleles.TotalCoverage).ToList();
+            return variantCoverage.Any() ? Utilities.Median(variantCoverage) : 0;
+        }
+
+        public double[][] GetTransitionMatrix(int numCnStates)
+        {
+            double[][] transitionMatrix = Utilities.MatrixCreate(numCnStates, numCnStates);
+            transitionMatrix[0][0] = 1.0;
+            for (int gt = 1; gt < numCnStates; gt++)
+                transitionMatrix[0][gt] = 0;
+
+            for (int cn = 1; cn < numCnStates; cn++)
+            {
+                var gtLikelihood = new Poisson(Math.Max(cn / 2.0, 0.1));
+                for (int gt = 0; gt < numCnStates; gt++)
+                    transitionMatrix[cn][gt] = gtLikelihood.Probability(gt);
+            }
+            return transitionMatrix;
+        }
+
+        /// <summary>
+        /// Identify variant with the highest likelihood at a given setPosition and assign relevant scores
+        /// </summary>
+        /// <param name="samples"></param>
+        /// <param name="setPosition"></param>
+        /// <param name="copyNumbers"></param>
+        /// <param name="genotypes"></param>
+        public void CallVariant(SampleList<PedigreeMember> pedigreeMembers, SampleList<PedigreeMemberInfo> pedigreeMembersInfo, SampleList<CopyNumberModel> model,
+            int setPosition, List<List<int>> copyNumbers, Dictionary<int, List<Genotype>> genotypes)
+        {
+            Haplotype haplotype;
+
+            if (pedigreeMembers.SampleData.First().SegmentSets[setPosition].SetA == null)
+                segmentsSet = SegmentsSet.SetB;
+            else if (pedigreeMembers.SampleData.First().SegmentSets[setPosition].SetB == null)
+                segmentsSet = SegmentsSet.SetA;
+            else
+                segmentsSet = GetSegmentSetLikelihoodNoPedigreeInfo(pedigreeMembers, pedigreeMembersInfo, model, setPosition, copyNumbers, SegmentsSet.SetA) >
+                              GetSegmentSetLikelihoodNoPedigreeInfo(pedigreeMembers, pedigreeMembersInfo, model, setPosition, copyNumbers, SegmentsSet.SetB) ?
+                              SegmentsSet.SetA : SegmentsSet.SetB;
+
+            pedigreeMembers.SampleData.ForEach(sample => sample.SegmentSets[setPosition].SelectedSet = segmentsSet);
+
+            for (var segmentPosition = 0;
+                segmentPosition <
+                pedigreeMembers.SampleData.First().SegmentSets[setPosition].GetSet(segmentsSet).Count;
+                segmentPosition++)
+            {
+                var canvasSegmentIndex = new CanvasSegmentIndex(setPosition, segmentsSet, segmentPosition);
+
+                var ll = AssignCopyNumberNoPedigreeInfo(pedigreeMembers, pedigreeMembersInfo, model, canvasSegmentIndex, copyNumbers);
+                EstimateQScoresNoPedigreeInfo(pedigreeMembers, canvasSegmentIndex, ll);
+                AssignMccNoPedigreeInfo(pedigreeMembers, pedigreeMembersInfo, model, canvasSegmentIndex, genotypes);
+            }
+        }
+
+        private double GetSegmentSetLikelihoodNoPedigreeInfo(SampleList<PedigreeMember> samples, SampleList<PedigreeMemberInfo> samplesInfo,
+            SampleList<CopyNumberModel> copyNumberModel, int setPosition,
+            List<List<int>> copyNumberCombination, SegmentsSet segmentsSet)
+        {
+            double segmentSetLikelihood = 0;
+            int nSegments = samples.SampleData.First().SegmentSets[setPosition].GetSet(segmentsSet).Count;
+            for (var segmentPosition = 0; segmentPosition < nSegments; segmentPosition++)
+            {
+                var canvasSegmentIndex = new CanvasSegmentIndex(setPosition, segmentsSet, segmentPosition);
+                segmentSetLikelihood += Utilities.MaxValue(
+                    AssignCopyNumberNoPedigreeInfo(samples, samplesInfo, copyNumberModel, canvasSegmentIndex, copyNumberCombination));
+            }
+            segmentSetLikelihood /= nSegments;
+
+            return segmentSetLikelihood;
+        }
+
+        /// <summary>
+        /// Identify variant with the highest likelihood at a given setPosition and assign relevant scores
+        /// </summary>
+        /// <param name="pedigreeMembers"></param>
+        /// <param name="parentIDs"></param>
+        /// <param name="children"></param>
+        /// <param name="setPosition"></param>
+        /// <param name="transitionMatrix"></param>
+        /// <param name="offspringsGenotypes"></param>
+        /// <param name="genotypes"></param>
+        public void CallVariantInPedigree(SampleList<PedigreeMember> pedigreeMembers, SampleList<PedigreeMemberInfo> pedigreeMembersInfo, SampleList<CopyNumberModel> model,
+                        List<SampleId> parentIDs, List<SampleId> offspringIDs, int setPosition, double[][] transitionMatrix, List<List<Genotype>> offspringsGenotypes,
+                        Dictionary<int, List<Genotype>> genotypes)
+        {
+            Haplotype haplotype;
+
+            if (pedigreeMembers[parentIDs.First()].SegmentSets[setPosition].SetA == null)
+                segmentsSet = SegmentsSet.SetB;
+            else if (pedigreeMembers[parentIDs.First()].SegmentSets[setPosition].SetB == null)
+                segmentsSet = SegmentsSet.SetA;
+            else
+                segmentsSet = GetSegmentSetLikelihood(pedigreeMembers, pedigreeMembersInfo, model, parentIDs,
+                                  offspringIDs, setPosition, SegmentsSet.SetA, transitionMatrix, offspringsGenotypes) >
+                              GetSegmentSetLikelihood(pedigreeMembers, pedigreeMembersInfo, model, parentIDs,
+                                  offspringIDs, setPosition, SegmentsSet.SetB, transitionMatrix, offspringsGenotypes) ?
+                              SegmentsSet.SetA : SegmentsSet.SetB;
+
+            parentIDs.ForEach(sampleId => pedigreeMembers[sampleId].SegmentSets[setPosition].SelectedSet = segmentsSet);
+            offspringIDs.ForEach(sampleId => pedigreeMembers[sampleId].SegmentSets[setPosition].SelectedSet = segmentsSet);
+            var nSegments = pedigreeMembers[parentIDs.First()].SegmentSets[setPosition].GetSet(segmentsSet).Count;
+            for (var segmentPosition = 0; segmentPosition < nSegments; segmentPosition++)
+            {
+                var canvasSegmentIndex = new CanvasSegmentIndex(setPosition, segmentsSet, segmentPosition);
+
+                var copyNumbersLikelihood = AssignCopyNumberWithPedigreeInfo(pedigreeMembers, pedigreeMembersInfo, model, parentIDs,
+                    offspringIDs, canvasSegmentIndex, transitionMatrix, offspringsGenotypes);
+
+                EstimateQScoresWithPedigreeInfo(pedigreeMembers, pedigreeMembersInfo, parentIDs,
+                    offspringIDs, canvasSegmentIndex, copyNumbersLikelihood);
+
+                if (!UseMafInformation(pedigreeMembers, setPosition, segmentPosition, segmentsSet))
+                    AssignMccWithPedigreeInfo(pedigreeMembers, pedigreeMembersInfo, model, parentIDs,
+                        offspringIDs, canvasSegmentIndex, genotypes);
+            }
+        }
+
+        private double GetSegmentSetLikelihood(SampleList<PedigreeMember> pedigreeMembers,
+            SampleList<PedigreeMemberInfo> pedigreeMembersInfo, SampleList<CopyNumberModel> model, List<SampleId> parentIDs,
+            List<SampleId> offspringIDs, int setPosition, SegmentsSet segmentsSet, double[][] transitionMatrix,
+            List<List<Genotype>> offspringsGenotypes)
+        {
+            double segmentSetLikelihood = 0;
+            var nSegments = pedigreeMembers[parentIDs.First()].SegmentSets[setPosition].GetSet(segmentsSet).Count;
+            for (var segmentPosition = 0; segmentPosition < nSegments; segmentPosition++)
+            {
+                var index = new CanvasSegmentIndex(setPosition, segmentsSet, segmentPosition);
+                segmentSetLikelihood += AssignCopyNumberWithPedigreeInfo(pedigreeMembers, pedigreeMembersInfo, model, parentIDs,
+                    offspringIDs, index, transitionMatrix, offspringsGenotypes).MaximalLikelihood;
+            }
+
+            segmentSetLikelihood /= nSegments;
+            return segmentSetLikelihood;
+        }
+
+
+        /// <summary>
+        /// Calculates maximal likelihood for copy numbers. Updated CanvasSegment CopyNumber only. 
+        /// </summary>
+        /// <param name="samples"></param>
+        /// <param name="samplesInfo"></param>
+        /// <param name="model"></param>
+        /// <param name="parentIDs"></param>
+        /// <param name="offspringIDs"></param>
+        /// <param name="setPosition"></param>
+        /// <param name="segmentPosition"></param>
+        /// <param name="segmentsSet"></param>
+        /// <param name="transitionMatrix"></param>
+        /// <param name="offspringsGenotypes"></param>
+        public CopyNumbersLikelihood AssignCopyNumberWithPedigreeInfo(SampleList<PedigreeMember> samples,
+            SampleList<PedigreeMemberInfo> samplesInfo, SampleList<CopyNumberModel> model, List<SampleId> parentIDs,
+            List<SampleId> offspringIDs, CanvasSegmentIndex index, double[][] transitionMatrix,
+                List<List<Genotype>> offspringsGenotypes)
+        {
+            int nCopies = CallerParameters.MaximumCopyNumber;
+            var names = parentIDs.Union(offspringIDs).Select(x => x.ToString()).ToList();
+            var density = new CopyNumbersLikelihood(nCopies, names);
+            InitializeCn(index, samples);
+            density.MaximalLikelihood = 0;
+            var coverages = parentIDs.Select(id => Math.Min(samples[id].GetCoverage(index, CallerParameters.NumberOfTrimmedBins),
+                samplesInfo[id].MeanCoverage * 3.0)).ToList();
+            var parent1Likelihood = model[parentIDs.First()].GetCnLikelihood(coverages.First());
+            var parent2Likelihood = model[parentIDs.Last()].GetCnLikelihood(coverages.Last());
+
+            if (parent1Likelihood.Count != parent2Likelihood.Count)
+                throw new ArgumentException("Both parentIDs should have the same number of CN states");
+
+            for (int cn1 = 0; cn1 < nCopies; cn1++)
+            {
+                for (int cn2 = 0; cn2 < nCopies; cn2++)
+                {
+                    foreach (var offspringGtStates in offspringsGenotypes)
+                    {
+                        double currentLikelihood = parent1Likelihood[cn1] * parent2Likelihood[cn2];
+                        for (var counter = 0; counter < offspringIDs.Count; counter++)
+                        {
+                            var child = offspringIDs[counter];
+                            int modelIndex = Math.Min(offspringGtStates[counter].CountsA + offspringGtStates[counter].CountsB,
+                                    CallerParameters.MaximumCopyNumber - 1);
+                            double coverage = Math.Min(samples[child].GetCoverage(index, CallerParameters.NumberOfTrimmedBins), samplesInfo[child].MeanCoverage * 3.0);
+
+                            currentLikelihood *= transitionMatrix[cn1][offspringGtStates[counter].CountsA] *
+                                                 transitionMatrix[cn2][offspringGtStates[counter].CountsB] *
+                                                 model[child].GetCnLikelihood(coverage)[modelIndex];
+                        }
+                        int[] copyNumberIndices = { cn1, cn2 };
+                        var modelsIndex = copyNumberIndices.Concat(offspringGtStates.Select(x => x.CountsA + x.CountsB)).ToArray();
+                        density.SetJointProbability(Math.Max(currentLikelihood, density.GetJointProbability(modelsIndex)), modelsIndex);
+
+                        currentLikelihood = Double.IsNaN(currentLikelihood) || Double.IsInfinity(currentLikelihood)
+                            ? 0
+                            : currentLikelihood;
+
+                        if (currentLikelihood > density.MaximalLikelihood)
+                        {
+                            density.MaximalLikelihood = currentLikelihood;
+                            samples[parentIDs.First()].GetCanvasSegment(index).CopyNumber = cn1;
+                            samples[parentIDs.Last()].GetCanvasSegment(index).CopyNumber = cn2;
+                            for (int counter = 0; counter < offspringIDs.Count; counter++)
+                            {
+                                samples[offspringIDs[counter]].GetCanvasSegment(index).CopyNumber =
+                                    offspringGtStates[counter].CountsA + offspringGtStates[counter].CountsB;
+                            }
+                        }
+                    }
+                }
+            }
+            return density;
+        }
+
+        /// <summary>
+        /// Calculates maximal likelihood for genotypes given a copy number call. Updated MajorChromosomeCount.
+        /// </summary>
+        /// <param name="parentIDs"></param>
+        /// <param name="children"></param>
+        /// <param name="segmentPosition"></param>
+        /// <param name="genotypes"></param>
+        public void AssignMccWithPedigreeInfo(SampleList<PedigreeMember> samples,
+            SampleList<PedigreeMemberInfo> samplesInfo, SampleList<CopyNumberModel> model, List<SampleId> parentIDs,
+            List<SampleId> offspringIDs, CanvasSegmentIndex index, Dictionary<int, List<Genotype>> genotypes)
+        {
+            double maximalLikelihood = Double.MinValue;
+            int parent1CopyNumber = samples[parentIDs.First()].GetCanvasSegment(index).CopyNumber;
+            int parent2CopyNumber = samples[parentIDs.Last()].GetCanvasSegment(index).CopyNumber;
+
+            foreach (var parent1GtStates in genotypes[parent1CopyNumber])
+            {
+                foreach (var parent2GtStates in genotypes[parent2CopyNumber])
+                {
+                    var bestChildGtStates = new List<Genotype>();
+                    double currentLikelihood = 1;
+                    foreach (SampleId child in offspringIDs)
+                    {
+                        int childCopyNumber = samples[child].GetCanvasSegment(index).CopyNumber;
+                        bool isInheritedCnv = !samples[child].GetCanvasSegment(index).DqScore.HasValue;
+                        double bestLikelihood = Double.MinValue;
+                        Genotype bestGtState = null;
+                        bestLikelihood = GetProbandLikelihood(model[child], index, genotypes, childCopyNumber,
+                            parent1GtStates, parent2GtStates, isInheritedCnv, samples[child], bestLikelihood, ref bestGtState);
+                        bestChildGtStates.Add(bestGtState);
+                        currentLikelihood *= bestLikelihood;
+                    }
+                    currentLikelihood *= GetCurrentGtLikelihood(model[parentIDs.First()], samples[parentIDs.First()], index, parent1GtStates) *
+                                         GetCurrentGtLikelihood(model[parentIDs.Last()], samples[parentIDs.Last()], index, parent2GtStates);
+
+                    currentLikelihood = Double.IsNaN(currentLikelihood) || Double.IsInfinity(currentLikelihood)
+                        ? 0
+                        : currentLikelihood;
+
+                    if (currentLikelihood > maximalLikelihood)
+                    {
+                        maximalLikelihood = currentLikelihood;
+                        AssignMCC(samples[parentIDs.First()], model[parentIDs.First()], index, genotypes, parent1GtStates, parent1CopyNumber);
+                        AssignMCC(samples[parentIDs.Last()], model[parentIDs.Last()], index, genotypes, parent2GtStates, parent2CopyNumber);
+                        var counter = 0;
+                        foreach (SampleId child in offspringIDs)
+                        {
+                            if (bestChildGtStates[counter] == null) continue;
+                            int childCopyNumber = samples[child].GetCanvasSegment(index).
+                            CopyNumber;
+                            AssignMCC(samples[child], model[child], index, genotypes, bestChildGtStates[counter], childCopyNumber);
+                            counter++;
+                        }
+                    }
+                }
+            }
+        }
+
+        private double GetProbandLikelihood(CopyNumberModel copyNumberModel, CanvasSegmentIndex index, Dictionary<int, List<Genotype>> genotypes,
+            int childCopyNumber, Genotype parent1GtStates, Genotype parent2GtStates, bool isInheritedCnv, PedigreeMember child,
+            double bestLikelihood, ref Genotype bestGtState)
+        {
+            foreach (var childGtState in genotypes[childCopyNumber])
+            {
+                double currentChildLikelihood;
+                if (IsGtPedigreeConsistent(parent1GtStates, childGtState) &&
+                    IsGtPedigreeConsistent(parent2GtStates, childGtState)
+                    && isInheritedCnv)
+                    currentChildLikelihood = copyNumberModel.GetCurrentGtLikelihood(child.GetAlleleCounts(index), childGtState);
+                else
+                    continue;
+                if (currentChildLikelihood > bestLikelihood)
+                {
+                    bestLikelihood = currentChildLikelihood;
+                    bestGtState = childGtState;
+                }
+            }
+            return bestLikelihood;
+        }
+
+        private static void AssignMCC(PedigreeMember pedigreeMember, CopyNumberModel copyNumberModel, CanvasSegmentIndex index,
+            Dictionary<int, List<Genotype>> genotypes, Genotype gtStates, int copyNumber)
+        {
+            const int diploidCopyNumber = 2;
+            const int haploidCopyNumber = 1;
+            if (copyNumber > diploidCopyNumber)
+            {
+
+                pedigreeMember.GetCanvasSegment(index).MajorChromosomeCount =
+                    Math.Max(gtStates.CountsA, gtStates.CountsB);
+                int? selectedGtState = genotypes[copyNumber].IndexOf(gtStates);
+                pedigreeMember.GetCanvasSegment(index).MajorChromosomeCountScore =
+                    copyNumberModel.GetGtLikelihoodScore(pedigreeMember.GetAlleleCounts(index), genotypes[copyNumber], ref selectedGtState);
+            }
+            else
+            {
+                pedigreeMember.GetCanvasSegment(index).MajorChromosomeCount = copyNumber == diploidCopyNumber
+                    ? haploidCopyNumber : copyNumber;
+                pedigreeMember.GetCanvasSegment(index).MajorChromosomeCountScore = null;
+            }
+        }
+
+        private static double GetCurrentGtLikelihood(CopyNumberModel copyNumberModel, PedigreeMember pedigreeMember, CanvasSegmentIndex index, Genotype gtStates)
+        {
+            return copyNumberModel.GetCurrentGtLikelihood(pedigreeMember.GetAlleleCounts(index), gtStates);
+        }
+
+        public bool IsGtPedigreeConsistent(Genotype parentGtStates, Genotype childGtStates)
+        {
+            if (parentGtStates.CountsA == childGtStates.CountsA || parentGtStates.CountsB == childGtStates.CountsA ||
+                parentGtStates.CountsA == childGtStates.CountsB || parentGtStates.CountsB == childGtStates.CountsB)
+                return true;
+            return false;
+        }
+
+        /// <summary>
+        /// Calculates maximal likelihood for segments without SNV allele ratios. Updated CanvasSegment CopyNumber only. 
+        /// </summary>
+        /// <param name="samples"></param>
+        /// <param name="segmentPosition"></param>
+        /// <param name="copyNumberCombinations"></param>
+        public double[][] AssignCopyNumberNoPedigreeInfo(SampleList<PedigreeMember> samples, SampleList<PedigreeMemberInfo> samplesInfo,
+            SampleList<CopyNumberModel> copyNumberModel, CanvasSegmentIndex index, List<List<int>> copyNumberCombinations)
+        {
+            const int defaultCn = 2;
+            const double maxCoverageMultiplier = 3.0;
+
+            double maximalLikelihood = 0;
+            foreach (PedigreeMember sample in samples.SampleData)
+                sample.GetCanvasSegment(index).CopyNumber = defaultCn;
+            int nCopies = CallerParameters.MaximumCopyNumber;
+            var names = samples.SampleIds.Select(x => x.ToString()).ToList();
+            var totalLikelihoods = new List<double>();
+            foreach (var copyNumberCombination in copyNumberCombinations)
+            {
+                double totalLikelihood = 0;
+                foreach (var sampleId in samples.SampleIds)
+                {
+                    maximalLikelihood = 0;
+                    foreach (var copyNumber in copyNumberCombination)
+                    {
+                        var currentLikelihood =
+                            copyNumberModel[sampleId].GetCnLikelihood(
+                                Math.Min(samples[sampleId].GetCoverage(index, CallerParameters.NumberOfTrimmedBins),
+                                    samplesInfo[sampleId].MeanCoverage * maxCoverageMultiplier))[copyNumber];
+                        currentLikelihood = Double.IsNaN(currentLikelihood) || Double.IsInfinity(currentLikelihood)
+                            ? 0
+                            : currentLikelihood;
+                        if (currentLikelihood > maximalLikelihood)
+                            maximalLikelihood = currentLikelihood;
+                    }
+                    totalLikelihood += maximalLikelihood;
+                }
+                totalLikelihoods.Add(totalLikelihood);
+            }
+
+            var density = new double[samples.Count()][];
+            // no need to iterate over multiple genotypes for n (samples.Count) = 1
+            if (samples.Count() == 1)
+            {
+                samples.Single().Value.GetCanvasSegment(index).CopyNumber =
+                    copyNumberCombinations[totalLikelihoods.IndexOf(totalLikelihoods.Max())].First();
+                density[0] = totalLikelihoods.ToArray();
+                return density;
+            }
+
+            var bestcopyNumberCombination = copyNumberCombinations[totalLikelihoods.IndexOf(totalLikelihoods.Max())];
+            int counter = 0;
+            foreach (var sampleId in samples.SampleIds)
+            {
+                maximalLikelihood = 0;
+                density[counter] = new double[nCopies];
+                counter++;
+                foreach (var copyNumber in bestcopyNumberCombination)
+                {
+                    double currentLikelihood =
+                        copyNumberModel[sampleId].GetCnLikelihood(
+                            Math.Min(samples[sampleId].GetCoverage(index, CallerParameters.NumberOfTrimmedBins),
+                                samplesInfo[sampleId].MeanCoverage * maxCoverageMultiplier))[copyNumber];
+                    currentLikelihood = Double.IsNaN(currentLikelihood) || Double.IsInfinity(currentLikelihood)
+                        ? 0
+                        : currentLikelihood;
+                    if (currentLikelihood > maximalLikelihood)
+                    {
+                        maximalLikelihood = currentLikelihood;
+                        samples[sampleId].GetCanvasSegment(index).CopyNumber = copyNumber;
+                        density[names.FindIndex(name => name == sampleId.ToString())][copyNumber] = maximalLikelihood;
+                    }
+                }
+            }
+            return density;
+        }
+
+        /// <summary>
+        /// Calculates maximal likelihood for segments with SNV allele counts given CopyNumber. Updated MajorChromosomeCount.
+        /// </summary>
+        /// <param name="samples"></param>
+        /// <param name="segmentPosition"></param>
+        /// <param name="genotypes"></param>       
+        public void AssignMccNoPedigreeInfo(SampleList<PedigreeMember> pedigreeMembers, SampleList<PedigreeMemberInfo> pedigreeMembersInfo,
+            SampleList<CopyNumberModel> model, CanvasSegmentIndex index, Dictionary<int, List<Genotype>> genotypes)
+        {
+            foreach (var sampleId in pedigreeMembers.SampleIds)
+            {
+                int copyNumber = pedigreeMembers[sampleId].GetCanvasSegment(index).CopyNumber;
+                if (copyNumber > 2)
+                {
+                    pedigreeMembers[sampleId].GetCanvasSegment(index).MajorChromosomeCount = copyNumber == 2 ? 1 : copyNumber;
+                    return;
+                }
+                var genotypeset = genotypes[copyNumber];
+                int? selectedGtState = null;
+                double gqscore = model[sampleId].GetGtLikelihoodScore(pedigreeMembers[sampleId].GetAlleleCounts(index),
+                    genotypeset, ref selectedGtState);
+                pedigreeMembers[sampleId].GetCanvasSegment(index).MajorChromosomeCountScore = gqscore;
+                if (selectedGtState.HasValue)
+                    pedigreeMembers[sampleId].GetCanvasSegment(index).MajorChromosomeCount =
+                        Math.Max(genotypeset[selectedGtState.Value].CountsA,
+                            genotypeset[selectedGtState.Value].CountsB);
+            }
+        }
+
+
+        private static void InitializeCn(CanvasSegmentIndex index, SampleList<PedigreeMember> samples)
+        {
+            const int defaultCn = 2;
+            samples.ForEach(sample => sample.Value.GetCanvasSegment(index)
+                .CopyNumber = defaultCn);
+        }
+
+        /// <summary>
+        /// Generate all possible copy number combinations with the maximal number of copy numbers per segment set to maxAlleleNumber.
+        /// </summary>
+        /// <param name="numberOfCnStates"></param>
+        /// <param name="maxAlleleNumber"></param>
+        /// <returns></returns>
+        public static List<List<int>> GenerateCopyNumberCombinations(int numberOfCnStates, int maxAlleleNumber)
+        {
+            if (numberOfCnStates <= 0)
+                throw new ArgumentOutOfRangeException(nameof(numberOfCnStates));
+            var cnStates = Enumerable.Range(0, numberOfCnStates).ToList();
+            var allCombinations = new List<List<int>>();
+            for (int currentAlleleNumber = 1; currentAlleleNumber <= maxAlleleNumber; currentAlleleNumber++)
+            {
+                var permutations = new Combinations<int>(cnStates, currentAlleleNumber);
+                var list = permutations.Select(x => x.ToList()).ToList();
+                allCombinations.AddRange(list);
+            }
+            return allCombinations;
+        }
+
+        public List<Genotype> GenerateParentalGenotypes(int numCnStates)
+        {
+            var genotypes = new List<Genotype>();
+            for (int cn = 0; cn < numCnStates; cn++)
+            {
+                for (int gt = 0; gt <= cn; gt++)
+                {
+                    genotypes.Add(new Genotype(gt, cn - gt));
+                }
+            }
+            return genotypes;
+        }
+
+        /// <summary>
+        /// Generate all possible copy number genotype combinations with the maximal number of alleles per segment set to maxAlleleNumber.
+        /// </summary>
+        /// <param name="copyNumber"></param>
+        /// <returns> </returns>
+        public static List<int> GenerateCnAlleles(int copyNumber)
+        {
+            if (copyNumber == 0)
+                return new List<int> { 0 };
+
+            if (copyNumber == 1)
+                return new List<int> { 0, 1 };
+
+            var alleles = new List<int>();
+            for (int allele = 1; allele <= copyNumber; allele++)
+                alleles.Add(allele);
+
+            return alleles;
+        }
+
+        /// <summary>
+        /// Generate all possible copy number genotype combinations with the maximal number of alleles per segment set to maxAlleleNumber.
+        /// </summary>
+        /// <param name="numberOfCnStates"></param>
+        /// <returns> </returns>
+        public Dictionary<int, List<Genotype>> GenerateGenotypeCombinations(int numberOfCnStates)
+        {
+            var genotypes = new Dictionary<int, List<Genotype>>();
+            for (int cn = 0; cn < numberOfCnStates; cn++)
+            {
+                genotypes[cn] = new List<Genotype>();
+                for (int gt = 0; gt <= cn; gt++)
+                {
+                    genotypes[cn].Add(new Genotype(gt, cn - gt));
+                }
+            }
+            return genotypes;
+        }
+
+        public void GenerateOffspringGenotypes(List<List<Genotype>> offspringGenotypes, List<Genotype> genotypeSet,
+            int nOffsprings, List<Genotype> partialGenotypes)
+        {
+            if (nOffsprings > 0)
+            {
+                foreach (var genotype in genotypeSet)
+                {
+                    GenerateOffspringGenotypes(offspringGenotypes, genotypeSet, nOffsprings - 1,
+                        partialGenotypes.Concat(new List<Genotype> { genotype }).ToList());
+                }
+            }
+            if (nOffsprings == 0)
+            {
+                offspringGenotypes.Add(partialGenotypes);
+            }
+        }
+
+        private static List<SegmentIndexRange> GetParallelIntervals(int nSegments, int nCores)
+        {
+
+            var segmentIndexRanges = new List<SegmentIndexRange>();
+
+            int step = nSegments / nCores;
+            segmentIndexRanges.Add(new SegmentIndexRange(0, step));
+            int cumSum = step + 1;
+            while (cumSum + step + 1 < nSegments - 1)
+            {
+                segmentIndexRanges.Add(new SegmentIndexRange(cumSum, cumSum + step));
+                cumSum += step + 1;
+            }
+            segmentIndexRanges.Add(new SegmentIndexRange(cumSum, nSegments - 1));
+            return segmentIndexRanges;
+        }
+
+        public double GetTransitionProbability(int gt1Parent, int gt2Parent, int gt1Offspring, int gt2Offspring)
+        {
+            if (gt1Parent == gt1Offspring || gt1Parent == gt2Offspring ||
+                gt2Parent == gt1Offspring || gt2Parent == gt2Offspring)
+                return 0.5;
+            return CallerParameters.DeNovoRate;
+        }
+
+
+        public static SampleList<PedigreeMember.Kinship> ReadPedigreeFile(string pedigreeFile)
+        {
+            var kinships = new SampleList<PedigreeMember.Kinship>();
+            using (FileStream stream = new FileStream(pedigreeFile, FileMode.Open, FileAccess.Read))
+            using (StreamReader reader = new StreamReader(stream))
+            {
+                string row;
+                while ((row = reader.ReadLine()) != null)
+                {
+                    string[] fields = row.Split('\t');
+                    string maternalId = fields[2];
+                    string paternallId = fields[3];
+                    string proband = fields[5];
+                    if (maternalId == "0" && paternallId == "0")
+                        kinships.Add(new SampleId(fields[1]), PedigreeMember.Kinship.Parent);
+                    else if (proband == "affected")
+                        kinships.Add(new SampleId(fields[1]), PedigreeMember.Kinship.Proband);
+                    else
+                        Console.WriteLine($"Unused pedigree member: {row}");
+                }
+            }
+            return kinships;
+        }
+
+        public double GetSingleSampleQualityScore(CopyNumbersLikelihood density, int cnState, string sampleName)
+        {
+                var cnMarginalProbabilities = density.GetMarginalProbability(CallerParameters.MaximumCopyNumber, sampleName);
+                double normalizationConstant = cnMarginalProbabilities.Sum();
+                double qscore = -10.0 * Math.Log10((normalizationConstant - cnMarginalProbabilities[cnState]) / normalizationConstant);
+                if (Double.IsInfinity(qscore) | qscore > CallerParameters.MaxQscore)
+                    qscore = CallerParameters.MaxQscore;
+
+            return qscore;
+        }
+
+        public double GetConditionalDeNovoQualityScore(CopyNumbersLikelihood density, SampleId probandId, SampleList<PedigreeMember> pedigreeMembers, CanvasSegmentIndex index, List<string> names, List<SampleId> parentIDs)
+        {
+
+            var numerator = 0.0;
+            var denominator = 0.0;
+            const int diploidState = 2;
+            int parent1Index = names.IndexOf(parentIDs.First().ToString());
+            int parent2Index = names.IndexOf(parentIDs.Last().ToString());
+            int probandIndex = names.IndexOf(probandId.ToString());
+
+            var probandMarginalProbabilities = density.GetMarginalProbability(CallerParameters.MaximumCopyNumber, probandId.ToString());
+            int probandCopyNumber = GetCnState(pedigreeMembers, probandId, index, CallerParameters.MaximumCopyNumber);
+            double normalization = probandMarginalProbabilities[probandCopyNumber] + probandMarginalProbabilities[diploidState];
+            double probandMarginalAlt = probandMarginalProbabilities[probandCopyNumber] / normalization;
+
+            foreach (var copyNumberIndex in density.Indices.Where(x => x[probandIndex] == probandCopyNumber))
+            {
+                if (!(density.GetJointProbability(copyNumberIndex.ToArray()) > 0.0))
+                    continue;
+                double holder = density.GetJointProbability(copyNumberIndex);
+                denominator += holder;
+                if (copyNumberIndex[parent1Index] == diploidState && copyNumberIndex[parent2Index] == diploidState)
+                    numerator += holder;
+            }
+
+            const double q60 = 0.000001;
+            double denovoProbability = (1 - numerator / denominator) * (1 - probandMarginalAlt);
+            return -10.0 * Math.Log10(Math.Max(denovoProbability, q60));
+        }
+    }
+}
+
+
+