--- conflicted
+++ resolved
@@ -1,480 +1,376 @@
-﻿using CanvasCommon;
-using Combinatorics.Collections;
-using Illumina.Common;
-using Illumina.Common.FileSystem;
-using Isas.Framework.DataTypes;
-using Isas.Framework.Logging;
-using Isas.SequencingFiles;
-using Isas.SequencingFiles.Vcf;
-using System;
-using System.Collections.Concurrent;
-using System.Collections.Generic;
-using System.IO;
-using System.Linq;
-using System.Threading.Tasks;
-using Isas.Framework.DataTypes.Maps;
-
-namespace CanvasPedigreeCaller
-{
-    class CanvasPedigreeCaller
-    {
-        #region Members
-        public const int DefaultQualityFilterThreshold = 7;
-        public const int DefaultDeNovoQualityFilterThreshold = 20;
-        private readonly int _qualityFilterThreshold;
-        private readonly int _deNovoQualityFilterThreshold;
-        private readonly PedigreeCallerParameters _callerParameters;
-
-        private readonly ILogger _logger;
-        private readonly IVariantCaller _variantCaller;
-        private readonly CopyNumberLikelihoodCalculator _copyNumberLikelihoodCalculator;
-        #endregion
-
-        public CanvasPedigreeCaller(ILogger logger, int qualityFilterThreshold, int deNovoQualityFilterThreshold, PedigreeCallerParameters callerParameters, CopyNumberLikelihoodCalculator copyNumberLikelihoodCalculator, IVariantCaller variantCaller)
-        {
-            _logger = logger;
-            _qualityFilterThreshold = qualityFilterThreshold;
-            _deNovoQualityFilterThreshold = deNovoQualityFilterThreshold;
-            _callerParameters = callerParameters;
-            _copyNumberLikelihoodCalculator = copyNumberLikelihoodCalculator;
-            _variantCaller = variantCaller;
-        }
-
-<<<<<<< HEAD
-        internal int CallVariants(List<string> variantFrequencyFiles, List<string> segmentFiles,
-            string outVcfFile, string ploidyBedPath, string referenceFolder, List<string> sampleNames, string commonCNVsbedPath, string pedigreeFile)
-=======
-        #endregion
-
-        internal int CallVariants(List<string> inputVariantFrequencyFiles, List<string> segmentFiles,
-            string outVcfFile, string ploidyBedPath, string referenceFolder, List<string> sampleNames, string commonCNVsbedPath, List<SampleType> sampleTypes)
->>>>>>> 7048cebd
-        {
-            // load files
-            // initialize data structures and classes
-            var fileCounter = 0;
-            var samplesInfo = new SampleMap<SampleMetrics>();
-            var sampleSegments = new SampleMap<Segments>();
-            var copyNumberModels = new SampleMap<CopyNumberModel>();
-            var variantFrequencyFilesSampleList = new SampleMap<string>();
-            var kinships = new SampleMap<SampleType>();
-
-            foreach (string sampleName in sampleNames)
-            {
-                var sampleId = new SampleId(sampleName);
-                var segment = Segments.ReadSegments(_logger, new FileLocation(segmentFiles[fileCounter]));
-                segment.AddAlleles(CanvasIO.ReadFrequenciesWrapper(_logger, new FileLocation(inputVariantFrequencyFiles[fileCounter]), segment.IntervalsByChromosome));
-                sampleSegments.Add(sampleId, segment);
-                var sampleInfo = SampleMetrics.GetSampleInfo(segment, ploidyBedPath, _callerParameters.NumberOfTrimmedBins, sampleId);
-                var copyNumberModel = new CopyNumberModel(_callerParameters.MaximumCopyNumber, sampleInfo.MeanMafCoverage, sampleInfo.MeanCoverage, sampleInfo.MaxCoverage);
-                samplesInfo.Add(sampleId, sampleInfo);
-                copyNumberModels.Add(sampleId, copyNumberModel);
-                variantFrequencyFilesSampleList.Add(sampleId, inputVariantFrequencyFiles[fileCounter]);
-                kinships.Add(sampleId, sampleTypes[fileCounter]);
-                fileCounter++;
-            }
-            var segmentSetsFromCommonCnvs = CreateSegmentSetsFromCommonCnvs(variantFrequencyFilesSampleList,
-                _callerParameters.DefaultReadCountsThreshold, commonCNVsbedPath, sampleSegments);
-
-            var segmentsForVariantCalling = GetHighestLikelihoodSegments(segmentSetsFromCommonCnvs, samplesInfo, copyNumberModels).ToList();
-            PedigreeInfo pedigreeInfo = null;
-<<<<<<< HEAD
-            if (kinships.Values.Any(kin => kin == Kinship.Proband))
-                pedigreeInfo = PedigreeInfo.GetPedigreeInfo(kinships, _callerParameters);
-=======
-            if (kinships.Values.Any(kin => kin == SampleType.Proband))
-                pedigreeInfo = PedigreeInfo.GetPedigreeInfo(kinships, CallerParameters);
->>>>>>> 7048cebd
-            Parallel.ForEach(
-                segmentsForVariantCalling,
-                new ParallelOptions
-                {
-                    MaxDegreeOfParallelism = Math.Min(Environment.ProcessorCount, _callerParameters.MaxCoreNumber)
-                },
-                segments => _variantCaller.CallVariant(segments, samplesInfo, copyNumberModels, pedigreeInfo)
-            );
-            var variantCalledSegments = new SampleMap<List<CanvasSegment>>();
-            foreach (var key in samplesInfo.SampleIds)
-                variantCalledSegments.Add(key, segmentsForVariantCalling.Select(segment => segment[key]).ToList());
-
-            var mergedVariantCalledSegments = MergeSegments(variantCalledSegments, _callerParameters.MinimumCallSize);
-            var outputFolder = new FileLocation(outVcfFile).Directory;
-            foreach (var sampleId in samplesInfo.SampleIds)
-            {
-                var coverageOutputPath = SingleSampleCallset.GetCoverageAndVariantFrequencyOutput(outputFolder,
-                    sampleId.ToString());
-                CanvasSegment.WriteCoveragePlotData(mergedVariantCalledSegments[sampleId], samplesInfo[sampleId].MeanCoverage,
-                    samplesInfo[sampleId].Ploidy, coverageOutputPath, referenceFolder);
-            }
-            bool isPedigreeInfoSupplied = pedigreeInfo != null;
-            var denovoQualityThreshold = isPedigreeInfoSupplied ? (int?)_deNovoQualityFilterThreshold : null;
-            var ploidies = samplesInfo.Select(info => info.Value.Ploidy).ToList();
-            var diploidCoverage = samplesInfo.Select(info => info.Value.MeanCoverage).ToList();
-            var names = samplesInfo.SampleIds.Select(id => id.ToString()).ToList();
-            CanvasSegmentWriter.WriteMultiSampleSegments(outVcfFile, mergedVariantCalledSegments, diploidCoverage, referenceFolder, names,
-                null, ploidies, _qualityFilterThreshold, isPedigreeInfoSupplied, denovoQualityThreshold);
-
-            outputFolder = new FileLocation(outVcfFile).Directory;
-            foreach (var sampleId in samplesInfo.SampleIds)
-            {
-                var outputVcfPath = SingleSampleCallset.GetSingleSamplePedigreeVcfOutput(outputFolder, sampleId.ToString());
-                CanvasSegmentWriter.WriteSegments(outputVcfPath.FullName, mergedVariantCalledSegments[sampleId],
-                    samplesInfo[sampleId].MeanCoverage, referenceFolder, sampleId.ToString(), null,
-                    samplesInfo[sampleId].Ploidy, _qualityFilterThreshold, isPedigreeInfoSupplied, denovoQualityThreshold);
-            }
-            return 0;
-        }
-
-        private IEnumerable<ISampleMap<CanvasSegment>> GetHighestLikelihoodSegments(IEnumerable<ISampleMap<OverlappingSegmentsRegion>> segmentSetsFromCommonCnvs,
-            ISampleMap<SampleMetrics> pedigreeMembersInfo, ISampleMap<CopyNumberModel> copyNumberModel)
-        {
-            var updatedSegmentSets = segmentSetsFromCommonCnvs
-                .AsParallel()
-                .AsOrdered()
-                .WithDegreeOfParallelism(Math.Min(Environment.ProcessorCount, _callerParameters.MaxCoreNumber))
-                .Select(segmentSet =>
-                {
-                    GetHighestLikelihoodSegmentsSet(segmentSet, pedigreeMembersInfo, copyNumberModel);
-                    return segmentSet;
-                });
-
-            return updatedSegmentSets
-                .SelectMany(sampleMap => sampleMap.SelectValues(x => x.GetSet().AsEnumerable()).Zip())
-                .ToList();
-        }
-
-
-        private static ISampleMap<List<CanvasSegment>> MergeSegments(ISampleMap<List<CanvasSegment>> segments, int minimumCallSize)
-        {
-            int nSegments = segments.First().Value.Count;
-            var copyNumbers = new List<List<int>>(nSegments);
-            var qscores = new List<double>(nSegments);
-            foreach (int segmentIndex in Enumerable.Range(0, nSegments))
-            {
-                copyNumbers.Add(segments.Select(s => s.Value[segmentIndex].CopyNumber).ToList());
-                qscores.Add(segments.Select(s => s.Value[segmentIndex].QScore).Average());
-            }
-
-            if (copyNumbers == null && qscores != null || copyNumbers != null & qscores == null)
-                throw new ArgumentException("Both copyNumbers and qscores arguments must be specified.");
-            if (copyNumbers != null && copyNumbers.Count != nSegments)
-                throw new ArgumentException("Length of copyNumbers list should be equal to the number of segments.");
-            if (qscores != null && qscores.Count != nSegments)
-                throw new ArgumentException("Length of qscores list should be equal to the number of segments.");
-
-            var mergedSegments = new SampleMap<List<CanvasSegment>>();
-            foreach (var sampleSegments in segments)
-            {
-                var mergedAllSegments = CanvasSegment.MergeSegments(sampleSegments.Value.ToList(),
-                    minimumCallSize, 10000, copyNumbers, qscores);
-                mergedSegments.Add(sampleSegments.Key, mergedAllSegments);
-            }
-            return mergedSegments;
-        }
-
-        /// <summary>
-        /// Create CanvasSegments from common CNVs bed file and overlap with CanvasPartition
-        /// segments to create SegmentHaplotypes
-        /// </summary>
-        private IEnumerable<ISampleMap<OverlappingSegmentsRegion>> CreateSegmentSetsFromCommonCnvs(ISampleMap<string> variantFrequencyFiles,
-            int defaultAlleleCountThreshold, string commonCNVsbedPath, ISampleMap<Segments> sampleSegments)
-        {
-            if (commonCNVsbedPath == null)
-            {
-                var defaultSampleRegions = sampleSegments
-                    .SelectValues(segments => segments.AllSegments.Select(segment => new OverlappingSegmentsRegion(segment)).ToList());
-                return GetOverlappingSegmentsRegionSampleLists(defaultSampleRegions);
-            }
-
-            var commonRegions = ReadCommonRegions(commonCNVsbedPath);
-            var chromosomes = sampleSegments.Values.First().GetChromosomes();
-            if (IsIdenticalChromosomeNames(commonRegions, chromosomes))
-                throw new ArgumentException(
-                    $"Chromosome names in a common CNVs bed file {commonCNVsbedPath} does not match the genome reference");
-
-            var segmentIntervalsByChromosome = new Dictionary<string, List<BedInterval>>();
-            var genomicBinsByChromosome = new Dictionary<string, IReadOnlyList<SampleGenomicBin>>();
-
-            Parallel.ForEach(
-                chromosomes,
-                chr =>
-                {
-                    genomicBinsByChromosome[chr] = sampleSegments.Values.First().GetGenomicBinsForChromosome(chr);
-                    segmentIntervalsByChromosome[chr] =
-                        CanvasSegment.RemapGenomicToBinCoordinates(commonRegions[chr], genomicBinsByChromosome[chr]);
-                });
-
-            var sampleRegions = new SampleMap<List<OverlappingSegmentsRegion>>();
-            foreach (var sampleId in sampleSegments.SampleIds)
-            {
-                var commonIntervals = commonRegions.ToDictionary(kvp => kvp.Key, kvp => kvp.Value.Select(bedEntry => bedEntry.Interval).ToList());
-                var allelesByChromosomeCommonSegs = CanvasIO.ReadFrequenciesWrapper(_logger,
-                    new FileLocation(variantFrequencyFiles[sampleId]), commonIntervals);
-                var segmentsSets = GetSegmentSets(defaultAlleleCountThreshold, commonRegions,
-                    genomicBinsByChromosome, segmentIntervalsByChromosome, allelesByChromosomeCommonSegs, sampleSegments[sampleId]);
-                sampleRegions.Add(sampleId, segmentsSets);
-            }
-
-            return GetOverlappingSegmentsRegionSampleLists(sampleRegions);
-        }
-
-        private static IEnumerable<ISampleMap<OverlappingSegmentsRegion>> GetOverlappingSegmentsRegionSampleLists(ISampleMap<List<OverlappingSegmentsRegion>> sampleRegions)
-        {
-            return sampleRegions.Zip();
-        }
-
-        private static List<OverlappingSegmentsRegion> GetSegmentSets(int defaultAlleleCountThreshold, Dictionary<string, List<BedEntry>> commonRegions,
-            Dictionary<string, IReadOnlyList<SampleGenomicBin>> genomicBinsByChromosome, Dictionary<string, List<BedInterval>> segmentIntervalsByChromosome,
-            Dictionary<string, List<Balleles>> allelesByChromosomeCommonSegs, Segments segments)
-        {
-            var segmentsSetByChromosome = new ConcurrentDictionary<string, List<OverlappingSegmentsRegion>>();
-            Parallel.ForEach(
-                segments.GetChromosomes(),
-                chr =>
-                {
-                    var segmentsByChromosome = segments.GetSegmentsForChromosome(chr).ToList();
-
-                    if (commonRegions.Keys.Any(chromosome => chromosome == chr))
-                    {
-                        var commonCnvCanvasSegments = CanvasSegment.CreateSegmentsFromCommonCnvs(genomicBinsByChromosome[chr],
-                            segmentIntervalsByChromosome[chr], allelesByChromosomeCommonSegs[chr]);
-
-                        segmentsSetByChromosome[chr] = CanvasSegment.MergeCommonCnvSegments(segmentsByChromosome,
-                            commonCnvCanvasSegments, defaultAlleleCountThreshold);
-                    }
-                    else
-                    {
-                        segmentsSetByChromosome[chr] = segmentsByChromosome.Select(
-                            segment => new OverlappingSegmentsRegion(new List<CanvasSegment> { segment }, null)).ToList();
-                    }
-                });
-            return segmentsSetByChromosome.OrderBy(i => i.Key).Select(x => x.Value).SelectMany(x => x).ToList();
-        }
-
-        private static Dictionary<string, List<BedEntry>> ReadCommonRegions(string commonCNVsbedPath)
-        {
-            Dictionary<string, List<BedEntry>> commonRegions;
-            using (var reader = new BedReader(new GzipOrTextReader(commonCNVsbedPath)))
-            {
-                var commonTmpRegions = reader.LoadAllEntries();
-                commonRegions = Utilities.SortAndOverlapCheck(commonTmpRegions, commonCNVsbedPath);
-            }
-            return commonRegions;
-        }
-
-        private static bool IsIdenticalChromosomeNames(Dictionary<string, List<BedEntry>> commonRegions,
-            ICollection<string> chromsomeNames)
-        {
-            var chromsomes = new HashSet<string>(chromsomeNames);
-            return commonRegions.Keys.Count(chromosome => chromsomes.Contains(chromosome)) == 0;
-        }
-
-        public static int AggregateVariantCoverage(ref List<CanvasSegment> segments)
-        {
-            var variantCoverage = segments.SelectMany(segment => segment.Balleles.TotalCoverage).ToList();
-            return variantCoverage.Any() ? Utilities.Median(variantCoverage) : 0;
-        }
-
-        /// <summary>
-        /// Identify variant with the highest likelihood at a given setPosition and assign relevant scores
-        /// </summary>
-        private void GetHighestLikelihoodSegmentsSet(ISampleMap<OverlappingSegmentsRegion> canvasSegmentsSet, ISampleMap<SampleMetrics> pedigreeMembersInfo,
-            ISampleMap<CopyNumberModel> model)
-        {
-            SegmentsSet segmentSet;
-
-            if (canvasSegmentsSet.Values.First().SetA == null)
-                segmentSet = SegmentsSet.SetB;
-            else if (canvasSegmentsSet.Values.First().SetB == null)
-                segmentSet = SegmentsSet.SetA;
-            else
-                segmentSet = GetSegmentSetLikelihood(canvasSegmentsSet, pedigreeMembersInfo, model,
-                                 SegmentsSet.SetA) >
-                             GetSegmentSetLikelihood(canvasSegmentsSet, pedigreeMembersInfo, model,
-                                 SegmentsSet.SetB)
-                    ? SegmentsSet.SetA
-                    : SegmentsSet.SetB;
-
-            canvasSegmentsSet.SampleIds.ForEach(id => canvasSegmentsSet[id].SetSet(segmentSet));
-        }
-
-        private double GetSegmentSetLikelihood(ISampleMap<OverlappingSegmentsRegion> canvasSegmentsSet, ISampleMap<SampleMetrics> samplesInfo,
-            ISampleMap<CopyNumberModel> copyNumberModel, SegmentsSet segmentsSet)
-        {
-            double segmentSetLikelihood = 0;
-            foreach (var sampleId in canvasSegmentsSet.SampleIds)
-                canvasSegmentsSet[sampleId].SetSet(segmentsSet);
-
-            var canvasSegments = new List<ISampleMap<CanvasSegment>>();
-            int nSegments = canvasSegmentsSet.First().Value.GetSet().Count;
-            for (var canvasSegmentIndex = 0; canvasSegmentIndex < nSegments; canvasSegmentIndex++)
-            {
-                var canvasSegment = new SampleMap<CanvasSegment>();
-                foreach (var id in canvasSegmentsSet.SampleIds)
-                    canvasSegment.Add(id, canvasSegmentsSet[id].GetSet()[canvasSegmentIndex]);
-                canvasSegments.Add(canvasSegment);
-            }
-            foreach (var canvasSegment in canvasSegments)
-            {
-                var copyNumbersLikelihoods = _copyNumberLikelihoodCalculator.GetCopyNumbersLikelihoods(canvasSegment, samplesInfo, copyNumberModel);
-                GetCopyNumbersNoPedigreeInfo(canvasSegment, copyNumbersLikelihoods);
-                segmentSetLikelihood += copyNumbersLikelihoods.MaximalLikelihood;
-            }
-
-            segmentSetLikelihood /= nSegments;
-            return segmentSetLikelihood;
-        }
-
-        /// <summary>
-        /// Calculates maximal likelihood for copy numbers. Updated CanvasSegment CopyNumber only. 
-        /// </summary>
-        public static ISampleMap<int> GetCopyNumbersNoPedigreeInfo(ISampleMap<CanvasSegment> segments, CopyNumbersLikelihoods copyNumbersLikelihoods)
-        {
-            var sampleCopyNumbers = new SampleMap<int>();
-            double maximalLikelihood = 1;
-            foreach (var sampleId in segments.SampleIds)
-            {
-                var (copyNumber, maxSampleLikelihood) = copyNumbersLikelihoods.SingleSampleLikelihoods[sampleId].MaxBy(x => x.Value);
-                maximalLikelihood *= maxSampleLikelihood;
-                sampleCopyNumbers.Add(sampleId, copyNumber);
-            }
-            copyNumbersLikelihoods.MaximalLikelihood = maximalLikelihood;
-            return sampleCopyNumbers;
-        }
-
-        /// <summary>
-        /// Generate all possible copy number combinations with the maximal number of copy numbers per segment set to maxAlleleNumber.
-        /// </summary>
-        /// <param name="numberOfCnStates"></param>
-        /// <param name="maxAlleleNumber"></param>
-        /// <returns></returns>
-        public static List<List<int>> GenerateCopyNumberCombinations(int numberOfCnStates, int maxAlleleNumber)
-        {
-            if (numberOfCnStates <= 0)
-                throw new ArgumentOutOfRangeException(nameof(numberOfCnStates));
-            var cnStates = Enumerable.Range(0, numberOfCnStates).ToList();
-            var allCombinations = new List<List<int>>();
-            for (int currentAlleleNumber = 1; currentAlleleNumber <= maxAlleleNumber; currentAlleleNumber++)
-            {
-                var currentCombination = new Combinations<int>(cnStates, currentAlleleNumber);
-                var list = currentCombination.Select(x => x.ToList()).ToList();
-                allCombinations.AddRange(list);
-            }
-            return allCombinations;
-        }
-
-        /// <summary>
-        /// Generate all possible copy number genotype combinations with the maximal number of alleles per segment set to maxAlleleNumber.
-        /// </summary>
-        /// <param name="copyNumber"></param>
-        /// <returns> </returns>
-        public static List<int> GenerateCnAlleles(int copyNumber)
-        {
-            if (copyNumber == 0)
-                return new List<int> { 0 };
-
-            if (copyNumber == 1)
-                return new List<int> { 0, 1 };
-
-            var alleles = new List<int>();
-            for (int allele = 1; allele <= copyNumber; allele++)
-                alleles.Add(allele);
-
-            return alleles;
-        }
-
-<<<<<<< HEAD
-        public enum Kinship
-        {
-            Other = 0,
-            Parent = 1,
-            Proband = 2
-        }
-
-        public static ISampleMap<Kinship> ReadPedigreeFile(string pedigreeFile)
-        {
-            var kinships = new SampleMap<Kinship>();
-            using (FileStream stream = new FileStream(pedigreeFile, FileMode.Open, FileAccess.Read))
-            using (StreamReader reader = new StreamReader(stream))
-            {
-                string row;
-                while ((row = reader.ReadLine()) != null)
-                {
-                    string[] fields = row.Split('\t');
-                    string maternalId = fields[2];
-                    string paternallId = fields[3];
-                    string proband = fields[5];
-                    if (maternalId == "0" && paternallId == "0")
-                        kinships.Add(new SampleId(fields[1]), Kinship.Parent);
-                    else if (proband == "affected")
-                        kinships.Add(new SampleId(fields[1]), Kinship.Proband);
-                    else
-                        Console.WriteLine($"Unused pedigree member: {row}");
-                }
-            }
-            return kinships;
-=======
-        /// <summary>
-        /// Generate all possible copy number genotype combinations with the maximal number of alleles per segment set to maxAlleleNumber.
-        /// </summary>
-        /// <param name="numberOfCnStates"></param>
-        /// <returns> </returns>
-        public Dictionary<int, List<Genotype>> GenerateGenotypeCombinations(int numberOfCnStates)
-        {
-            var genotypes = new Dictionary<int, List<Genotype>>();
-            for (int cn = 0; cn < numberOfCnStates; cn++)
-            {
-                genotypes[cn] = new List<Genotype>();
-                for (int gt = 0; gt <= cn; gt++)
-                {
-                    genotypes[cn].Add(new Genotype(gt, cn - gt));
-                }
-            }
-            return genotypes;
-        }
-
-
-        public double GetTransitionProbability(int gt1Parent, int gt2Parent, int gt1Offspring, int gt2Offspring)
-        {
-            if (gt1Parent == gt1Offspring || gt1Parent == gt2Offspring ||
-                gt2Parent == gt1Offspring || gt2Parent == gt2Offspring)
-                return 0.5;
-            return CallerParameters.DeNovoRate;
-        }
-
-        public double GetSingleSampleQualityScore(Dictionary<int, double> copyNumbersLikelihoods, int cnState, string sampleName)
-        {
-            double normalizationConstant = copyNumbersLikelihoods.Select(ll => ll.Value).Sum();
-            double qscore = -10.0 * Math.Log10((normalizationConstant - copyNumbersLikelihoods[cnState]) / normalizationConstant);
-            if (Double.IsInfinity(qscore) | qscore > CallerParameters.MaxQscore)
-                qscore = CallerParameters.MaxQscore;
-            return qscore;
-        }
-
-        public double GetConditionalDeNovoQualityScore(CopyNumbersLikelihoods copyNumbersLikelihoods, SampleId probandId, ISampleMap<CanvasSegment> canvasSegments,
-            List<SampleId> parentIDs)
-        {
-
-            var numerator = 0.0;
-            var denominator = 0.0;
-            const int diploidState = 2;
-            var probandCopyNumber = canvasSegments[probandId].CopyNumber;
-            var probandMarginalProbabilities = copyNumbersLikelihoods.GetMarginalProbability(CallerParameters.MaximumCopyNumber, probandId);
-            double normalization = probandMarginalProbabilities[probandCopyNumber] + probandMarginalProbabilities[diploidState];
-            double probandMarginalAlt = probandMarginalProbabilities[probandCopyNumber] / normalization;
-
-            foreach (var copyNumberIndex in copyNumbersLikelihoods.CopyNumbers.Where(copyNumbers => copyNumbers[probandId] == canvasSegments[probandId].CopyNumber))
-            {
-                double holder = copyNumbersLikelihoods.GetJointLikelihood(copyNumberIndex);
-                denominator += holder;
-                if (copyNumberIndex[parentIDs.First()] == diploidState && copyNumberIndex[parentIDs.Last()] == diploidState)
-                    numerator += holder;
-            }
-
-            const double q60 = 0.000001;
-            double denovoProbability = (1 - numerator / denominator) * (1 - probandMarginalAlt);
-            return -10.0 * Math.Log10(Math.Max(denovoProbability, q60));
->>>>>>> 7048cebd
-        }
-    }
-}+﻿using CanvasCommon;
+using Combinatorics.Collections;
+using Illumina.Common;
+using Illumina.Common.FileSystem;
+using Isas.Framework.DataTypes;
+using Isas.Framework.Logging;
+using Isas.SequencingFiles;
+using Isas.SequencingFiles.Vcf;
+using System;
+using System.Collections.Concurrent;
+using System.Collections.Generic;
+using System.IO;
+using System.Linq;
+using System.Threading.Tasks;
+using Isas.Framework.DataTypes.Maps;
+
+namespace CanvasPedigreeCaller
+{
+    class CanvasPedigreeCaller
+    {
+        #region Members
+        public const int DefaultQualityFilterThreshold = 7;
+        public const int DefaultDeNovoQualityFilterThreshold = 20;
+        private readonly int _qualityFilterThreshold;
+        private readonly int _deNovoQualityFilterThreshold;
+        private readonly PedigreeCallerParameters _callerParameters;
+
+        private readonly ILogger _logger;
+        private readonly IVariantCaller _variantCaller;
+        private readonly CopyNumberLikelihoodCalculator _copyNumberLikelihoodCalculator;
+        #endregion
+
+        public CanvasPedigreeCaller(ILogger logger, int qualityFilterThreshold, int deNovoQualityFilterThreshold, PedigreeCallerParameters callerParameters, CopyNumberLikelihoodCalculator copyNumberLikelihoodCalculator, IVariantCaller variantCaller)
+        {
+            _logger = logger;
+            _qualityFilterThreshold = qualityFilterThreshold;
+            _deNovoQualityFilterThreshold = deNovoQualityFilterThreshold;
+            _callerParameters = callerParameters;
+            _copyNumberLikelihoodCalculator = copyNumberLikelihoodCalculator;
+            _variantCaller = variantCaller;
+        }
+
+        internal int CallVariants(List<string> variantFrequencyFiles, List<string> segmentFiles,
+            string outVcfFile, string ploidyBedPath, string referenceFolder, List<string> sampleNames, string commonCNVsbedPath, List<SampleType> sampleTypes)
+        {
+            // load files
+            // initialize data structures and classes
+            var fileCounter = 0;
+            var samplesInfo = new SampleMap<SampleMetrics>();
+            var sampleSegments = new SampleMap<Segments>();
+            var copyNumberModels = new SampleMap<CopyNumberModel>();
+            var variantFrequencyFilesSampleList = new SampleMap<string>();
+            var kinships = new SampleMap<SampleType>();
+
+            foreach (string sampleName in sampleNames)
+            {
+                var sampleId = new SampleId(sampleName);
+                var segment = Segments.ReadSegments(_logger, new FileLocation(segmentFiles[fileCounter]));
+                segment.AddAlleles(CanvasIO.ReadFrequenciesWrapper(_logger, new FileLocation(variantFrequencyFiles[fileCounter]), segment.IntervalsByChromosome));
+                sampleSegments.Add(sampleId, segment);
+                var sampleInfo = SampleMetrics.GetSampleInfo(segment, ploidyBedPath, _callerParameters.NumberOfTrimmedBins, sampleId);
+                var copyNumberModel = new CopyNumberModel(_callerParameters.MaximumCopyNumber, sampleInfo.MeanMafCoverage, sampleInfo.MeanCoverage, sampleInfo.MaxCoverage);
+                samplesInfo.Add(sampleId, sampleInfo);
+                copyNumberModels.Add(sampleId, copyNumberModel);
+                variantFrequencyFilesSampleList.Add(sampleId, variantFrequencyFiles[fileCounter]);
+                kinships.Add(sampleId, sampleTypes[fileCounter]);
+                fileCounter++;
+            }
+            var segmentSetsFromCommonCnvs = CreateSegmentSetsFromCommonCnvs(variantFrequencyFilesSampleList,
+                _callerParameters.DefaultReadCountsThreshold, commonCNVsbedPath, sampleSegments);
+
+            var segmentsForVariantCalling = GetHighestLikelihoodSegments(segmentSetsFromCommonCnvs, samplesInfo, copyNumberModels).ToList();
+            PedigreeInfo pedigreeInfo = null;
+            if (kinships.Values.Any(kin => kin == SampleType.Proband))
+                pedigreeInfo = PedigreeInfo.GetPedigreeInfo(kinships, _callerParameters);
+            Parallel.ForEach(
+                segmentsForVariantCalling,
+                new ParallelOptions
+                {
+                    MaxDegreeOfParallelism = Math.Min(Environment.ProcessorCount, _callerParameters.MaxCoreNumber)
+                },
+                segments => _variantCaller.CallVariant(segments, samplesInfo, copyNumberModels, pedigreeInfo)
+            );
+            var variantCalledSegments = new SampleMap<List<CanvasSegment>>();
+            foreach (var key in samplesInfo.SampleIds)
+                variantCalledSegments.Add(key, segmentsForVariantCalling.Select(segment => segment[key]).ToList());
+
+            var mergedVariantCalledSegments = MergeSegments(variantCalledSegments, _callerParameters.MinimumCallSize);
+            var outputFolder = new FileLocation(outVcfFile).Directory;
+            foreach (var sampleId in samplesInfo.SampleIds)
+            {
+                var coverageOutputPath = SingleSampleCallset.GetCoverageAndVariantFrequencyOutput(outputFolder,
+                    sampleId.ToString());
+                CanvasSegment.WriteCoveragePlotData(mergedVariantCalledSegments[sampleId], samplesInfo[sampleId].MeanCoverage,
+                    samplesInfo[sampleId].Ploidy, coverageOutputPath, referenceFolder);
+            }
+            bool isPedigreeInfoSupplied = pedigreeInfo != null;
+            var denovoQualityThreshold = isPedigreeInfoSupplied ? (int?)_deNovoQualityFilterThreshold : null;
+            var ploidies = samplesInfo.Select(info => info.Value.Ploidy).ToList();
+            var diploidCoverage = samplesInfo.Select(info => info.Value.MeanCoverage).ToList();
+            var names = samplesInfo.SampleIds.Select(id => id.ToString()).ToList();
+            CanvasSegmentWriter.WriteMultiSampleSegments(outVcfFile, mergedVariantCalledSegments, diploidCoverage, referenceFolder, names,
+                null, ploidies, _qualityFilterThreshold, isPedigreeInfoSupplied, denovoQualityThreshold);
+
+            outputFolder = new FileLocation(outVcfFile).Directory;
+            foreach (var sampleId in samplesInfo.SampleIds)
+            {
+                var outputVcfPath = SingleSampleCallset.GetSingleSamplePedigreeVcfOutput(outputFolder, sampleId.ToString());
+                CanvasSegmentWriter.WriteSegments(outputVcfPath.FullName, mergedVariantCalledSegments[sampleId],
+                    samplesInfo[sampleId].MeanCoverage, referenceFolder, sampleId.ToString(), null,
+                    samplesInfo[sampleId].Ploidy, _qualityFilterThreshold, isPedigreeInfoSupplied, denovoQualityThreshold);
+            }
+            return 0;
+        }
+
+        private IEnumerable<ISampleMap<CanvasSegment>> GetHighestLikelihoodSegments(IEnumerable<ISampleMap<OverlappingSegmentsRegion>> segmentSetsFromCommonCnvs,
+            ISampleMap<SampleMetrics> pedigreeMembersInfo, ISampleMap<CopyNumberModel> copyNumberModel)
+        {
+            var updatedSegmentSets = segmentSetsFromCommonCnvs
+                .AsParallel()
+                .AsOrdered()
+                .WithDegreeOfParallelism(Math.Min(Environment.ProcessorCount, _callerParameters.MaxCoreNumber))
+                .Select(segmentSet =>
+                {
+                    GetHighestLikelihoodSegmentsSet(segmentSet, pedigreeMembersInfo, copyNumberModel);
+                    return segmentSet;
+                });
+
+            return updatedSegmentSets
+                .SelectMany(sampleMap => sampleMap.SelectValues(x => x.GetSet().AsEnumerable()).Zip())
+                .ToList();
+        }
+
+
+        private static ISampleMap<List<CanvasSegment>> MergeSegments(ISampleMap<List<CanvasSegment>> segments, int minimumCallSize)
+        {
+            int nSegments = segments.First().Value.Count;
+            var copyNumbers = new List<List<int>>(nSegments);
+            var qscores = new List<double>(nSegments);
+            foreach (int segmentIndex in Enumerable.Range(0, nSegments))
+            {
+                copyNumbers.Add(segments.Select(s => s.Value[segmentIndex].CopyNumber).ToList());
+                qscores.Add(segments.Select(s => s.Value[segmentIndex].QScore).Average());
+            }
+
+            if (copyNumbers == null && qscores != null || copyNumbers != null & qscores == null)
+                throw new ArgumentException("Both copyNumbers and qscores arguments must be specified.");
+            if (copyNumbers != null && copyNumbers.Count != nSegments)
+                throw new ArgumentException("Length of copyNumbers list should be equal to the number of segments.");
+            if (qscores != null && qscores.Count != nSegments)
+                throw new ArgumentException("Length of qscores list should be equal to the number of segments.");
+
+            var mergedSegments = new SampleMap<List<CanvasSegment>>();
+            foreach (var sampleSegments in segments)
+            {
+                var mergedAllSegments = CanvasSegment.MergeSegments(sampleSegments.Value.ToList(),
+                    minimumCallSize, 10000, copyNumbers, qscores);
+                mergedSegments.Add(sampleSegments.Key, mergedAllSegments);
+            }
+            return mergedSegments;
+        }
+
+        /// <summary>
+        /// Create CanvasSegments from common CNVs bed file and overlap with CanvasPartition
+        /// segments to create SegmentHaplotypes
+        /// </summary>
+        private IEnumerable<ISampleMap<OverlappingSegmentsRegion>> CreateSegmentSetsFromCommonCnvs(ISampleMap<string> variantFrequencyFiles,
+            int defaultAlleleCountThreshold, string commonCNVsbedPath, ISampleMap<Segments> sampleSegments)
+        {
+            if (commonCNVsbedPath == null)
+            {
+                var defaultSampleRegions = sampleSegments
+                    .SelectValues(segments => segments.AllSegments.Select(segment => new OverlappingSegmentsRegion(segment)).ToList());
+                return GetOverlappingSegmentsRegionSampleLists(defaultSampleRegions);
+            }
+
+            var commonRegions = ReadCommonRegions(commonCNVsbedPath);
+            var chromosomes = sampleSegments.Values.First().GetChromosomes();
+            if (IsIdenticalChromosomeNames(commonRegions, chromosomes))
+                throw new ArgumentException(
+                    $"Chromosome names in a common CNVs bed file {commonCNVsbedPath} does not match the genome reference");
+
+            var segmentIntervalsByChromosome = new Dictionary<string, List<BedInterval>>();
+            var genomicBinsByChromosome = new Dictionary<string, IReadOnlyList<SampleGenomicBin>>();
+
+            Parallel.ForEach(
+                chromosomes,
+                chr =>
+                {
+                    genomicBinsByChromosome[chr] = sampleSegments.Values.First().GetGenomicBinsForChromosome(chr);
+                    segmentIntervalsByChromosome[chr] =
+                        CanvasSegment.RemapGenomicToBinCoordinates(commonRegions[chr], genomicBinsByChromosome[chr]);
+                });
+
+            var sampleRegions = new SampleMap<List<OverlappingSegmentsRegion>>();
+            foreach (var sampleId in sampleSegments.SampleIds)
+            {
+                var commonIntervals = commonRegions.ToDictionary(kvp => kvp.Key, kvp => kvp.Value.Select(bedEntry => bedEntry.Interval).ToList());
+                var allelesByChromosomeCommonSegs = CanvasIO.ReadFrequenciesWrapper(_logger,
+                    new FileLocation(variantFrequencyFiles[sampleId]), commonIntervals);
+                var segmentsSets = GetSegmentSets(defaultAlleleCountThreshold, commonRegions,
+                    genomicBinsByChromosome, segmentIntervalsByChromosome, allelesByChromosomeCommonSegs, sampleSegments[sampleId]);
+                sampleRegions.Add(sampleId, segmentsSets);
+            }
+
+            return GetOverlappingSegmentsRegionSampleLists(sampleRegions);
+        }
+
+        private static IEnumerable<ISampleMap<OverlappingSegmentsRegion>> GetOverlappingSegmentsRegionSampleLists(ISampleMap<List<OverlappingSegmentsRegion>> sampleRegions)
+        {
+            return sampleRegions.Zip();
+        }
+
+        private static List<OverlappingSegmentsRegion> GetSegmentSets(int defaultAlleleCountThreshold, Dictionary<string, List<BedEntry>> commonRegions,
+            Dictionary<string, IReadOnlyList<SampleGenomicBin>> genomicBinsByChromosome, Dictionary<string, List<BedInterval>> segmentIntervalsByChromosome,
+            Dictionary<string, List<Balleles>> allelesByChromosomeCommonSegs, Segments segments)
+        {
+            var segmentsSetByChromosome = new ConcurrentDictionary<string, List<OverlappingSegmentsRegion>>();
+            Parallel.ForEach(
+                segments.GetChromosomes(),
+                chr =>
+                {
+                    var segmentsByChromosome = segments.GetSegmentsForChromosome(chr).ToList();
+
+                    if (commonRegions.Keys.Any(chromosome => chromosome == chr))
+                    {
+                        var commonCnvCanvasSegments = CanvasSegment.CreateSegmentsFromCommonCnvs(genomicBinsByChromosome[chr],
+                            segmentIntervalsByChromosome[chr], allelesByChromosomeCommonSegs[chr]);
+
+                        segmentsSetByChromosome[chr] = CanvasSegment.MergeCommonCnvSegments(segmentsByChromosome,
+                            commonCnvCanvasSegments, defaultAlleleCountThreshold);
+                    }
+                    else
+                    {
+                        segmentsSetByChromosome[chr] = segmentsByChromosome.Select(
+                            segment => new OverlappingSegmentsRegion(new List<CanvasSegment> { segment }, null)).ToList();
+                    }
+                });
+            return segmentsSetByChromosome.OrderBy(i => i.Key).Select(x => x.Value).SelectMany(x => x).ToList();
+        }
+
+        private static Dictionary<string, List<BedEntry>> ReadCommonRegions(string commonCNVsbedPath)
+        {
+            Dictionary<string, List<BedEntry>> commonRegions;
+            using (var reader = new BedReader(new GzipOrTextReader(commonCNVsbedPath)))
+            {
+                var commonTmpRegions = reader.LoadAllEntries();
+                commonRegions = Utilities.SortAndOverlapCheck(commonTmpRegions, commonCNVsbedPath);
+            }
+            return commonRegions;
+        }
+
+        private static bool IsIdenticalChromosomeNames(Dictionary<string, List<BedEntry>> commonRegions,
+            ICollection<string> chromsomeNames)
+        {
+            var chromsomes = new HashSet<string>(chromsomeNames);
+            return commonRegions.Keys.Count(chromosome => chromsomes.Contains(chromosome)) == 0;
+        }
+
+        public static int AggregateVariantCoverage(ref List<CanvasSegment> segments)
+        {
+            var variantCoverage = segments.SelectMany(segment => segment.Balleles.TotalCoverage).ToList();
+            return variantCoverage.Any() ? Utilities.Median(variantCoverage) : 0;
+        }
+
+        /// <summary>
+        /// Identify variant with the highest likelihood at a given setPosition and assign relevant scores
+        /// </summary>
+        private void GetHighestLikelihoodSegmentsSet(ISampleMap<OverlappingSegmentsRegion> canvasSegmentsSet, ISampleMap<SampleMetrics> pedigreeMembersInfo,
+            ISampleMap<CopyNumberModel> model)
+        {
+            SegmentsSet segmentSet;
+
+            if (canvasSegmentsSet.Values.First().SetA == null)
+                segmentSet = SegmentsSet.SetB;
+            else if (canvasSegmentsSet.Values.First().SetB == null)
+                segmentSet = SegmentsSet.SetA;
+            else
+                segmentSet = GetSegmentSetLikelihood(canvasSegmentsSet, pedigreeMembersInfo, model,
+                                 SegmentsSet.SetA) >
+                             GetSegmentSetLikelihood(canvasSegmentsSet, pedigreeMembersInfo, model,
+                                 SegmentsSet.SetB)
+                    ? SegmentsSet.SetA
+                    : SegmentsSet.SetB;
+
+            canvasSegmentsSet.SampleIds.ForEach(id => canvasSegmentsSet[id].SetSet(segmentSet));
+        }
+
+        private double GetSegmentSetLikelihood(ISampleMap<OverlappingSegmentsRegion> canvasSegmentsSet, ISampleMap<SampleMetrics> samplesInfo,
+            ISampleMap<CopyNumberModel> copyNumberModel, SegmentsSet segmentsSet)
+        {
+            double segmentSetLikelihood = 0;
+            foreach (var sampleId in canvasSegmentsSet.SampleIds)
+                canvasSegmentsSet[sampleId].SetSet(segmentsSet);
+
+            var canvasSegments = new List<ISampleMap<CanvasSegment>>();
+            int nSegments = canvasSegmentsSet.First().Value.GetSet().Count;
+            for (var canvasSegmentIndex = 0; canvasSegmentIndex < nSegments; canvasSegmentIndex++)
+            {
+                var canvasSegment = new SampleMap<CanvasSegment>();
+                foreach (var id in canvasSegmentsSet.SampleIds)
+                    canvasSegment.Add(id, canvasSegmentsSet[id].GetSet()[canvasSegmentIndex]);
+                canvasSegments.Add(canvasSegment);
+            }
+            foreach (var canvasSegment in canvasSegments)
+            {
+                var copyNumbersLikelihoods = _copyNumberLikelihoodCalculator.GetCopyNumbersLikelihoods(canvasSegment, samplesInfo, copyNumberModel);
+                GetCopyNumbersNoPedigreeInfo(canvasSegment, copyNumbersLikelihoods);
+                segmentSetLikelihood += copyNumbersLikelihoods.MaximalLikelihood;
+            }
+
+            segmentSetLikelihood /= nSegments;
+            return segmentSetLikelihood;
+        }
+
+        /// <summary>
+        /// Calculates maximal likelihood for copy numbers. Updated CanvasSegment CopyNumber only. 
+        /// </summary>
+        public static ISampleMap<int> GetCopyNumbersNoPedigreeInfo(ISampleMap<CanvasSegment> segments, CopyNumbersLikelihoods copyNumbersLikelihoods)
+        {
+            var sampleCopyNumbers = new SampleMap<int>();
+            double maximalLikelihood = 1;
+            foreach (var sampleId in segments.SampleIds)
+            {
+                var (copyNumber, maxSampleLikelihood) = copyNumbersLikelihoods.SingleSampleLikelihoods[sampleId].MaxBy(x => x.Value);
+                maximalLikelihood *= maxSampleLikelihood;
+                sampleCopyNumbers.Add(sampleId, copyNumber);
+            }
+            copyNumbersLikelihoods.MaximalLikelihood = maximalLikelihood;
+            return sampleCopyNumbers;
+        }
+
+        /// <summary>
+        /// Generate all possible copy number combinations with the maximal number of copy numbers per segment set to maxAlleleNumber.
+        /// </summary>
+        /// <param name="numberOfCnStates"></param>
+        /// <param name="maxAlleleNumber"></param>
+        /// <returns></returns>
+        public static List<List<int>> GenerateCopyNumberCombinations(int numberOfCnStates, int maxAlleleNumber)
+        {
+            if (numberOfCnStates <= 0)
+                throw new ArgumentOutOfRangeException(nameof(numberOfCnStates));
+            var cnStates = Enumerable.Range(0, numberOfCnStates).ToList();
+            var allCombinations = new List<List<int>>();
+            for (int currentAlleleNumber = 1; currentAlleleNumber <= maxAlleleNumber; currentAlleleNumber++)
+            {
+                var currentCombination = new Combinations<int>(cnStates, currentAlleleNumber);
+                var list = currentCombination.Select(x => x.ToList()).ToList();
+                allCombinations.AddRange(list);
+            }
+            return allCombinations;
+        }
+
+        /// <summary>
+        /// Generate all possible copy number genotype combinations with the maximal number of alleles per segment set to maxAlleleNumber.
+        /// </summary>
+        /// <param name="copyNumber"></param>
+        /// <returns> </returns>
+        public static List<int> GenerateCnAlleles(int copyNumber)
+        {
+            if (copyNumber == 0)
+                return new List<int> { 0 };
+
+            if (copyNumber == 1)
+                return new List<int> { 0, 1 };
+
+            var alleles = new List<int>();
+            for (int allele = 1; allele <= copyNumber; allele++)
+                alleles.Add(allele);
+
+            return alleles;
+        }
+    }
+}
+
+