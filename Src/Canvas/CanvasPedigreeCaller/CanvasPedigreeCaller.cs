--- conflicted
+++ resolved
@@ -1,433 +1,429 @@
-﻿using CanvasCommon;
-using Combinatorics.Collections;
-using Illumina.Common;
-using Illumina.Common.FileSystem;
-using Isas.Framework.DataTypes;
-using Isas.Framework.Logging;
-using Isas.SequencingFiles;
-using Isas.SequencingFiles.Vcf;
-using System;
-using System.Collections.Concurrent;
-using System.Collections.Generic;
-using System.Linq;
-using System.Threading.Tasks;
-using CanvasPedigreeCaller.Visualization;
-using Isas.Framework.DataTypes.Maps;
-using Genotype = CanvasCommon.Genotype;
-
-namespace CanvasPedigreeCaller
-{
-    class CanvasPedigreeCaller
-    {
-        #region Members
-        public const int DefaultQualityFilterThreshold = 7;
-        public const int DefaultDeNovoQualityFilterThreshold = 20;
-        private readonly int _qualityFilterThreshold;
-        private readonly int _deNovoQualityFilterThreshold;
-        private readonly PedigreeCallerParameters _callerParameters;
-        private readonly ILogger _logger;
-        private readonly IVariantCaller _variantCaller;
-        private readonly CopyNumberLikelihoodCalculator _copyNumberLikelihoodCalculator;
-        private readonly ICoverageBigWigWriter _coverageBigWigWriter;
-        private readonly ICopyNumberModelFactory _copyNumberModelFactory;
-        private readonly ICopyNumberBedGraphWriter _copyNumbeBedGraphWriter;
-
-        #endregion
-
-        public CanvasPedigreeCaller(ILogger logger, int qualityFilterThreshold, int deNovoQualityFilterThreshold, PedigreeCallerParameters callerParameters, CopyNumberLikelihoodCalculator copyNumberLikelihoodCalculator, IVariantCaller variantCaller, ICoverageBigWigWriter coverageBigWigWriter, ICopyNumberModelFactory copyNumberModelFactory, ICopyNumberBedGraphWriter copyNumbeBedGraphWriter)
-        {
-            _logger = logger;
-            _qualityFilterThreshold = qualityFilterThreshold;
-            _deNovoQualityFilterThreshold = deNovoQualityFilterThreshold;
-            _callerParameters = callerParameters;
-            _copyNumberLikelihoodCalculator = copyNumberLikelihoodCalculator;
-            _variantCaller = variantCaller;
-            _coverageBigWigWriter = coverageBigWigWriter;
-            _copyNumberModelFactory = copyNumberModelFactory;
-            _copyNumbeBedGraphWriter = copyNumbeBedGraphWriter;
-        }
-
-        internal int CallVariants(List<string> variantFrequencyFiles, List<string> segmentFiles,
-            IFileLocation outVcfFile, string ploidyBedPath, string referenceFolder, List<string> sampleNames, string commonCnvsBedPath, List<SampleType> sampleTypes)
-        {
-            // load files
-            // initialize data structures and classes
-            var fileCounter = 0;
-            var samplesInfo = new SampleMap<SampleMetrics>();
-            var sampleSegments = new SampleMap<Segments>();
-            var copyNumberModels = new SampleMap<ICopyNumberModel>();
-            var variantFrequencyFilesSampleList = new SampleMap<string>();
-            var kinships = new SampleMap<SampleType>();
-
-            foreach (string sampleName in sampleNames)
-            {
-                var sampleId = new SampleId(sampleName);
-                var segment = Segments.ReadSegments(_logger, new FileLocation(segmentFiles[fileCounter]));
-                segment.AddAlleles(CanvasIO.ReadFrequenciesWrapper(_logger, new FileLocation(variantFrequencyFiles[fileCounter]), segment.IntervalsByChromosome));
-                sampleSegments.Add(sampleId, segment);
-                var sampleInfo = SampleMetrics.GetSampleInfo(segment.AllSegments, ploidyBedPath, _callerParameters.NumberOfTrimmedBins, sampleId);
-                var copyNumberModel = _copyNumberModelFactory.CreateModel(_callerParameters.MaximumCopyNumber, sampleInfo.MaxCoverage, sampleInfo.MeanCoverage, sampleInfo.MeanMafCoverage);
-                samplesInfo.Add(sampleId, sampleInfo);
-                copyNumberModels.Add(sampleId, copyNumberModel);
-                variantFrequencyFilesSampleList.Add(sampleId, variantFrequencyFiles[fileCounter]);
-                kinships.Add(sampleId, sampleTypes[fileCounter]);
-                fileCounter++;
-            }
-            var segmentSetsFromCommonCnvs = CreateSegmentSetsFromCommonCnvs(variantFrequencyFilesSampleList,
-                _callerParameters.MinAlleleCountsThreshold, commonCnvsBedPath, sampleSegments);
-
-            var segmentsForVariantCalling = GetHighestLikelihoodSegments(segmentSetsFromCommonCnvs, samplesInfo, copyNumberModels).ToList();
-            PedigreeInfo pedigreeInfo = PedigreeInfo.GetPedigreeInfo(kinships, _callerParameters);
-            Parallel.ForEach(
-                segmentsForVariantCalling,
-                new ParallelOptions
-                {
-                    MaxDegreeOfParallelism = Math.Min(Environment.ProcessorCount, _callerParameters.MaxCoreNumber)
-                },
-                segments => _variantCaller.CallVariant(segments, samplesInfo, copyNumberModels, pedigreeInfo)
-            );
-            var variantCalledSegments = new SampleMap<List<CanvasSegment>>();
-            foreach (var key in samplesInfo.SampleIds)
-                variantCalledSegments.Add(key, segmentsForVariantCalling.Select(segment => segment[key]).ToList());
-
-            var mergedVariantCalledSegments = MergeSegments(variantCalledSegments, _callerParameters.MinimumCallSize, _qualityFilterThreshold);
-            var outputFolder = outVcfFile.Directory;
-            foreach (var sampleId in samplesInfo.SampleIds)
-            {
-                var coverageOutputPath = SingleSampleCallset.GetCoverageAndVariantFrequencyOutput(outputFolder,
-                    sampleId.ToString());
-                CanvasSegment.WriteCoveragePlotData(mergedVariantCalledSegments[sampleId], samplesInfo[sampleId].MeanCoverage,
-                    samplesInfo[sampleId].Ploidy, coverageOutputPath, referenceFolder);
-            }
-            bool isPedigreeInfoSupplied = pedigreeInfo != null && pedigreeInfo.HasFullPedigree();
-            var denovoQualityThreshold = isPedigreeInfoSupplied ? (int?)_deNovoQualityFilterThreshold : null;
-            var ploidies = samplesInfo.Select(info => info.Value.Ploidy).ToList();
-            var diploidCoverage = samplesInfo.Select(info => info.Value.MeanCoverage).ToList();
-            var names = samplesInfo.SampleIds.Select(id => id.ToString()).ToList();
-            CanvasSegmentWriter.WriteMultiSampleSegments(outVcfFile.FullName, mergedVariantCalledSegments, diploidCoverage, referenceFolder, names,
-                null, ploidies, _qualityFilterThreshold, denovoQualityThreshold, null, isPedigreeInfoSupplied);
-
-            foreach (var sampleId in samplesInfo.SampleIds)
-            {
-                var outputVcfPath = SingleSampleCallset.GetSingleSamplePedigreeVcfOutput(outputFolder, sampleId.ToString());
-                var sampleMetrics = samplesInfo[sampleId];
-                var segments = mergedVariantCalledSegments[sampleId];
-                CanvasSegmentWriter.WriteSegments(outputVcfPath.FullName, segments,
-                    sampleMetrics.MeanCoverage, referenceFolder, sampleId.ToString(), null,
-                    sampleMetrics.Ploidy, _qualityFilterThreshold, isPedigreeInfoSupplied, denovoQualityThreshold, null);
-
-                var visualizationTemp = outputFolder.CreateSubdirectory($"VisualizationTemp{sampleId}");
-                var bigWig = _coverageBigWigWriter.Write(segments, visualizationTemp);
-                bigWig?.MoveTo(SingleSampleCallset.GetSingleSamplePedigreeCoverageBigWig(outputFolder, sampleId.ToString()));
-                var copyNumberBedGraph = SingleSampleCallset.GetSingleSamplePedigreeCopyNumberBedGraph(outputFolder, sampleId.ToString());
-                _copyNumbeBedGraphWriter.Write(segments, sampleMetrics.Ploidy, copyNumberBedGraph);
-            }
-            return 0;
-        }
-
-        private IEnumerable<ISampleMap<CanvasSegment>> GetHighestLikelihoodSegments(IEnumerable<ISampleMap<OverlappingSegmentsRegion>> segmentSetsFromCommonCnvs,
-            ISampleMap<SampleMetrics> pedigreeMembersInfo, ISampleMap<ICopyNumberModel> copyNumberModel)
-        {
-            var updatedSegmentSets = segmentSetsFromCommonCnvs
-                .AsParallel()
-                .AsOrdered()
-                .WithDegreeOfParallelism(Math.Min(Environment.ProcessorCount, _callerParameters.MaxCoreNumber))
-                .Select(segmentSet =>
-                {
-                    GetHighestLogLikelihoodSegmentsSet(segmentSet, pedigreeMembersInfo, copyNumberModel);
-                    return segmentSet;
-                });
-
-            return updatedSegmentSets
-                .SelectMany(sampleMap => sampleMap.SelectValues(x => x.GetSet().AsEnumerable()).Zip())
-                .ToList();
-        }
-
-
-        private static ISampleMap<List<CanvasSegment>> MergeSegments(ISampleMap<List<CanvasSegment>> segments, int minimumCallSize, int qScoreThreshold)
-        {
-            int nSegments = segments.First().Value.Count;
-            var copyNumbers = new List<List<int>>(nSegments);
-            var qscores = new List<double>(nSegments);
-            foreach (int segmentIndex in Enumerable.Range(0, nSegments))
-            {
-                copyNumbers.Add(segments.Select(s => s.Value[segmentIndex].CopyNumber).ToList());
-                qscores.Add(segments.Select(s => s.Value[segmentIndex].QScore).Average());
-            }
-
-            if (copyNumbers == null && qscores != null || copyNumbers != null & qscores == null)
-                throw new ArgumentException("Both copyNumbers and qscores arguments must be specified.");
-            if (copyNumbers != null && copyNumbers.Count != nSegments)
-                throw new ArgumentException("Length of copyNumbers list should be equal to the number of segments.");
-            if (qscores != null && qscores.Count != nSegments)
-                throw new ArgumentException("Length of qscores list should be equal to the number of segments.");
-
-            var mergedSegments = new SampleMap<List<CanvasSegment>>();
-            foreach (var sampleSegments in segments)
-            {
-                var mergedAllSegments = CanvasSegment.MergeSegments(sampleSegments.Value.ToList(),
-                    minimumCallSize, 10000, copyNumbers, qscores, qScoreThreshold);
-                mergedSegments.Add(sampleSegments.Key, mergedAllSegments);
-            }
-            return mergedSegments;
-        }
-
-        /// <summary>
-        /// CreatRecordLevelFilter CanvasSegments from common CNVs bed file and overlap with CanvasPartition
-        /// segments to create SegmentHaplotypes
-        /// </summary>
-        private IEnumerable<ISampleMap<OverlappingSegmentsRegion>> CreateSegmentSetsFromCommonCnvs(ISampleMap<string> variantFrequencyFiles,
-            int defaultAlleleCountThreshold, string commonCNVsbedPath, ISampleMap<Segments> sampleSegments)
-        {
-            if (commonCNVsbedPath == null)
-            {
-                var defaultSampleRegions = sampleSegments
-                    .SelectValues(segments => segments.AllSegments.Select(segment => new OverlappingSegmentsRegion(segment)).ToList());
-                return GetOverlappingSegmentsRegionSampleLists(defaultSampleRegions);
-            }
-
-            var commonRegions = ReadCommonRegions(commonCNVsbedPath);
-            var chromosomes = sampleSegments.Values.First().GetChromosomes();
-            if (IsIdenticalChromosomeNames(commonRegions, chromosomes))
-                throw new ArgumentException(
-                    $"Chromosome names in a common CNVs bed file {commonCNVsbedPath} does not match the genome reference");
-
-            var segmentIntervalsByChromosome = new Dictionary<string, List<BedInterval>>();
-            var genomicBinsByChromosome = new Dictionary<string, IReadOnlyList<SampleGenomicBin>>();
-
-            Parallel.ForEach(
-                chromosomes,
-                chr =>
-                {
-                    genomicBinsByChromosome[chr] = sampleSegments.Values.First().GetGenomicBinsForChromosome(chr);
-                    segmentIntervalsByChromosome[chr] =
-                        CanvasSegment.RemapGenomicToBinCoordinates(commonRegions[chr], genomicBinsByChromosome[chr]);
-                });
-
-            var sampleRegions = new SampleMap<List<OverlappingSegmentsRegion>>();
-            foreach (var sampleId in sampleSegments.SampleIds)
-            {
-                var commonIntervals = commonRegions.ToDictionary(kvp => kvp.Key, kvp => kvp.Value.Select(bedEntry => bedEntry.Interval).ToList());
-                var allelesByChromosomeCommonSegs = CanvasIO.ReadFrequenciesWrapper(_logger,
-                    new FileLocation(variantFrequencyFiles[sampleId]), commonIntervals);
-                var segmentsSets = GetSegmentSets(defaultAlleleCountThreshold, commonRegions,
-                    genomicBinsByChromosome, segmentIntervalsByChromosome, allelesByChromosomeCommonSegs, sampleSegments[sampleId]);
-                sampleRegions.Add(sampleId, segmentsSets);
-            }
-
-            return GetOverlappingSegmentsRegionSampleLists(sampleRegions);
-        }
-
-        private static IEnumerable<ISampleMap<OverlappingSegmentsRegion>> GetOverlappingSegmentsRegionSampleLists(ISampleMap<List<OverlappingSegmentsRegion>> sampleRegions)
-        {
-            return sampleRegions.Zip();
-        }
-
-        private static List<OverlappingSegmentsRegion> GetSegmentSets(int defaultAlleleCountThreshold, Dictionary<string, List<BedEntry>> commonRegions,
-            Dictionary<string, IReadOnlyList<SampleGenomicBin>> genomicBinsByChromosome, Dictionary<string, List<BedInterval>> segmentIntervalsByChromosome,
-            Dictionary<string, List<Balleles>> allelesByChromosomeCommonSegs, Segments segments)
-        {
-            var segmentsSetByChromosome = new ConcurrentDictionary<string, List<OverlappingSegmentsRegion>>();
-            Parallel.ForEach(
-                segments.GetChromosomes(),
-                chr =>
-                {
-                    var segmentsByChromosome = segments.GetSegmentsForChromosome(chr).ToList();
-
-                    if (commonRegions.Keys.Any(chromosome => chromosome == chr))
-                    {
-                        var commonCnvCanvasSegments = CanvasSegment.CreateSegmentsFromCommonCnvs(genomicBinsByChromosome[chr],
-                            segmentIntervalsByChromosome[chr], allelesByChromosomeCommonSegs[chr]);
-
-                        segmentsSetByChromosome[chr] = CanvasSegment.MergeCommonCnvSegments(segmentsByChromosome,
-                            commonCnvCanvasSegments, defaultAlleleCountThreshold);
-                    }
-                    else
-                    {
-                        segmentsSetByChromosome[chr] = segmentsByChromosome.Select(
-                            segment => new OverlappingSegmentsRegion(new List<CanvasSegment> { segment }, null)).ToList();
-                    }
-                });
-            return segmentsSetByChromosome.OrderBy(i => i.Key).Select(x => x.Value).SelectMany(x => x).ToList();
-        }
-
-        private static Dictionary<string, List<BedEntry>> ReadCommonRegions(string commonCNVsbedPath)
-        {
-            Dictionary<string, List<BedEntry>> commonRegions;
-            using (var reader = new BedReader(new GzipOrTextReader(commonCNVsbedPath)))
-            {
-                var commonTmpRegions = reader.LoadAllEntries();
-                commonRegions = Utilities.SortAndOverlapCheck(commonTmpRegions, commonCNVsbedPath);
-            }
-            return commonRegions;
-        }
-
-        private static bool IsIdenticalChromosomeNames(Dictionary<string, List<BedEntry>> commonRegions,
-            ICollection<string> chromosomeNames)
-        {
-            var chromosomes = new HashSet<string>(chromosomeNames);
-            return commonRegions.Keys.Count(chromosome => chromosomes.Contains(chromosome)) == 0;
-        }
-
-        public static int AggregateVariantCoverage(ref List<CanvasSegment> segments)
-        {
-            var variantCoverage = segments.SelectMany(segment => segment.Balleles.TotalCoverage).ToList();
-            return variantCoverage.Any() ? Utilities.Median(variantCoverage) : 0;
-        }
-
-        /// <summary>
-        /// Identify variant with the highest likelihood at a given setPosition and assign relevant scores
-        /// </summary>
-        private void GetHighestLogLikelihoodSegmentsSet(ISampleMap<OverlappingSegmentsRegion> canvasSegmentsSet, ISampleMap<SampleMetrics> pedigreeMembersInfo,
-            ISampleMap<ICopyNumberModel> model)
-        {
-            SegmentsSet segmentSet;
-
-            if (canvasSegmentsSet.Values.First().SetA == null)
-                segmentSet = SegmentsSet.SetB;
-            else if (canvasSegmentsSet.Values.First().SetB == null)
-                segmentSet = SegmentsSet.SetA;
-            else
-                segmentSet = GetSegmentSetLogLikelihood(canvasSegmentsSet, pedigreeMembersInfo, model,
-                                 SegmentsSet.SetA) >
-                             GetSegmentSetLogLikelihood(canvasSegmentsSet, pedigreeMembersInfo, model,
-                                 SegmentsSet.SetB)
-                    ? SegmentsSet.SetA
-                    : SegmentsSet.SetB;
-
-            canvasSegmentsSet.SampleIds.ForEach(id => canvasSegmentsSet[id].SetSet(segmentSet));
-        }
-
-        /// <summary>
-        /// Given a set canvasSegmentsSet with two alternative segmentation hypothesis (SegmentsSet: SetA and SetB), return log likelihood 
-        /// for a segmentation hypothesis specified by segmentsSet. Segmentation hypothesis could typically include segmentation results specified 
-        /// by partitioning or annotations of population (common) variants  
-        /// </summary>
-        /// <param name="canvasSegmentsSet"></param>
-        /// <param name="samplesInfo"></param>
-        /// <param name="copyNumberModel"></param>
-        /// <param name="segmentsSet"></param>
-        /// <returns></returns>
-        private double GetSegmentSetLogLikelihood(ISampleMap<OverlappingSegmentsRegion> canvasSegmentsSet, ISampleMap<SampleMetrics> samplesInfo,
-            ISampleMap<ICopyNumberModel> copyNumberModel, SegmentsSet segmentsSet)
-        {
-            double segmentSetLogLikelihood = 0;
-            foreach (var sampleId in canvasSegmentsSet.SampleIds)
-                canvasSegmentsSet[sampleId].SetSet(segmentsSet);
-
-            var canvasSegments = new List<ISampleMap<CanvasSegment>>();
-            int nSegments = canvasSegmentsSet.First().Value.GetSet().Count;
-            for (var canvasSegmentIndex = 0; canvasSegmentIndex < nSegments; canvasSegmentIndex++)
-            {
-                var canvasSegment = new SampleMap<CanvasSegment>();
-                foreach (var id in canvasSegmentsSet.SampleIds)
-                    canvasSegment.Add(id, canvasSegmentsSet[id].GetSet()[canvasSegmentIndex]);
-                canvasSegments.Add(canvasSegment);
-            }
-            foreach (var canvasSegment in canvasSegments)
-            {
-                var copyNumbersLikelihoods = _copyNumberLikelihoodCalculator.GetCopyNumbersLikelihoods(canvasSegment, samplesInfo, copyNumberModel);
-                var (_, likelihoods) = GetCopyNumbersNoPedigreeInfo(canvasSegment, copyNumbersLikelihoods);
-                segmentSetLogLikelihood += likelihoods.MaximalLogLikelihood;
-            }
-
-            return segmentSetLogLikelihood;
-        }
-
-        /// <summary>
-        /// Evaluate joint log likelihood of all genotype combinations across samples. 
-        /// Return joint likelihood object and the copy number states with the highest likelihood 
-        /// </summary>
-        public static (SampleMap<Genotype> copyNumbersGenotypes, JointLikelihoods jointLikelihood) GetCopyNumbersNoPedigreeInfo(ISampleMap<CanvasSegment> segments,
-            ISampleMap<Dictionary<Genotype, double>> singleSampleLikelihoods)
-        {
-            // for non-pedigree samples JointLogLikelihoods object contains only maximum likelihood information
-            var jointLogLikelihoods = new JointLikelihoods();
-            var sampleCopyNumbersGenotypes = new SampleMap<Genotype>();
-            foreach (var sampleId in segments.SampleIds)
-            {
-                var (copyNumber, maxSampleLikelihood) = singleSampleLikelihoods[sampleId].MaxBy(x => x.Value);
-                jointLogLikelihoods.MaximalLogLikelihood += Math.Log(maxSampleLikelihood);
-                sampleCopyNumbersGenotypes.Add(sampleId, copyNumber);
-            }
-            return (copyNumbersGenotypes: sampleCopyNumbersGenotypes, jointLikelihood: jointLogLikelihoods);
-        }
-
-        /// <summary>
-        /// Generate all possible copy number combinations with the maximal number of copy numbers per segment set to maxAlleleNumber.
-        /// </summary>
-        /// <param name="numberOfCnStates"></param>
-        /// <param name="maxAlleleNumber"></param>
-        /// <returns></returns>
-        public static List<List<int>> GenerateCopyNumberCombinations(int numberOfCnStates, int maxAlleleNumber)
-        {
-            if (numberOfCnStates <= 0)
-                throw new ArgumentOutOfRangeException(nameof(numberOfCnStates));
-            var cnStates = Enumerable.Range(0, numberOfCnStates).ToList();
-            var allCombinations = new List<List<int>>();
-            for (int currentAlleleNumber = 1; currentAlleleNumber <= maxAlleleNumber; currentAlleleNumber++)
-            {
-                var currentCombination = new Combinations<int>(cnStates, currentAlleleNumber);
-                var list = currentCombination.Select(x => x.ToList()).ToList();
-                allCombinations.AddRange(list);
-            }
-            return allCombinations;
-        }
-
-        /// <summary>
-        /// Generate all possible copy number genotype combinations with the maximal number of alleles per segment set to maxAlleleNumber.
-        /// </summary>
-        /// <param name="copyNumber"></param>
-        /// <returns> </returns>
-        public static List<int> GenerateCnAlleles(int copyNumber)
-        {
-            if (copyNumber == 0)
-                return new List<int> { 0 };
-
-            if (copyNumber == 1)
-                return new List<int> { 0, 1 };
-
-            var alleles = new List<int>();
-            for (int allele = 1; allele <= copyNumber; allele++)
-                alleles.Add(allele);
-
-            return alleles;
-        }
-
-        public static SampleMap<Genotype> GetNonPedigreeCopyNumbers(ISampleMap<CanvasSegment> canvasSegments, PedigreeInfo pedigreeInfo,
-            ISampleMap<Dictionary<Genotype, double>> singleSampleCopyNumberLogLikelihoods)
-        {
-            bool IsOther(SampleId sampleId) => pedigreeInfo.OtherIds.Contains(sampleId);
-            var nonPedigreeMemberSegments = canvasSegments.WhereSampleIds(IsOther);
-            var nonPedigreeMemberLikelihoods = singleSampleCopyNumberLogLikelihoods.WhereSampleIds(IsOther);
-            (var nonPedigreeMemberCopyNumbers, _) = GetCopyNumbersNoPedigreeInfo(nonPedigreeMemberSegments, nonPedigreeMemberLikelihoods);
-            return nonPedigreeMemberCopyNumbers;
-        }
-
-
-        /// <summary>
-        /// Derives metrics from b-allele counts within each segment and determines whereas to use them for calculating MCC
-        /// </summary>
-        /// <param name="canvasSegments"></param>
-        /// <param name="minAlleleCountsThreshold"></param>
-        /// <param name="minAlleleNumberInSegment"></param>
-        /// <returns></returns>
-        public static bool UseAlleleCountsInformation(ISampleMap<CanvasSegment> canvasSegments, int  minAlleleCountsThreshold,
-            int minAlleleNumberInSegment)
-        {
-            var alleles = canvasSegments.Values.Select(segment => segment.Balleles?.TotalCoverage);
-<<<<<<< HEAD
-            var alleleCounts = alleles.Select(allele => allele?.Where(y => y >= minAlleleCountsThreshold).Count() ?? 0).ToList();
-=======
-            // allele read coverage check
-            var alleleCounts = alleles.Select(allele => allele?.Where(y => y >= minAlleleCountsThreshold).Count() ?? 0).ToList();
-            // number of SNVs in a segment check
->>>>>>> f0efc37e
-            bool sufficientAlleleNum = alleleCounts.All(x => x >= minAlleleNumberInSegment);
-            return sufficientAlleleNum;
-        }
-
-    }
-}
-
-
+﻿using CanvasCommon;
+using Combinatorics.Collections;
+using Illumina.Common;
+using Illumina.Common.FileSystem;
+using Isas.Framework.DataTypes;
+using Isas.Framework.Logging;
+using Isas.SequencingFiles;
+using Isas.SequencingFiles.Vcf;
+using System;
+using System.Collections.Concurrent;
+using System.Collections.Generic;
+using System.Linq;
+using System.Threading.Tasks;
+using CanvasPedigreeCaller.Visualization;
+using Isas.Framework.DataTypes.Maps;
+using Genotype = CanvasCommon.Genotype;
+
+namespace CanvasPedigreeCaller
+{
+    class CanvasPedigreeCaller
+    {
+        #region Members
+        public const int DefaultQualityFilterThreshold = 7;
+        public const int DefaultDeNovoQualityFilterThreshold = 20;
+        private readonly int _qualityFilterThreshold;
+        private readonly int _deNovoQualityFilterThreshold;
+        private readonly PedigreeCallerParameters _callerParameters;
+        private readonly ILogger _logger;
+        private readonly IVariantCaller _variantCaller;
+        private readonly CopyNumberLikelihoodCalculator _copyNumberLikelihoodCalculator;
+        private readonly ICoverageBigWigWriter _coverageBigWigWriter;
+        private readonly ICopyNumberModelFactory _copyNumberModelFactory;
+        private readonly ICopyNumberBedGraphWriter _copyNumbeBedGraphWriter;
+
+        #endregion
+
+        public CanvasPedigreeCaller(ILogger logger, int qualityFilterThreshold, int deNovoQualityFilterThreshold, PedigreeCallerParameters callerParameters, CopyNumberLikelihoodCalculator copyNumberLikelihoodCalculator, IVariantCaller variantCaller, ICoverageBigWigWriter coverageBigWigWriter, ICopyNumberModelFactory copyNumberModelFactory, ICopyNumberBedGraphWriter copyNumbeBedGraphWriter)
+        {
+            _logger = logger;
+            _qualityFilterThreshold = qualityFilterThreshold;
+            _deNovoQualityFilterThreshold = deNovoQualityFilterThreshold;
+            _callerParameters = callerParameters;
+            _copyNumberLikelihoodCalculator = copyNumberLikelihoodCalculator;
+            _variantCaller = variantCaller;
+            _coverageBigWigWriter = coverageBigWigWriter;
+            _copyNumberModelFactory = copyNumberModelFactory;
+            _copyNumbeBedGraphWriter = copyNumbeBedGraphWriter;
+        }
+
+        internal int CallVariants(List<string> variantFrequencyFiles, List<string> segmentFiles,
+            IFileLocation outVcfFile, string ploidyBedPath, string referenceFolder, List<string> sampleNames, string commonCnvsBedPath, List<SampleType> sampleTypes)
+        {
+            // load files
+            // initialize data structures and classes
+            var fileCounter = 0;
+            var samplesInfo = new SampleMap<SampleMetrics>();
+            var sampleSegments = new SampleMap<Segments>();
+            var copyNumberModels = new SampleMap<ICopyNumberModel>();
+            var variantFrequencyFilesSampleList = new SampleMap<string>();
+            var kinships = new SampleMap<SampleType>();
+
+            foreach (string sampleName in sampleNames)
+            {
+                var sampleId = new SampleId(sampleName);
+                var segment = Segments.ReadSegments(_logger, new FileLocation(segmentFiles[fileCounter]));
+                segment.AddAlleles(CanvasIO.ReadFrequenciesWrapper(_logger, new FileLocation(variantFrequencyFiles[fileCounter]), segment.IntervalsByChromosome));
+                sampleSegments.Add(sampleId, segment);
+                var sampleInfo = SampleMetrics.GetSampleInfo(segment.AllSegments, ploidyBedPath, _callerParameters.NumberOfTrimmedBins, sampleId);
+                var copyNumberModel = _copyNumberModelFactory.CreateModel(_callerParameters.MaximumCopyNumber, sampleInfo.MaxCoverage, sampleInfo.MeanCoverage, sampleInfo.MeanMafCoverage);
+                samplesInfo.Add(sampleId, sampleInfo);
+                copyNumberModels.Add(sampleId, copyNumberModel);
+                variantFrequencyFilesSampleList.Add(sampleId, variantFrequencyFiles[fileCounter]);
+                kinships.Add(sampleId, sampleTypes[fileCounter]);
+                fileCounter++;
+            }
+            var segmentSetsFromCommonCnvs = CreateSegmentSetsFromCommonCnvs(variantFrequencyFilesSampleList,
+                _callerParameters.MinAlleleCountsThreshold, commonCnvsBedPath, sampleSegments);
+
+            var segmentsForVariantCalling = GetHighestLikelihoodSegments(segmentSetsFromCommonCnvs, samplesInfo, copyNumberModels).ToList();
+            PedigreeInfo pedigreeInfo = PedigreeInfo.GetPedigreeInfo(kinships, _callerParameters);
+            Parallel.ForEach(
+                segmentsForVariantCalling,
+                new ParallelOptions
+                {
+                    MaxDegreeOfParallelism = Math.Min(Environment.ProcessorCount, _callerParameters.MaxCoreNumber)
+                },
+                segments => _variantCaller.CallVariant(segments, samplesInfo, copyNumberModels, pedigreeInfo)
+            );
+            var variantCalledSegments = new SampleMap<List<CanvasSegment>>();
+            foreach (var key in samplesInfo.SampleIds)
+                variantCalledSegments.Add(key, segmentsForVariantCalling.Select(segment => segment[key]).ToList());
+
+            var mergedVariantCalledSegments = MergeSegments(variantCalledSegments, _callerParameters.MinimumCallSize, _qualityFilterThreshold);
+            var outputFolder = outVcfFile.Directory;
+            foreach (var sampleId in samplesInfo.SampleIds)
+            {
+                var coverageOutputPath = SingleSampleCallset.GetCoverageAndVariantFrequencyOutput(outputFolder,
+                    sampleId.ToString());
+                CanvasSegment.WriteCoveragePlotData(mergedVariantCalledSegments[sampleId], samplesInfo[sampleId].MeanCoverage,
+                    samplesInfo[sampleId].Ploidy, coverageOutputPath, referenceFolder);
+            }
+            bool isPedigreeInfoSupplied = pedigreeInfo != null && pedigreeInfo.HasFullPedigree();
+            var denovoQualityThreshold = isPedigreeInfoSupplied ? (int?)_deNovoQualityFilterThreshold : null;
+            var ploidies = samplesInfo.Select(info => info.Value.Ploidy).ToList();
+            var diploidCoverage = samplesInfo.Select(info => info.Value.MeanCoverage).ToList();
+            var names = samplesInfo.SampleIds.Select(id => id.ToString()).ToList();
+            CanvasSegmentWriter.WriteMultiSampleSegments(outVcfFile.FullName, mergedVariantCalledSegments, diploidCoverage, referenceFolder, names,
+                null, ploidies, _qualityFilterThreshold, denovoQualityThreshold, null, isPedigreeInfoSupplied);
+
+            foreach (var sampleId in samplesInfo.SampleIds)
+            {
+                var outputVcfPath = SingleSampleCallset.GetSingleSamplePedigreeVcfOutput(outputFolder, sampleId.ToString());
+                var sampleMetrics = samplesInfo[sampleId];
+                var segments = mergedVariantCalledSegments[sampleId];
+                CanvasSegmentWriter.WriteSegments(outputVcfPath.FullName, segments,
+                    sampleMetrics.MeanCoverage, referenceFolder, sampleId.ToString(), null,
+                    sampleMetrics.Ploidy, _qualityFilterThreshold, isPedigreeInfoSupplied, denovoQualityThreshold, null);
+
+                var visualizationTemp = outputFolder.CreateSubdirectory($"VisualizationTemp{sampleId}");
+                var bigWig = _coverageBigWigWriter.Write(segments, visualizationTemp);
+                bigWig?.MoveTo(SingleSampleCallset.GetSingleSamplePedigreeCoverageBigWig(outputFolder, sampleId.ToString()));
+                var copyNumberBedGraph = SingleSampleCallset.GetSingleSamplePedigreeCopyNumberBedGraph(outputFolder, sampleId.ToString());
+                _copyNumbeBedGraphWriter.Write(segments, sampleMetrics.Ploidy, copyNumberBedGraph);
+            }
+            return 0;
+        }
+
+        private IEnumerable<ISampleMap<CanvasSegment>> GetHighestLikelihoodSegments(IEnumerable<ISampleMap<OverlappingSegmentsRegion>> segmentSetsFromCommonCnvs,
+            ISampleMap<SampleMetrics> pedigreeMembersInfo, ISampleMap<ICopyNumberModel> copyNumberModel)
+        {
+            var updatedSegmentSets = segmentSetsFromCommonCnvs
+                .AsParallel()
+                .AsOrdered()
+                .WithDegreeOfParallelism(Math.Min(Environment.ProcessorCount, _callerParameters.MaxCoreNumber))
+                .Select(segmentSet =>
+                {
+                    GetHighestLogLikelihoodSegmentsSet(segmentSet, pedigreeMembersInfo, copyNumberModel);
+                    return segmentSet;
+                });
+
+            return updatedSegmentSets
+                .SelectMany(sampleMap => sampleMap.SelectValues(x => x.GetSet().AsEnumerable()).Zip())
+                .ToList();
+        }
+
+
+        private static ISampleMap<List<CanvasSegment>> MergeSegments(ISampleMap<List<CanvasSegment>> segments, int minimumCallSize, int qScoreThreshold)
+        {
+            int nSegments = segments.First().Value.Count;
+            var copyNumbers = new List<List<int>>(nSegments);
+            var qscores = new List<double>(nSegments);
+            foreach (int segmentIndex in Enumerable.Range(0, nSegments))
+            {
+                copyNumbers.Add(segments.Select(s => s.Value[segmentIndex].CopyNumber).ToList());
+                qscores.Add(segments.Select(s => s.Value[segmentIndex].QScore).Average());
+            }
+
+            if (copyNumbers == null && qscores != null || copyNumbers != null & qscores == null)
+                throw new ArgumentException("Both copyNumbers and qscores arguments must be specified.");
+            if (copyNumbers != null && copyNumbers.Count != nSegments)
+                throw new ArgumentException("Length of copyNumbers list should be equal to the number of segments.");
+            if (qscores != null && qscores.Count != nSegments)
+                throw new ArgumentException("Length of qscores list should be equal to the number of segments.");
+
+            var mergedSegments = new SampleMap<List<CanvasSegment>>();
+            foreach (var sampleSegments in segments)
+            {
+                var mergedAllSegments = CanvasSegment.MergeSegments(sampleSegments.Value.ToList(),
+                    minimumCallSize, 10000, copyNumbers, qscores, qScoreThreshold);
+                mergedSegments.Add(sampleSegments.Key, mergedAllSegments);
+            }
+            return mergedSegments;
+        }
+
+        /// <summary>
+        /// CreatRecordLevelFilter CanvasSegments from common CNVs bed file and overlap with CanvasPartition
+        /// segments to create SegmentHaplotypes
+        /// </summary>
+        private IEnumerable<ISampleMap<OverlappingSegmentsRegion>> CreateSegmentSetsFromCommonCnvs(ISampleMap<string> variantFrequencyFiles,
+            int defaultAlleleCountThreshold, string commonCNVsbedPath, ISampleMap<Segments> sampleSegments)
+        {
+            if (commonCNVsbedPath == null)
+            {
+                var defaultSampleRegions = sampleSegments
+                    .SelectValues(segments => segments.AllSegments.Select(segment => new OverlappingSegmentsRegion(segment)).ToList());
+                return GetOverlappingSegmentsRegionSampleLists(defaultSampleRegions);
+            }
+
+            var commonRegions = ReadCommonRegions(commonCNVsbedPath);
+            var chromosomes = sampleSegments.Values.First().GetChromosomes();
+            if (IsIdenticalChromosomeNames(commonRegions, chromosomes))
+                throw new ArgumentException(
+                    $"Chromosome names in a common CNVs bed file {commonCNVsbedPath} does not match the genome reference");
+
+            var segmentIntervalsByChromosome = new Dictionary<string, List<BedInterval>>();
+            var genomicBinsByChromosome = new Dictionary<string, IReadOnlyList<SampleGenomicBin>>();
+
+            Parallel.ForEach(
+                chromosomes,
+                chr =>
+                {
+                    genomicBinsByChromosome[chr] = sampleSegments.Values.First().GetGenomicBinsForChromosome(chr);
+                    segmentIntervalsByChromosome[chr] =
+                        CanvasSegment.RemapGenomicToBinCoordinates(commonRegions[chr], genomicBinsByChromosome[chr]);
+                });
+
+            var sampleRegions = new SampleMap<List<OverlappingSegmentsRegion>>();
+            foreach (var sampleId in sampleSegments.SampleIds)
+            {
+                var commonIntervals = commonRegions.ToDictionary(kvp => kvp.Key, kvp => kvp.Value.Select(bedEntry => bedEntry.Interval).ToList());
+                var allelesByChromosomeCommonSegs = CanvasIO.ReadFrequenciesWrapper(_logger,
+                    new FileLocation(variantFrequencyFiles[sampleId]), commonIntervals);
+                var segmentsSets = GetSegmentSets(defaultAlleleCountThreshold, commonRegions,
+                    genomicBinsByChromosome, segmentIntervalsByChromosome, allelesByChromosomeCommonSegs, sampleSegments[sampleId]);
+                sampleRegions.Add(sampleId, segmentsSets);
+            }
+
+            return GetOverlappingSegmentsRegionSampleLists(sampleRegions);
+        }
+
+        private static IEnumerable<ISampleMap<OverlappingSegmentsRegion>> GetOverlappingSegmentsRegionSampleLists(ISampleMap<List<OverlappingSegmentsRegion>> sampleRegions)
+        {
+            return sampleRegions.Zip();
+        }
+
+        private static List<OverlappingSegmentsRegion> GetSegmentSets(int defaultAlleleCountThreshold, Dictionary<string, List<BedEntry>> commonRegions,
+            Dictionary<string, IReadOnlyList<SampleGenomicBin>> genomicBinsByChromosome, Dictionary<string, List<BedInterval>> segmentIntervalsByChromosome,
+            Dictionary<string, List<Balleles>> allelesByChromosomeCommonSegs, Segments segments)
+        {
+            var segmentsSetByChromosome = new ConcurrentDictionary<string, List<OverlappingSegmentsRegion>>();
+            Parallel.ForEach(
+                segments.GetChromosomes(),
+                chr =>
+                {
+                    var segmentsByChromosome = segments.GetSegmentsForChromosome(chr).ToList();
+
+                    if (commonRegions.Keys.Any(chromosome => chromosome == chr))
+                    {
+                        var commonCnvCanvasSegments = CanvasSegment.CreateSegmentsFromCommonCnvs(genomicBinsByChromosome[chr],
+                            segmentIntervalsByChromosome[chr], allelesByChromosomeCommonSegs[chr]);
+
+                        segmentsSetByChromosome[chr] = CanvasSegment.MergeCommonCnvSegments(segmentsByChromosome,
+                            commonCnvCanvasSegments, defaultAlleleCountThreshold);
+                    }
+                    else
+                    {
+                        segmentsSetByChromosome[chr] = segmentsByChromosome.Select(
+                            segment => new OverlappingSegmentsRegion(new List<CanvasSegment> { segment }, null)).ToList();
+                    }
+                });
+            return segmentsSetByChromosome.OrderBy(i => i.Key).Select(x => x.Value).SelectMany(x => x).ToList();
+        }
+
+        private static Dictionary<string, List<BedEntry>> ReadCommonRegions(string commonCNVsbedPath)
+        {
+            Dictionary<string, List<BedEntry>> commonRegions;
+            using (var reader = new BedReader(new GzipOrTextReader(commonCNVsbedPath)))
+            {
+                var commonTmpRegions = reader.LoadAllEntries();
+                commonRegions = Utilities.SortAndOverlapCheck(commonTmpRegions, commonCNVsbedPath);
+            }
+            return commonRegions;
+        }
+
+        private static bool IsIdenticalChromosomeNames(Dictionary<string, List<BedEntry>> commonRegions,
+            ICollection<string> chromosomeNames)
+        {
+            var chromosomes = new HashSet<string>(chromosomeNames);
+            return commonRegions.Keys.Count(chromosome => chromosomes.Contains(chromosome)) == 0;
+        }
+
+        public static int AggregateVariantCoverage(ref List<CanvasSegment> segments)
+        {
+            var variantCoverage = segments.SelectMany(segment => segment.Balleles.TotalCoverage).ToList();
+            return variantCoverage.Any() ? Utilities.Median(variantCoverage) : 0;
+        }
+
+        /// <summary>
+        /// Identify variant with the highest likelihood at a given setPosition and assign relevant scores
+        /// </summary>
+        private void GetHighestLogLikelihoodSegmentsSet(ISampleMap<OverlappingSegmentsRegion> canvasSegmentsSet, ISampleMap<SampleMetrics> pedigreeMembersInfo,
+            ISampleMap<ICopyNumberModel> model)
+        {
+            SegmentsSet segmentSet;
+
+            if (canvasSegmentsSet.Values.First().SetA == null)
+                segmentSet = SegmentsSet.SetB;
+            else if (canvasSegmentsSet.Values.First().SetB == null)
+                segmentSet = SegmentsSet.SetA;
+            else
+                segmentSet = GetSegmentSetLogLikelihood(canvasSegmentsSet, pedigreeMembersInfo, model,
+                                 SegmentsSet.SetA) >
+                             GetSegmentSetLogLikelihood(canvasSegmentsSet, pedigreeMembersInfo, model,
+                                 SegmentsSet.SetB)
+                    ? SegmentsSet.SetA
+                    : SegmentsSet.SetB;
+
+            canvasSegmentsSet.SampleIds.ForEach(id => canvasSegmentsSet[id].SetSet(segmentSet));
+        }
+
+        /// <summary>
+        /// Given a set canvasSegmentsSet with two alternative segmentation hypothesis (SegmentsSet: SetA and SetB), return log likelihood 
+        /// for a segmentation hypothesis specified by segmentsSet. Segmentation hypothesis could typically include segmentation results specified 
+        /// by partitioning or annotations of population (common) variants  
+        /// </summary>
+        /// <param name="canvasSegmentsSet"></param>
+        /// <param name="samplesInfo"></param>
+        /// <param name="copyNumberModel"></param>
+        /// <param name="segmentsSet"></param>
+        /// <returns></returns>
+        private double GetSegmentSetLogLikelihood(ISampleMap<OverlappingSegmentsRegion> canvasSegmentsSet, ISampleMap<SampleMetrics> samplesInfo,
+            ISampleMap<ICopyNumberModel> copyNumberModel, SegmentsSet segmentsSet)
+        {
+            double segmentSetLogLikelihood = 0;
+            foreach (var sampleId in canvasSegmentsSet.SampleIds)
+                canvasSegmentsSet[sampleId].SetSet(segmentsSet);
+
+            var canvasSegments = new List<ISampleMap<CanvasSegment>>();
+            int nSegments = canvasSegmentsSet.First().Value.GetSet().Count;
+            for (var canvasSegmentIndex = 0; canvasSegmentIndex < nSegments; canvasSegmentIndex++)
+            {
+                var canvasSegment = new SampleMap<CanvasSegment>();
+                foreach (var id in canvasSegmentsSet.SampleIds)
+                    canvasSegment.Add(id, canvasSegmentsSet[id].GetSet()[canvasSegmentIndex]);
+                canvasSegments.Add(canvasSegment);
+            }
+            foreach (var canvasSegment in canvasSegments)
+            {
+                var copyNumbersLikelihoods = _copyNumberLikelihoodCalculator.GetCopyNumbersLikelihoods(canvasSegment, samplesInfo, copyNumberModel);
+                var (_, likelihoods) = GetCopyNumbersNoPedigreeInfo(canvasSegment, copyNumbersLikelihoods);
+                segmentSetLogLikelihood += likelihoods.MaximalLogLikelihood;
+            }
+
+            return segmentSetLogLikelihood;
+        }
+
+        /// <summary>
+        /// Evaluate joint log likelihood of all genotype combinations across samples. 
+        /// Return joint likelihood object and the copy number states with the highest likelihood 
+        /// </summary>
+        public static (SampleMap<Genotype> copyNumbersGenotypes, JointLikelihoods jointLikelihood) GetCopyNumbersNoPedigreeInfo(ISampleMap<CanvasSegment> segments,
+            ISampleMap<Dictionary<Genotype, double>> singleSampleLikelihoods)
+        {
+            // for non-pedigree samples JointLogLikelihoods object contains only maximum likelihood information
+            var jointLogLikelihoods = new JointLikelihoods();
+            var sampleCopyNumbersGenotypes = new SampleMap<Genotype>();
+            foreach (var sampleId in segments.SampleIds)
+            {
+                var (copyNumber, maxSampleLikelihood) = singleSampleLikelihoods[sampleId].MaxBy(x => x.Value);
+                jointLogLikelihoods.MaximalLogLikelihood += Math.Log(maxSampleLikelihood);
+                sampleCopyNumbersGenotypes.Add(sampleId, copyNumber);
+            }
+            return (copyNumbersGenotypes: sampleCopyNumbersGenotypes, jointLikelihood: jointLogLikelihoods);
+        }
+
+        /// <summary>
+        /// Generate all possible copy number combinations with the maximal number of copy numbers per segment set to maxAlleleNumber.
+        /// </summary>
+        /// <param name="numberOfCnStates"></param>
+        /// <param name="maxAlleleNumber"></param>
+        /// <returns></returns>
+        public static List<List<int>> GenerateCopyNumberCombinations(int numberOfCnStates, int maxAlleleNumber)
+        {
+            if (numberOfCnStates <= 0)
+                throw new ArgumentOutOfRangeException(nameof(numberOfCnStates));
+            var cnStates = Enumerable.Range(0, numberOfCnStates).ToList();
+            var allCombinations = new List<List<int>>();
+            for (int currentAlleleNumber = 1; currentAlleleNumber <= maxAlleleNumber; currentAlleleNumber++)
+            {
+                var currentCombination = new Combinations<int>(cnStates, currentAlleleNumber);
+                var list = currentCombination.Select(x => x.ToList()).ToList();
+                allCombinations.AddRange(list);
+            }
+            return allCombinations;
+        }
+
+        /// <summary>
+        /// Generate all possible copy number genotype combinations with the maximal number of alleles per segment set to maxAlleleNumber.
+        /// </summary>
+        /// <param name="copyNumber"></param>
+        /// <returns> </returns>
+        public static List<int> GenerateCnAlleles(int copyNumber)
+        {
+            if (copyNumber == 0)
+                return new List<int> { 0 };
+
+            if (copyNumber == 1)
+                return new List<int> { 0, 1 };
+
+            var alleles = new List<int>();
+            for (int allele = 1; allele <= copyNumber; allele++)
+                alleles.Add(allele);
+
+            return alleles;
+        }
+
+        public static SampleMap<Genotype> GetNonPedigreeCopyNumbers(ISampleMap<CanvasSegment> canvasSegments, PedigreeInfo pedigreeInfo,
+            ISampleMap<Dictionary<Genotype, double>> singleSampleCopyNumberLogLikelihoods)
+        {
+            bool IsOther(SampleId sampleId) => pedigreeInfo.OtherIds.Contains(sampleId);
+            var nonPedigreeMemberSegments = canvasSegments.WhereSampleIds(IsOther);
+            var nonPedigreeMemberLikelihoods = singleSampleCopyNumberLogLikelihoods.WhereSampleIds(IsOther);
+            (var nonPedigreeMemberCopyNumbers, _) = GetCopyNumbersNoPedigreeInfo(nonPedigreeMemberSegments, nonPedigreeMemberLikelihoods);
+            return nonPedigreeMemberCopyNumbers;
+        }
+
+
+        /// <summary>
+        /// Derives metrics from b-allele counts within each segment and determines whereas to use them for calculating MCC
+        /// </summary>
+        /// <param name="canvasSegments"></param>
+        /// <param name="minAlleleCountsThreshold"></param>
+        /// <param name="minAlleleNumberInSegment"></param>
+        /// <returns></returns>
+        public static bool UseAlleleCountsInformation(ISampleMap<CanvasSegment> canvasSegments, int  minAlleleCountsThreshold,
+            int minAlleleNumberInSegment)
+        {
+            var alleles = canvasSegments.Values.Select(segment => segment.Balleles?.TotalCoverage);
+            // allele read coverage check
+            var alleleCounts = alleles.Select(allele => allele?.Where(y => y >= minAlleleCountsThreshold).Count() ?? 0).ToList();
+            // number of SNVs in a segment check
+            bool sufficientAlleleNum = alleleCounts.All(x => x >= minAlleleNumberInSegment);
+            return sufficientAlleleNum;
+        }
+
+    }
+}
+
+