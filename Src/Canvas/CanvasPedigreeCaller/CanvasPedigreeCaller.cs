﻿using CanvasCommon;
using Combinatorics.Collections;
using Illumina.Common;
using Illumina.Common.FileSystem;
using Isas.Framework.DataTypes;
using Isas.Framework.Logging;
using Isas.SequencingFiles;
using Isas.SequencingFiles.Vcf;
using MathNet.Numerics.Distributions;
using System;
using System.Collections.Concurrent;
using System.Collections.Generic;
using System.IO;
using System.Linq;
using System.Threading.Tasks;
using Genotype = CanvasCommon.Genotype;


namespace CanvasPedigreeCaller
{

    internal class SegmentIndexRange
    {
        public int Start { get; }
        public int End { get; }

        public SegmentIndexRange(int start, int end)
        {
            Start = start;
            End = end;
        }
    }


    class CanvasPedigreeCaller
    {
        #region Members

        public int QualityFilterThreshold { get; set; } = 7;
        public int DeNovoQualityFilterThreshold { get; set; } = 20;
        public PedigreeCallerParameters CallerParameters { get; set; }
        protected double MedianCoverageThreshold = 4;
        private readonly ILogger _logger;

        public CanvasPedigreeCaller(ILogger logger)
        {
            _logger = logger;
        }

        #endregion

        internal int CallVariantsInPedigree(List<string> variantFrequencyFiles, List<string> segmentFiles,
            string outVcfFile, string ploidyBedPath, string referenceFolder, List<string> sampleNames, string commonCNVsbedPath, string pedigreeFile)
        {
            // load files
            // initialize data structures and classes
            int fileCounter = 0;
            var kinships = ReadPedigreeFile(pedigreeFile);
            var pedigreeMembersInfo = new SampleList<PedigreeMemberInfo>();
            var sampleSegments = new SampleList<Segments>();
            var copyNumberModels = new SampleList<CopyNumberModel>();
            var variantFrequencyFilesSampleList = new SampleList<string>();


            foreach (string sampleName in sampleNames)
            {
                var sampleId = new SampleId(sampleName);
                var segment = Segments.ReadSegments(_logger, new FileLocation(segmentFiles[fileCounter]));
                segment.AddAlleles(CanvasIO.ReadFrequenciesWrapper(_logger, new FileLocation(variantFrequencyFiles[fileCounter]), segment.IntervalsByChromosome));
                sampleSegments.Add(sampleId, segment);
                var pedigreeMemberInfo = PedigreeMemberInfo.GetPedigreeMemberInfo(segment, ploidyBedPath, CallerParameters.NumberOfTrimmedBins, sampleId);
                var copyNumberModel = new CopyNumberModel(CallerParameters.MaximumCopyNumber, pedigreeMemberInfo);
                pedigreeMembersInfo.Add(sampleId, pedigreeMemberInfo);
                copyNumberModels.Add(sampleId, copyNumberModel);
                variantFrequencyFilesSampleList.Add(sampleId, variantFrequencyFiles[fileCounter]);
                fileCounter++;
            }
            var segmentSetsFromCommonCnvs = CreateSegmentSetsFromCommonCnvs(variantFrequencyFilesSampleList,
                CallerParameters.DefaultReadCountsThreshold, commonCNVsbedPath, sampleSegments);

            var parentsIds = kinships.Where(kin => kin.Value.Equals(Kinship.Parent)).Select(kin => kin.Key).ToList();
            var offspringsIds = kinships.Where(kin => kin.Value.Equals(Kinship.Proband)).Select(kin => kin.Key).ToList();
            var parentalGenotypes = GenerateParentalGenotypes(CallerParameters.MaximumCopyNumber);
            var offspringsGenotypes = new List<List<Genotype>>(Convert.ToInt32(Math.Pow(parentalGenotypes.Count, offspringsIds.Count)));
            GenerateOffspringGenotypes(offspringsGenotypes, parentalGenotypes, offspringsIds.Count, new List<Genotype>());
            var genotypes = GenerateGenotypeCombinations(CallerParameters.MaximumCopyNumber);

            if (offspringsGenotypes.Count > CallerParameters.MaxNumOffspringGenotypes)
            {
                offspringsGenotypes.Shuffle();
                offspringsGenotypes = offspringsGenotypes.Take(CallerParameters.MaxNumOffspringGenotypes).ToList();
            }
            double[][] transitionMatrix = GetTransitionMatrix(CallerParameters.MaximumCopyNumber);

            var segmentsForVariantCalling = GetHighestLikelihoodSegments(segmentSetsFromCommonCnvs, pedigreeMembersInfo, copyNumberModels,
                parentsIds, offspringsIds, transitionMatrix, offspringsGenotypes);

            Parallel.ForEach(
                segmentsForVariantCalling,
                new ParallelOptions
                {
                    MaxDegreeOfParallelism = Math.Min(Environment.ProcessorCount, CallerParameters.MaxCoreNumber)
                },
                segments => CallVariantInPedigree(segments, pedigreeMembersInfo, copyNumberModels, parentsIds, offspringsIds,
                    transitionMatrix, offspringsGenotypes, genotypes)
            );

            var variantCalledSegments = new SampleList<List<CanvasSegment>>();
            foreach (var key in pedigreeMembersInfo.SampleIds)
                variantCalledSegments.Add(key, segmentsForVariantCalling.Select(segment => segment[key]).ToList());

            var mergedVariantCalledSegments = MergeSegments(variantCalledSegments, CallerParameters.MinimumCallSize);
            var outputFolder = new FileLocation(outVcfFile).Directory;
            foreach (var sampleId in offspringsIds.Union(parentsIds))
            {
                var coverageOutputPath = SingleSampleCallset.GetCoverageAndVariantFrequencyOutput(outputFolder,
                    sampleId.ToString());
                CanvasSegment.WriteCoveragePlotData(mergedVariantCalledSegments[sampleId], pedigreeMembersInfo[sampleId].MeanCoverage,
                    pedigreeMembersInfo[sampleId].Ploidy, coverageOutputPath, referenceFolder);
            }

            var ploidies = offspringsIds.Union(parentsIds).Select(id => pedigreeMembersInfo[id].Ploidy).ToList();
            var diploidCoverage = offspringsIds.Union(parentsIds).Select(id => pedigreeMembersInfo[id].MeanCoverage).ToList();
            var names = offspringsIds.Union(parentsIds).Select(x => x.ToString()).ToList();
            CanvasSegmentWriter.WriteMultiSampleSegments(outVcfFile, mergedVariantCalledSegments, diploidCoverage, referenceFolder, names,
                null, ploidies, QualityFilterThreshold, isPedigreeInfoSupplied: true, denovoQualityThreshold: DeNovoQualityFilterThreshold);

            outputFolder = new FileLocation(outVcfFile).Directory;
            foreach (var sampleId in offspringsIds.Union(parentsIds))
            {
                var outputVcfPath = SingleSampleCallset.GetSingleSamplePedigreeVcfOutput(outputFolder, sampleId.ToString());
                CanvasSegmentWriter.WriteSegments(outputVcfPath.FullName, mergedVariantCalledSegments[sampleId],
                    pedigreeMembersInfo[sampleId].MeanCoverage, referenceFolder, sampleId.ToString(), null,
                    pedigreeMembersInfo[sampleId].Ploidy, QualityFilterThreshold,
                    isPedigreeInfoSupplied: true, denovoQualityThreshold: DeNovoQualityFilterThreshold);
            }
            return 0;
        }

        private List<SampleList<CanvasSegment>> GetHighestLikelihoodSegments(List<SampleList<OverlappingSegmentsRegion>> segmentSetsFromCommonCnvs, SampleList<PedigreeMemberInfo> pedigreeMembersInfo,
            SampleList<CopyNumberModel> copyNumberModels, List<SampleId> parentsIds, List<SampleId> offspringsIds, double[][] transitionMatrix,
            List<List<Genotype>> offspringsGenotypes)
        {

            Parallel.ForEach(
                segmentSetsFromCommonCnvs,
                new ParallelOptions
                {
                    MaxDegreeOfParallelism = Math.Min(Environment.ProcessorCount, CallerParameters.MaxCoreNumber)
                },
                segmentSet => GetHighestLikelihoodSegmentsSet(segmentSet, pedigreeMembersInfo, copyNumberModels, parentsIds,
                    offspringsIds,
                    transitionMatrix, offspringsGenotypes)
            );
            
            return segmentSetsFromCommonCnvs.Select(sampleList => sampleList.Select(x => x.Value.GetSet().Select(y => (x.Key, y))).
            ZipMany(sampleRegion => sampleRegion.ToSampleList())).SelectMany(x => x).ToList(); 
        }

        private List<SampleList<CanvasSegment>> GetHighestLikelihoodSegments(List<SampleList<OverlappingSegmentsRegion>> segmentSetsFromCommonCnvs,
            SampleList<PedigreeMemberInfo> pedigreeMembersInfo, SampleList<CopyNumberModel> copyNumberModel)
        {

            Parallel.ForEach(
                segmentSetsFromCommonCnvs,
                new ParallelOptions
                {
                    MaxDegreeOfParallelism = Math.Min(Environment.ProcessorCount, CallerParameters.MaxCoreNumber)
                },
                segmentSet => GetHighestLikelihoodSegmentsSet(segmentSet, pedigreeMembersInfo, copyNumberModel)
            );
            return segmentSetsFromCommonCnvs.Select(sampleList => sampleList.Select(x => x.Value.GetSet().Select(y => (x.Key, y))).
                ZipMany(sampleRegion => sampleRegion.ToSampleList())).SelectMany(x => x).ToList();
        }
        /// <summary>
        /// Derives metrics from b-allele counts within each segment and determines whereas to use them for calculating MCC
        /// </summary>
        /// <param name="canvasSegments"></param>
        /// <param name="segmentIndex"></param>
        /// <returns></returns>
        private bool UseMafInformation(SampleList<CanvasSegment> canvasSegments)
        {
            var alleles = canvasSegments.SampleData.Select(segments => segments.Balleles?.TotalCoverage);
            var alleleCounts = alleles.Select(allele => allele?.Count ?? 0).ToList();
            bool lowAlleleCounts = alleleCounts.Select(x => x < CallerParameters.DefaultReadCountsThreshold).Any(c => c == true);
            var coverageCounts = canvasSegments.SampleData.Select(segments => segments.MedianCount).ToList();
            var isSkewedHetHomRatio = false;
            double alleleDensity = canvasSegments.SampleData.First().Length /
                                   Math.Max(alleleCounts.Average(), 1.0);
            bool useCnLikelihood = lowAlleleCounts ||
                                   alleleDensity < CallerParameters.DefaultAlleleDensityThreshold ||
                                   alleleCounts.Any(x => x > CallerParameters.DefaultPerSegmentAlleleMaxCounts) ||
                                   coverageCounts.Any(coverage => coverage < MedianCoverageThreshold) ||
                                   isSkewedHetHomRatio;
            // for now only use lowAlleleCounts metric
            return lowAlleleCounts;
        }


        internal int CallVariants(List<string> variantFrequencyFiles, List<string> segmentFiles, string outVcfFile,
            string ploidyBedPath, string referenceFolder, List<string> sampleNames, string commonCNVsbedPath)
        {
            // load files
            // initialize data structures and classes
            var fileCounter = 0;
            var pedigreeMembersInfo = new SampleList<PedigreeMemberInfo>();
            var sampleSegments = new SampleList<Segments>();
            var copyNumberModels = new SampleList<CopyNumberModel>();
            var variantFrequencyFilesSampleList = new SampleList<string>();


            foreach (string sampleName in sampleNames)
            {
                var sampleId = new SampleId(sampleName);
                var segment = Segments.ReadSegments(_logger, new FileLocation(segmentFiles[fileCounter]));
                segment.AddAlleles(CanvasIO.ReadFrequenciesWrapper(_logger, new FileLocation(variantFrequencyFiles[fileCounter]), segment.IntervalsByChromosome));
                sampleSegments.Add(sampleId, segment);
                var pedigreeMemberInfo = PedigreeMemberInfo.GetPedigreeMemberInfo(segment, ploidyBedPath, CallerParameters.NumberOfTrimmedBins, sampleId);
                var copyNumberModel = new CopyNumberModel(CallerParameters.MaximumCopyNumber, pedigreeMemberInfo);
                pedigreeMembersInfo.Add(sampleId, pedigreeMemberInfo);
                copyNumberModels.Add(sampleId, copyNumberModel);
                variantFrequencyFilesSampleList.Add(sampleId, variantFrequencyFiles[fileCounter]);
                fileCounter++;
            }
            var segmentSetsFromCommonCnvs = CreateSegmentSetsFromCommonCnvs(variantFrequencyFilesSampleList,
                CallerParameters.DefaultReadCountsThreshold, commonCNVsbedPath, sampleSegments);

            var genotypes = GenerateGenotypeCombinations(CallerParameters.MaximumCopyNumber);
            var segmentsForVariantCalling = GetHighestLikelihoodSegments(segmentSetsFromCommonCnvs, pedigreeMembersInfo, copyNumberModels);

            Parallel.ForEach(
                segmentsForVariantCalling,
                new ParallelOptions
                {
                    MaxDegreeOfParallelism = Math.Min(Environment.ProcessorCount, CallerParameters.MaxCoreNumber)
                },
                segments => CallVariant(segments, pedigreeMembersInfo, copyNumberModels, genotypes)
             );


            var variantCalledSegments = new SampleList<List<CanvasSegment>>();
            foreach (var key in pedigreeMembersInfo.SampleIds)
                variantCalledSegments.Add(key, segmentsForVariantCalling.Select(segment => segment[key]).ToList());

            var mergedVariantCalledSegments = MergeSegments(variantCalledSegments, CallerParameters.MinimumCallSize);
            var outputFolder = new FileLocation(outVcfFile).Directory;
            foreach (string sampleName in sampleNames)
            {
                var sampleId = new SampleId(sampleName);
                var coverageOutputPath = SingleSampleCallset.GetCoverageAndVariantFrequencyOutput(outputFolder, sampleName);
                CanvasSegment.WriteCoveragePlotData(mergedVariantCalledSegments[sampleId], pedigreeMembersInfo[sampleId].MeanCoverage,
                    pedigreeMembersInfo[sampleId].Ploidy, coverageOutputPath, referenceFolder);
                var outputVcfPath = SingleSampleCallset.GetSingleSamplePedigreeVcfOutput(outputFolder, sampleName);
                CanvasSegmentWriter.WriteSegments(outputVcfPath.FullName, mergedVariantCalledSegments[sampleId],
                    pedigreeMembersInfo[sampleId].MeanCoverage, referenceFolder, sampleName, null, pedigreeMembersInfo[sampleId].Ploidy,
                    QualityFilterThreshold, isPedigreeInfoSupplied: false);
            }
            return 0;
        }


        private static SampleList<List<CanvasSegment>> MergeSegments(SampleList<List<CanvasSegment>> segments, int minimumCallSize)
        {
            int nSegments = segments.First().Value.Count;
            var copyNumbers = new List<List<int>>(nSegments);
            var qscores = new List<double>(nSegments);
            foreach (int segmentIndex in Enumerable.Range(0, nSegments))
            {
                copyNumbers.Add(segments.Select(s => s.Value[segmentIndex].CopyNumber).ToList());
                qscores.Add(segments.Select(s => s.Value[segmentIndex].QScore).Average());
            }

            if (copyNumbers == null && qscores != null || copyNumbers != null & qscores == null)
                throw new ArgumentException("Both copyNumbers and qscores arguments must be specified.");
            if (copyNumbers != null && copyNumbers.Count != nSegments)
                throw new ArgumentException("Length of copyNumbers list should be equal to the number of segments.");
            if (qscores != null && qscores.Count != nSegments)
                throw new ArgumentException("Length of qscores list should be equal to the number of segments.");

            var mergedSegments = new SampleList<List<CanvasSegment>>();
            foreach (var sampleSegments in segments)
            {
                var mergedAllSegments = CanvasSegment.MergeSegments(sampleSegments.Value.ToList(),
                    minimumCallSize, 10000, copyNumbers, qscores);
                mergedSegments.Add(sampleSegments.Key, mergedAllSegments);
            }
            return mergedSegments;
        }

        /// <summary>
        /// Create CanvasSegments from common CNVs bed file and overlap with CanvasPartition
        /// segments to create SegmentHaplotypes
        /// </summary>
        /// <param name="variantFrequencyFiles"></param>
        /// <param name="segmentFile"></param>
        /// <param name="defaultAlleleCountThreshold"></param>
        /// <param name="commonCNVsbedPath"></param>
        /// <param name="pedigreeMember"></param>
        /// <returns></returns>
        private List<SampleList<OverlappingSegmentsRegion>> CreateSegmentSetsFromCommonCnvs(SampleList<string> variantFrequencyFiles,
            int defaultAlleleCountThreshold, string commonCNVsbedPath, SampleList<Segments> sampleSegments)
        {
            if (commonCNVsbedPath == null)
            {
                var defaultSampleRegions = sampleSegments
                    .SelectData(segments => segments.AllSegments.Select(segment => new OverlappingSegmentsRegion(segment)).ToList());
                return GetOverlappingSegmentsRegionSampleLists(defaultSampleRegions);
            }

            var commonRegions = ReadCommonRegions(commonCNVsbedPath);
            var chromosomes = sampleSegments.SampleData.First().GetChromosomes();
            if (IsIdenticalChromosomeNames(commonRegions, chromosomes))
                throw new ArgumentException(
                    $"Chromosome names in a common CNVs bed file {commonCNVsbedPath} does not match the genome reference");

            var segmentIntervalsByChromosome = new Dictionary<string, List<BedInterval>>();
            var genomicBinsByChromosome = new Dictionary<string, IReadOnlyList<SampleGenomicBin>>();

            Parallel.ForEach(
                chromosomes,
                chr =>
                {
                    genomicBinsByChromosome[chr] = sampleSegments.SampleData.First().GetGenomicBinsForChromosome(chr);
                    segmentIntervalsByChromosome[chr] =
                        CanvasSegment.RemapGenomicToBinCoordinates(commonRegions[chr], genomicBinsByChromosome[chr]);
                });

            var sampleRegions = new SampleList<List<OverlappingSegmentsRegion>>();
            foreach (var sampleId in sampleSegments.SampleIds)
            {
                var commonIntervals = commonRegions.ToDictionary(kvp => kvp.Key, kvp => kvp.Value.Select(bedEntry => bedEntry.Interval).ToList());
                var allelesByChromosomeCommonSegs = CanvasIO.ReadFrequenciesWrapper(_logger,
                    new FileLocation(variantFrequencyFiles[sampleId]), commonIntervals);
                var segmentsSets = GetSegmentSets(defaultAlleleCountThreshold, commonRegions,
                    genomicBinsByChromosome, segmentIntervalsByChromosome, allelesByChromosomeCommonSegs, sampleSegments[sampleId]);
                sampleRegions.Add(sampleId, segmentsSets);
            }

            return GetOverlappingSegmentsRegionSampleLists(sampleRegions);
        }

        private static List<SampleList<OverlappingSegmentsRegion>> GetOverlappingSegmentsRegionSampleLists(SampleList<List<OverlappingSegmentsRegion>> sampleRegions)
        {
            return sampleRegions
                .SelectData((sampleId, regions) => regions.Select(region => (sampleId, region))).SampleData
                .ZipMany(sampleRegion => sampleRegion.ToSampleList())
                .ToList();
        }

        private static List<OverlappingSegmentsRegion> GetSegmentSets(int defaultAlleleCountThreshold, Dictionary<string, List<BedEntry>> commonRegions,
            Dictionary<string, IReadOnlyList<SampleGenomicBin>> genomicBinsByChromosome, Dictionary<string, List<BedInterval>> segmentIntervalsByChromosome,
            Dictionary<string, List<Balleles>> allelesByChromosomeCommonSegs, Segments segments)
        {
            var segmentsSetByChromosome = new ConcurrentDictionary<string, List<OverlappingSegmentsRegion>>();
            Parallel.ForEach(
                segments.GetChromosomes(),
                chr =>
                {
                    var segmentsByChromosome = segments.GetSegmentsForChromosome(chr).ToList();

                    if (commonRegions.Keys.Any(chromosome => chromosome == chr))
                    {
                        var commonCnvCanvasSegments = CanvasSegment.CreateSegmentsFromCommonCnvs(genomicBinsByChromosome[chr],
                            segmentIntervalsByChromosome[chr], allelesByChromosomeCommonSegs[chr]);

                        segmentsSetByChromosome[chr] = CanvasSegment.MergeCommonCnvSegments(segmentsByChromosome,
                            commonCnvCanvasSegments, defaultAlleleCountThreshold);
                    }
                    else
                    {
                        segmentsSetByChromosome[chr] = segmentsByChromosome.Select(
                            segment => new OverlappingSegmentsRegion(new List<CanvasSegment> { segment }, null)).ToList();
                    }
                });
            return segmentsSetByChromosome.OrderBy(i => i.Key).Select(x => x.Value).SelectMany(x => x).ToList();
        }

        private static Dictionary<string, List<BedEntry>> ReadCommonRegions(string commonCNVsbedPath)
        {
            Dictionary<string, List<BedEntry>> commonRegions;
            using (var reader = new BedReader(new GzipOrTextReader(commonCNVsbedPath)))
            {
                var commonTmpRegions = reader.LoadAllEntries();
                commonRegions = Utilities.SortAndOverlapCheck(commonTmpRegions, commonCNVsbedPath);
            }
            return commonRegions;
        }

        private static bool IsIdenticalChromosomeNames(Dictionary<string, List<BedEntry>> commonRegions,
            ICollection<string> chromsomeNames)
        {
            var chromsomes = new HashSet<string>(chromsomeNames);
            return commonRegions.Keys.Count(chromosome => chromsomes.Contains(chromosome)) == 0;
        }

        private void EstimateQScoresWithPedigreeInfo(SampleList<CanvasSegment> canvasSegments, SampleList<PedigreeMemberInfo> pedigreeMembersInfo,
            List<SampleId> parentIDs, List<SampleId> offspringIDs, CopyNumbersLikelihood copyNumberLikelihoods)
        {
            var sampleIds = parentIDs.Union(offspringIDs).ToList();
            foreach (var sampleId in sampleIds)
            {
                int cnState = GetCnState(canvasSegments, sampleId, CallerParameters.MaximumCopyNumber);
                double singleSampleQualityScore = GetSingleSampleQualityScore(copyNumberLikelihoods, cnState, sampleId.ToString());
                canvasSegments[sampleId].QScore = singleSampleQualityScore;
                if (canvasSegments[sampleId].QScore < QualityFilterThreshold)
                    canvasSegments[sampleId].Filter = $"q{QualityFilterThreshold}";
            }

            SetDenovoQualityScores(canvasSegments, pedigreeMembersInfo, parentIDs, offspringIDs,
                copyNumberLikelihoods, sampleIds.Select(x => x.ToString()).ToList());
        }

        private void SetDenovoQualityScores(SampleList<CanvasSegment> canvasSegments, SampleList<PedigreeMemberInfo> samplesInfo, List<SampleId> parentIDs, List<SampleId> offspringIDs,
            CopyNumbersLikelihood copyNumberLikelihoods, List<string> names)
        {

            foreach (var probandId in offspringIDs)
            {
                // targeted proband is REF
                if (IsReferenceVariant(canvasSegments, samplesInfo, probandId))
                    continue;
                // common variant
                if (IsCommonCnv(canvasSegments, samplesInfo, parentIDs, probandId))
                    continue;
                // other offsprings are ALT
                if (!offspringIDs.Except(probandId.ToEnumerable()).All(id => IsReferenceVariant(canvasSegments, samplesInfo, id)))
                    continue;
                // not all q-scores are above the threshold
<<<<<<< HEAD
                if (parentIDs.Concat(probandId).Any(id => !IsPassVariant(canvasSegmentsSet, id, canvasSegmentIndex)))
=======
                if (parentIDs.Select(id => !IsPassVariant(canvasSegments, id)).Any() || !IsPassVariant(canvasSegments, probandId))
>>>>>>> 607a2fe3
                    continue;

                double deNovoQualityScore = GetConditionalDeNovoQualityScore(copyNumberLikelihoods, probandId, canvasSegments, names, parentIDs);
                if (Double.IsInfinity(deNovoQualityScore) | deNovoQualityScore > CallerParameters.MaxQscore)
                    deNovoQualityScore = CallerParameters.MaxQscore;
                canvasSegments[probandId].DqScore = deNovoQualityScore;
            }
        }

        private bool IsPassVariant(SampleList<CanvasSegment> canvasSegments, SampleId sampleId)
        {
            return canvasSegments[sampleId].QScore > QualityFilterThreshold;
        }

        private bool IsCommonCnv(SampleList<CanvasSegment> canvasSegments, SampleList<PedigreeMemberInfo> samplesInfo, List<SampleId> parentIDs, SampleId probandId)
        {
            int parent1CopyNumber = GetCnState(canvasSegments, parentIDs.First(), CallerParameters.MaximumCopyNumber);
            int parent2CopyNumber = GetCnState(canvasSegments, parentIDs.Last(), CallerParameters.MaximumCopyNumber);
            int probandCopyNumber = GetCnState(canvasSegments, probandId, CallerParameters.MaximumCopyNumber);
            var parent1Genotypes = GenerateCnAlleles(parent1CopyNumber);
            var parent2Genotypes = GenerateCnAlleles(parent2CopyNumber);
            var probandGenotypes = GenerateCnAlleles(probandCopyNumber);
            var parent1Segment = canvasSegments[parentIDs.First()];
            var parent2Segment = canvasSegments[parentIDs.Last()];
            var probandSegment = canvasSegments[probandId];
            int parent1Ploidy = samplesInfo[probandId].GetPloidy(parent1Segment);
            int parent2Ploidy = samplesInfo[probandId].GetPloidy(parent2Segment);
            int probandPloidy = samplesInfo[probandId].GetPloidy(probandSegment);
            bool isCommoCnv = parent1Genotypes.Intersect(probandGenotypes).Any() && parent1Ploidy == probandPloidy ||
                              parent2Genotypes.Intersect(probandGenotypes).Any() && parent2Ploidy == probandPloidy;
            return isCommoCnv;
        }

        private bool IsReferenceVariant(SampleList<CanvasSegment> canvasSegments, SampleList<PedigreeMemberInfo> samplesInfo, SampleId sampleId)
        {
            var segment = canvasSegments[sampleId];
            return GetCnState(canvasSegments, sampleId, CallerParameters.MaximumCopyNumber) == samplesInfo[sampleId].GetPloidy(segment);
        }


        private void EstimateQScoresNoPedigreeInfo(SampleList<CanvasSegment> canvasSegments, double[][] copyNumberLikelihoods)
        {
            var cnStates =
                canvasSegments.SampleData.Select(
                    x => Math.Min(x.CopyNumber, CallerParameters.MaximumCopyNumber - 1)).ToList();
            var counter = 0;
            foreach (var canvasSegmentSet in canvasSegments.SampleData)
            {
                double normalizationConstant = copyNumberLikelihoods[counter].Sum();
                double qscore = -10.0 * Math.Log10((normalizationConstant - copyNumberLikelihoods[counter][cnStates[counter]]) / normalizationConstant);
                if (Double.IsInfinity(qscore) | qscore > CallerParameters.MaxQscore)
                    qscore = CallerParameters.MaxQscore;
                canvasSegmentSet.QScore = qscore;
                if (canvasSegmentSet.QScore < QualityFilterThreshold)
                    canvasSegmentSet.Filter = $"q{QualityFilterThreshold}";
                counter++;
            }
        }


        private static int GetCnState(SampleList<CanvasSegment> canvasSegmentsSet, SampleId sampleId, int maximumCopyNumber)
        {
            return Math.Min(canvasSegmentsSet[sampleId].CopyNumber, maximumCopyNumber - 1);
        }

        public static int AggregateVariantCoverage(ref List<CanvasSegment> segments)
        {
            var variantCoverage = segments.SelectMany(segment => segment.Balleles.TotalCoverage).ToList();
            return variantCoverage.Any() ? Utilities.Median(variantCoverage) : 0;
        }

        public double[][] GetTransitionMatrix(int numCnStates)
        {
            double[][] transitionMatrix = Utilities.MatrixCreate(numCnStates, numCnStates);
            transitionMatrix[0][0] = 1.0;
            for (int gt = 1; gt < numCnStates; gt++)
                transitionMatrix[0][gt] = 0;

            for (int cn = 1; cn < numCnStates; cn++)
            {
                var gtLikelihood = new Poisson(Math.Max(cn / 2.0, 0.1));
                for (int gt = 0; gt < numCnStates; gt++)
                    transitionMatrix[cn][gt] = gtLikelihood.Probability(gt);
            }
            return transitionMatrix;
        }

        /// <summary>
        /// Identify variant with the highest likelihood at a given setPosition and assign relevant scores
        /// </summary>
        /// <param name="samples"></param>
        /// <param name="setPosition"></param>
        /// <param name="copyNumbers"></param>
        /// <param name="genotypes"></param>
        public void CallVariant(SampleList<CanvasSegment> canvasSegments, SampleList<PedigreeMemberInfo> pedigreeMembersInfo, SampleList<CopyNumberModel> model,
             Dictionary<int, List<Genotype>> genotypes)
        {

            var ll = AssignCopyNumberNoPedigreeInfo(canvasSegments, pedigreeMembersInfo, model);
            EstimateQScoresNoPedigreeInfo(canvasSegments, ll);
            AssignMccNoPedigreeInfo(canvasSegments, pedigreeMembersInfo, model, genotypes);
        }

        private void GetHighestLikelihoodSegmentsSet(SampleList<OverlappingSegmentsRegion> canvasSegmentsSet, SampleList<PedigreeMemberInfo> pedigreeMembersInfo,
            SampleList<CopyNumberModel> model)
        {
            SegmentsSet segmentSet;

            if (canvasSegmentsSet.SampleData.First().SetA == null)
                segmentSet = SegmentsSet.SetB;
            else if (canvasSegmentsSet.SampleData.First().SetB == null)
                segmentSet = SegmentsSet.SetA;
            else
                segmentSet = GetSegmentSetLikelihoodNoPedigreeInfo(canvasSegmentsSet, pedigreeMembersInfo, model,
                                 SegmentsSet.SetA) >
                             GetSegmentSetLikelihoodNoPedigreeInfo(canvasSegmentsSet, pedigreeMembersInfo, model,
                                 SegmentsSet.SetB)
                    ? SegmentsSet.SetA
                    : SegmentsSet.SetB;

            canvasSegmentsSet.SampleIds.ForEach(id => canvasSegmentsSet[id].SetSet(segmentSet));
        }

        private double GetSegmentSetLikelihoodNoPedigreeInfo(SampleList<OverlappingSegmentsRegion> canvasSegmentsSet, SampleList<PedigreeMemberInfo> samplesInfo,
            SampleList<CopyNumberModel> copyNumberModel, SegmentsSet segmentsSet)
        {
            double segmentSetLikelihood = 0;
            foreach (var sampleId in canvasSegmentsSet.SampleIds)
                canvasSegmentsSet[sampleId].SetSet(segmentsSet);

            var canvasSegments = new List<SampleList<CanvasSegment>>();
            int nSegments = canvasSegmentsSet.First().Value.GetSet().Count;
            for (var canvasSegmentIndex = 0; canvasSegmentIndex < nSegments; canvasSegmentIndex++)
            {
                var canvasSegment = new SampleList<CanvasSegment>();
                foreach (var id in canvasSegmentsSet.SampleIds)
                    canvasSegment.Add(id, canvasSegmentsSet[id].GetSet()[canvasSegmentIndex]);
                canvasSegments.Add(canvasSegment);
            }
            foreach (var canvasSegment in canvasSegments)
                segmentSetLikelihood += Utilities.MaxValue(AssignCopyNumberNoPedigreeInfo(canvasSegment, samplesInfo, copyNumberModel));

            segmentSetLikelihood /= nSegments;

            return segmentSetLikelihood;
        }

        /// <summary>
        /// Identify variant with the highest likelihood at a given setPosition and assign relevant scores
        /// </summary>
        /// <param name="pedigreeMembers"></param>
        /// <param name="parentIDs"></param>
        /// <param name="children"></param>
        /// <param name="setPosition"></param>
        /// <param name="transitionMatrix"></param>
        /// <param name="offspringsGenotypes"></param>
        /// <param name="genotypes"></param>
        public void CallVariantInPedigree(SampleList<CanvasSegment> canvasSegments, SampleList<PedigreeMemberInfo> pedigreeMembersInfo, SampleList<CopyNumberModel> model,
                        List<SampleId> parentIDs, List<SampleId> offspringIDs, double[][] transitionMatrix, List<List<Genotype>> offspringsGenotypes,
                        Dictionary<int, List<Genotype>> genotypes)
        {
            var copyNumbersLikelihood = AssignCopyNumberWithPedigreeInfo(canvasSegments, pedigreeMembersInfo, model, parentIDs,
                offspringIDs, transitionMatrix, offspringsGenotypes);

            EstimateQScoresWithPedigreeInfo(canvasSegments, pedigreeMembersInfo, parentIDs,
                offspringIDs, copyNumbersLikelihood);

            if (!UseMafInformation(canvasSegments))
                AssignMccWithPedigreeInfo(canvasSegments, pedigreeMembersInfo, model, parentIDs,
                    offspringIDs, genotypes);
        }

        private void GetHighestLikelihoodSegmentsSet(SampleList<OverlappingSegmentsRegion> canvasSegmentsSet, SampleList<PedigreeMemberInfo> pedigreeMembersInfo,
            SampleList<CopyNumberModel> model, List<SampleId> parentIDs, List<SampleId> offspringIDs, double[][] transitionMatrix, List<List<Genotype>> offspringsGenotypes)
        {
            SegmentsSet segmentsSet;

            if (canvasSegmentsSet[parentIDs.First()].SetA == null)
                segmentsSet = SegmentsSet.SetB;
            else if (canvasSegmentsSet[parentIDs.First()].SetB == null)
                segmentsSet = SegmentsSet.SetA;
            else
                segmentsSet = GetSegmentSetLikelihood(canvasSegmentsSet, pedigreeMembersInfo, model, parentIDs,
                                  offspringIDs, SegmentsSet.SetA, transitionMatrix, offspringsGenotypes) >
                              GetSegmentSetLikelihood(canvasSegmentsSet, pedigreeMembersInfo, model, parentIDs,
                                  offspringIDs, SegmentsSet.SetB, transitionMatrix, offspringsGenotypes)
                    ? SegmentsSet.SetA
                    : SegmentsSet.SetB;

            canvasSegmentsSet.SampleIds.ForEach(id => canvasSegmentsSet[id].SetSet(segmentsSet));
        }

        private double GetSegmentSetLikelihood(SampleList<OverlappingSegmentsRegion> canvasSegmentsSet,
            SampleList<PedigreeMemberInfo> pedigreeMembersInfo, SampleList<CopyNumberModel> model, List<SampleId> parentIDs,
            List<SampleId> offspringIDs, SegmentsSet segmentsSet, double[][] transitionMatrix,
            List<List<Genotype>> offspringsGenotypes)
        {
            double segmentSetLikelihood = 0;
            foreach (var sampleId in canvasSegmentsSet.SampleIds)
                canvasSegmentsSet[sampleId].SetSet(segmentsSet);

            var canvasSegments = new List<SampleList<CanvasSegment>>();
            int nSegments = canvasSegmentsSet[parentIDs.First()].GetSet().Count;
            for (var canvasSegmentIndex = 0; canvasSegmentIndex < nSegments; canvasSegmentIndex++)
            {
                var canvasSegment = new SampleList<CanvasSegment>();
                foreach (var id in canvasSegmentsSet.SampleIds)
                    canvasSegment.Add(id, canvasSegmentsSet[id].GetSet()[canvasSegmentIndex]);
                canvasSegments.Add(canvasSegment);
            }
            foreach (var canvasSegment in canvasSegments)
                segmentSetLikelihood += AssignCopyNumberWithPedigreeInfo(canvasSegment, pedigreeMembersInfo, model, parentIDs,
                    offspringIDs, transitionMatrix, offspringsGenotypes).MaximalLikelihood;

            segmentSetLikelihood /= nSegments;
            return segmentSetLikelihood;
        }


        /// <summary>
        /// Calculates maximal likelihood for copy numbers. Updated CanvasSegment CopyNumber only. 
        /// </summary>
        /// <param name="segments"></param>
        /// <param name="samplesInfo"></param>
        /// <param name="model"></param>
        /// <param name="parentIDs"></param>
        /// <param name="offspringIDs"></param>
        /// <param name="setPosition"></param>
        /// <param name="segmentPosition"></param>
        /// <param name="segments"></param>
        /// <param name="transitionMatrix"></param>
        /// <param name="offspringsGenotypes"></param>
        public CopyNumbersLikelihood AssignCopyNumberWithPedigreeInfo(SampleList<CanvasSegment> segments,
            SampleList<PedigreeMemberInfo> samplesInfo, SampleList<CopyNumberModel> model, List<SampleId> parentIDs,
            List<SampleId> offspringIDs, double[][] transitionMatrix,
                List<List<Genotype>> offspringsGenotypes)
        {
            int nCopies = CallerParameters.MaximumCopyNumber;
            var names = parentIDs.Union(offspringIDs).Select(x => x.ToString()).ToList();
            var density = new CopyNumbersLikelihood(nCopies, names);
            segments.ForEach(segment => segment.Value.CopyNumber = 2);
            density.MaximalLikelihood = 0;
            var coverages = parentIDs.Select(id => Math.Min(segments[id].MedianCount,
                samplesInfo[id].MeanCoverage * 3.0)).ToList();
            var parent1Likelihood = model[parentIDs.First()].GetCnLikelihood(coverages.First());
            var parent2Likelihood = model[parentIDs.Last()].GetCnLikelihood(coverages.Last());

            if (parent1Likelihood.Count != parent2Likelihood.Count)
                throw new ArgumentException("Both parentIDs should have the same number of CN states");

            for (int cn1 = 0; cn1 < nCopies; cn1++)
            {
                for (int cn2 = 0; cn2 < nCopies; cn2++)
                {
                    foreach (var offspringGtStates in offspringsGenotypes)
                    {
                        double currentLikelihood = parent1Likelihood[cn1] * parent2Likelihood[cn2];
                        for (var counter = 0; counter < offspringIDs.Count; counter++)
                        {
                            var child = offspringIDs[counter];
                            int modelIndex = Math.Min(offspringGtStates[counter].CountsA + offspringGtStates[counter].CountsB,
                                    CallerParameters.MaximumCopyNumber - 1);
                            double coverage = Math.Min(segments[child].MedianCount, samplesInfo[child].MeanCoverage * 3.0);

                            currentLikelihood *= transitionMatrix[cn1][offspringGtStates[counter].CountsA] *
                                                 transitionMatrix[cn2][offspringGtStates[counter].CountsB] *
                                                 model[child].GetCnLikelihood(coverage)[modelIndex];
                        }
                        int[] copyNumberIndices = { cn1, cn2 };
                        var modelsIndex = copyNumberIndices.Concat(offspringGtStates.Select(x => x.CountsA + x.CountsB)).ToArray();
                        density.SetJointProbability(Math.Max(currentLikelihood, density.GetJointProbability(modelsIndex)), modelsIndex);

                        currentLikelihood = Double.IsNaN(currentLikelihood) || Double.IsInfinity(currentLikelihood)
                            ? 0
                            : currentLikelihood;

                        if (currentLikelihood > density.MaximalLikelihood)
                        {
                            density.MaximalLikelihood = currentLikelihood;
                            segments[parentIDs.First()].CopyNumber = cn1;
                            segments[parentIDs.Last()].CopyNumber = cn2;
                            for (int counter = 0; counter < offspringIDs.Count; counter++)
                            {
                                segments[offspringIDs[counter]].CopyNumber =
                                    offspringGtStates[counter].CountsA + offspringGtStates[counter].CountsB;
                            }
                        }
                    }
                }
            }
            return density;
        }

        /// <summary>
        /// Calculates maximal likelihood for genotypes given a copy number call. Updated MajorChromosomeCount.
        /// </summary>
        /// <param name="parentIDs"></param>
        /// <param name="children"></param>
        /// <param name="segmentPosition"></param>
        /// <param name="genotypes"></param>
        public void AssignMccWithPedigreeInfo(SampleList<CanvasSegment> canvasSegments,
            SampleList<PedigreeMemberInfo> samplesInfo, SampleList<CopyNumberModel> model, List<SampleId> parentIDs,
            List<SampleId> offspringIDs, Dictionary<int, List<Genotype>> genotypes)
        {
            double maximalLikelihood = Double.MinValue;
            int parent1CopyNumber = canvasSegments[parentIDs.First()].CopyNumber;
            int parent2CopyNumber = canvasSegments[parentIDs.Last()].CopyNumber;

            foreach (var parent1GtStates in genotypes[parent1CopyNumber])
            {
                foreach (var parent2GtStates in genotypes[parent2CopyNumber])
                {
                    var bestChildGtStates = new List<Genotype>();
                    double currentLikelihood = 1;
                    foreach (SampleId child in offspringIDs)
                    {
                        int childCopyNumber = canvasSegments[child].CopyNumber;
                        bool isInheritedCnv = !canvasSegments[child].DqScore.HasValue;
                        double bestLikelihood = Double.MinValue;
                        Genotype bestGtState = null;
                        bestLikelihood = GetProbandLikelihood(model[child], genotypes, childCopyNumber,
                            parent1GtStates, parent2GtStates, isInheritedCnv, canvasSegments[child], bestLikelihood, ref bestGtState);
                        bestChildGtStates.Add(bestGtState);
                        currentLikelihood *= bestLikelihood;
                    }
                    currentLikelihood *= GetCurrentGtLikelihood(model[parentIDs.First()], canvasSegments[parentIDs.First()], parent1GtStates) *
                                         GetCurrentGtLikelihood(model[parentIDs.Last()], canvasSegments[parentIDs.Last()], parent2GtStates);

                    currentLikelihood = Double.IsNaN(currentLikelihood) || Double.IsInfinity(currentLikelihood)
                        ? 0
                        : currentLikelihood;

                    if (currentLikelihood > maximalLikelihood)
                    {
                        maximalLikelihood = currentLikelihood;
                        AssignMCC(canvasSegments[parentIDs.First()], model[parentIDs.First()], genotypes, parent1GtStates, parent1CopyNumber);
                        AssignMCC(canvasSegments[parentIDs.Last()], model[parentIDs.Last()], genotypes, parent2GtStates, parent2CopyNumber);
                        var counter = 0;
                        foreach (SampleId child in offspringIDs)
                        {
                            if (bestChildGtStates[counter] == null) continue;
                            int childCopyNumber = canvasSegments[child].CopyNumber;
                            AssignMCC(canvasSegments[child], model[child], genotypes, bestChildGtStates[counter], childCopyNumber);
                            counter++;
                        }
                    }
                }
            }
        }

        private double GetProbandLikelihood(CopyNumberModel copyNumberModel, Dictionary<int, List<Genotype>> genotypes,
            int childCopyNumber, Genotype parent1GtStates, Genotype parent2GtStates, bool isInheritedCnv, CanvasSegment canvasSegment,
            double bestLikelihood, ref Genotype bestGtState)
        {
            foreach (var childGtState in genotypes[childCopyNumber])
            {
                double currentChildLikelihood;
                if (IsGtPedigreeConsistent(parent1GtStates, childGtState) &&
                    IsGtPedigreeConsistent(parent2GtStates, childGtState)
                    && isInheritedCnv)
                    currentChildLikelihood = copyNumberModel.GetCurrentGtLikelihood(canvasSegment.Balleles.GetAlleleCounts(), childGtState);
                else
                    continue;
                if (currentChildLikelihood > bestLikelihood)
                {
                    bestLikelihood = currentChildLikelihood;
                    bestGtState = childGtState;
                }
            }
            return bestLikelihood;
        }

        private static void AssignMCC(CanvasSegment canvasSegment, CopyNumberModel copyNumberModel,
            Dictionary<int, List<Genotype>> genotypes, Genotype gtStates, int copyNumber)
        {
            const int diploidCopyNumber = 2;
            const int haploidCopyNumber = 1;
            if (copyNumber > diploidCopyNumber)
            {

                canvasSegment.MajorChromosomeCount =
                    Math.Max(gtStates.CountsA, gtStates.CountsB);
                int? selectedGtState = genotypes[copyNumber].IndexOf(gtStates);
                canvasSegment.MajorChromosomeCountScore =
                    copyNumberModel.GetGtLikelihoodScore(canvasSegment.Balleles.GetAlleleCounts(), genotypes[copyNumber], ref selectedGtState);
                copyNumberModel.GetGtLikelihoodScore(canvasSegment.Balleles.GetAlleleCounts(), genotypes[copyNumber], ref selectedGtState);
            }
            else
            {
                canvasSegment.MajorChromosomeCount = copyNumber == diploidCopyNumber
                    ? haploidCopyNumber : copyNumber;
                canvasSegment.MajorChromosomeCountScore = null;
            }
        }

        private static double GetCurrentGtLikelihood(CopyNumberModel copyNumberModel, CanvasSegment canvasSegment, Genotype gtStates)
        {
            return copyNumberModel.GetCurrentGtLikelihood(canvasSegment.Balleles.GetAlleleCounts(), gtStates);
        }

        public bool IsGtPedigreeConsistent(Genotype parentGtStates, Genotype childGtStates)
        {
            if (parentGtStates.CountsA == childGtStates.CountsA || parentGtStates.CountsB == childGtStates.CountsA ||
                parentGtStates.CountsA == childGtStates.CountsB || parentGtStates.CountsB == childGtStates.CountsB)
                return true;
            return false;
        }

        /// <summary>
        /// Calculates maximal likelihood for segments without SNV allele ratios. Updated CanvasSegment CopyNumber only. 
        /// </summary>
        public double[][] AssignCopyNumberNoPedigreeInfo(SampleList<CanvasSegment> canvasSegments, SampleList<PedigreeMemberInfo> samplesInfo,
            SampleList<CopyNumberModel> copyNumberModel)
        {
            const int defaultCn = 2;
            const double maxCoverageMultiplier = 3.0;
            canvasSegments.SampleData.ForEach(segment => segment.CopyNumber = defaultCn);
            var names = canvasSegments.SampleIds.Select(x => x.ToString()).ToList();

            var density = new double[canvasSegments.Count()][];
            int counter = 0;
            foreach (var sampleId in canvasSegments.SampleIds)
            {
                double maximalLikelihood = 0;
                density[counter] = new double[CallerParameters.MaximumCopyNumber];
                counter++;
                foreach (var copyNumber in Enumerable.Range(0, CallerParameters.MaximumCopyNumber))
                {
                    double currentLikelihood =
                        copyNumberModel[sampleId].GetCnLikelihood(
                            Math.Min(canvasSegments[sampleId].MedianCount,
                                samplesInfo[sampleId].MeanCoverage * maxCoverageMultiplier))[copyNumber];
                    currentLikelihood = Double.IsNaN(currentLikelihood) || Double.IsInfinity(currentLikelihood)
                        ? 0
                        : currentLikelihood;
                    if (currentLikelihood > maximalLikelihood)
                    {
                        maximalLikelihood = currentLikelihood;
                        canvasSegments[sampleId].CopyNumber = copyNumber;
                        density[names.FindIndex(name => name == sampleId.ToString())][copyNumber] = maximalLikelihood;
                    }
                }
            }
            return density;
        }

        /// <summary>
        /// Calculates maximal likelihood for segments with SNV allele counts given CopyNumber. Updated MajorChromosomeCount.
        /// </summary>
        /// <param name="samples"></param>
        /// <param name="segmentPosition"></param>
        /// <param name="genotypes"></param>       
        public void AssignMccNoPedigreeInfo(SampleList<CanvasSegment> canvasSegments, SampleList<PedigreeMemberInfo> pedigreeMembersInfo,
            SampleList<CopyNumberModel> model, Dictionary<int, List<Genotype>> genotypes)
        {
            foreach (var sampleId in canvasSegments.SampleIds)
            {
                int copyNumber = canvasSegments[sampleId].CopyNumber;
                if (copyNumber > 2)
                {
                    canvasSegments[sampleId].MajorChromosomeCount = copyNumber == 2 ? 1 : copyNumber;
                    return;
                }
                var genotypeset = genotypes[copyNumber];
                int? selectedGtState = null;
                double gqscore = model[sampleId].GetGtLikelihoodScore(canvasSegments[sampleId].Balleles.GetAlleleCounts(),
                    genotypeset, ref selectedGtState);
                canvasSegments[sampleId].MajorChromosomeCountScore = gqscore;
                if (selectedGtState.HasValue)
                    canvasSegments[sampleId].MajorChromosomeCount =
                        Math.Max(genotypeset[selectedGtState.Value].CountsA,
                            genotypeset[selectedGtState.Value].CountsB);
            }
        }


        /// <summary>
        /// Generate all possible copy number combinations with the maximal number of copy numbers per segment set to maxAlleleNumber.
        /// </summary>
        /// <param name="numberOfCnStates"></param>
        /// <param name="maxAlleleNumber"></param>
        /// <returns></returns>
        public static List<List<int>> GenerateCopyNumberCombinations(int numberOfCnStates, int maxAlleleNumber)
        {
            if (numberOfCnStates <= 0)
                throw new ArgumentOutOfRangeException(nameof(numberOfCnStates));
            var cnStates = Enumerable.Range(0, numberOfCnStates).ToList();
            var allCombinations = new List<List<int>>();
            for (int currentAlleleNumber = 1; currentAlleleNumber <= maxAlleleNumber; currentAlleleNumber++)
            {
                var currentCombination = new Combinations<int>(cnStates, currentAlleleNumber);
                var list = currentCombination.Select(x => x.ToList()).ToList();
                allCombinations.AddRange(list);
            }
            return allCombinations;
        }

        public List<Genotype> GenerateParentalGenotypes(int numCnStates)
        {
            var genotypes = new List<Genotype>();
            for (int cn = 0; cn < numCnStates; cn++)
            {
                for (int gt = 0; gt <= cn; gt++)
                {
                    genotypes.Add(new Genotype(gt, cn - gt));
                }
            }
            return genotypes;
        }

        /// <summary>
        /// Generate all possible copy number genotype combinations with the maximal number of alleles per segment set to maxAlleleNumber.
        /// </summary>
        /// <param name="copyNumber"></param>
        /// <returns> </returns>
        public static List<int> GenerateCnAlleles(int copyNumber)
        {
            if (copyNumber == 0)
                return new List<int> { 0 };

            if (copyNumber == 1)
                return new List<int> { 0, 1 };

            var alleles = new List<int>();
            for (int allele = 1; allele <= copyNumber; allele++)
                alleles.Add(allele);

            return alleles;
        }

        /// <summary>
        /// Generate all possible copy number genotype combinations with the maximal number of alleles per segment set to maxAlleleNumber.
        /// </summary>
        /// <param name="numberOfCnStates"></param>
        /// <returns> </returns>
        public Dictionary<int, List<Genotype>> GenerateGenotypeCombinations(int numberOfCnStates)
        {
            var genotypes = new Dictionary<int, List<Genotype>>();
            for (int cn = 0; cn < numberOfCnStates; cn++)
            {
                genotypes[cn] = new List<Genotype>();
                for (int gt = 0; gt <= cn; gt++)
                {
                    genotypes[cn].Add(new Genotype(gt, cn - gt));
                }
            }
            return genotypes;
        }

        public void GenerateOffspringGenotypes(List<List<Genotype>> offspringGenotypes, List<Genotype> genotypeSet,
            int nOffsprings, List<Genotype> partialGenotypes)
        {
            if (nOffsprings > 0)
            {
                foreach (var genotype in genotypeSet)
                {
                    GenerateOffspringGenotypes(offspringGenotypes, genotypeSet, nOffsprings - 1,
                        partialGenotypes.Concat(new List<Genotype> { genotype }).ToList());
                }
            }
            if (nOffsprings == 0)
            {
                offspringGenotypes.Add(partialGenotypes);
            }
        }

        private static List<SegmentIndexRange> GetParallelIntervals(int nSegments, int nCores)
        {

            var segmentIndexRanges = new List<SegmentIndexRange>();

            int step = nSegments / nCores;
            segmentIndexRanges.Add(new SegmentIndexRange(0, step));
            int cumSum = step + 1;
            while (cumSum + step + 1 < nSegments - 1)
            {
                segmentIndexRanges.Add(new SegmentIndexRange(cumSum, cumSum + step));
                cumSum += step + 1;
            }
            segmentIndexRanges.Add(new SegmentIndexRange(cumSum, nSegments - 1));
            return segmentIndexRanges;
        }

        public double GetTransitionProbability(int gt1Parent, int gt2Parent, int gt1Offspring, int gt2Offspring)
        {
            if (gt1Parent == gt1Offspring || gt1Parent == gt2Offspring ||
                gt2Parent == gt1Offspring || gt2Parent == gt2Offspring)
                return 0.5;
            return CallerParameters.DeNovoRate;
        }

        public enum Kinship
        {
            Other, Parent, Proband
        }
        public static SampleList<Kinship> ReadPedigreeFile(string pedigreeFile)
        {
            var kinships = new SampleList<Kinship>();
            using (FileStream stream = new FileStream(pedigreeFile, FileMode.Open, FileAccess.Read))
            using (StreamReader reader = new StreamReader(stream))
            {
                string row;
                while ((row = reader.ReadLine()) != null)
                {
                    string[] fields = row.Split('\t');
                    string maternalId = fields[2];
                    string paternallId = fields[3];
                    string proband = fields[5];
                    if (maternalId == "0" && paternallId == "0")
                        kinships.Add(new SampleId(fields[1]), Kinship.Parent);
                    else if (proband == "affected")
                        kinships.Add(new SampleId(fields[1]), Kinship.Proband);
                    else
                        Console.WriteLine($"Unused pedigree member: {row}");
                }
            }
            return kinships;
        }

        public double GetSingleSampleQualityScore(CopyNumbersLikelihood density, int cnState, string sampleName)
        {
            var cnMarginalProbabilities = density.GetMarginalProbability(CallerParameters.MaximumCopyNumber, sampleName);
            double normalizationConstant = cnMarginalProbabilities.Sum();
            double qscore = -10.0 * Math.Log10((normalizationConstant - cnMarginalProbabilities[cnState]) / normalizationConstant);
            if (Double.IsInfinity(qscore) | qscore > CallerParameters.MaxQscore)
                qscore = CallerParameters.MaxQscore;

            return qscore;
        }

        public double GetConditionalDeNovoQualityScore(CopyNumbersLikelihood density, SampleId probandId, SampleList<CanvasSegment> canvasSegments,
            List<string> names, List<SampleId> parentIDs)
        {

            var numerator = 0.0;
            var denominator = 0.0;
            const int diploidState = 2;
            int parent1Index = names.IndexOf(parentIDs.First().ToString());
            int parent2Index = names.IndexOf(parentIDs.Last().ToString());
            int probandIndex = names.IndexOf(probandId.ToString());

            var probandMarginalProbabilities = density.GetMarginalProbability(CallerParameters.MaximumCopyNumber, probandId.ToString());
            int probandCopyNumber = GetCnState(canvasSegments, probandId, CallerParameters.MaximumCopyNumber);
            double normalization = probandMarginalProbabilities[probandCopyNumber] + probandMarginalProbabilities[diploidState];
            double probandMarginalAlt = probandMarginalProbabilities[probandCopyNumber] / normalization;

            foreach (var copyNumberIndex in density.Indices.Where(x => x[probandIndex] == probandCopyNumber))
            {
                if (!(density.GetJointProbability(copyNumberIndex.ToArray()) > 0.0))
                    continue;
                double holder = density.GetJointProbability(copyNumberIndex);
                denominator += holder;
                if (copyNumberIndex[parent1Index] == diploidState && copyNumberIndex[parent2Index] == diploidState)
                    numerator += holder;
            }

            const double q60 = 0.000001;
            double denovoProbability = (1 - numerator / denominator) * (1 - probandMarginalAlt);
            return -10.0 * Math.Log10(Math.Max(denovoProbability, q60));
        }
    }
}



<|MERGE_RESOLUTION|>--- conflicted
+++ resolved
@@ -1,1098 +1,1094 @@
-﻿using CanvasCommon;
-using Combinatorics.Collections;
-using Illumina.Common;
-using Illumina.Common.FileSystem;
-using Isas.Framework.DataTypes;
-using Isas.Framework.Logging;
-using Isas.SequencingFiles;
-using Isas.SequencingFiles.Vcf;
-using MathNet.Numerics.Distributions;
-using System;
-using System.Collections.Concurrent;
-using System.Collections.Generic;
-using System.IO;
-using System.Linq;
-using System.Threading.Tasks;
-using Genotype = CanvasCommon.Genotype;
-
-
-namespace CanvasPedigreeCaller
-{
-
-    internal class SegmentIndexRange
-    {
-        public int Start { get; }
-        public int End { get; }
-
-        public SegmentIndexRange(int start, int end)
-        {
-            Start = start;
-            End = end;
-        }
-    }
-
-
-    class CanvasPedigreeCaller
-    {
-        #region Members
-
-        public int QualityFilterThreshold { get; set; } = 7;
-        public int DeNovoQualityFilterThreshold { get; set; } = 20;
-        public PedigreeCallerParameters CallerParameters { get; set; }
-        protected double MedianCoverageThreshold = 4;
-        private readonly ILogger _logger;
-
-        public CanvasPedigreeCaller(ILogger logger)
-        {
-            _logger = logger;
-        }
-
-        #endregion
-
-        internal int CallVariantsInPedigree(List<string> variantFrequencyFiles, List<string> segmentFiles,
-            string outVcfFile, string ploidyBedPath, string referenceFolder, List<string> sampleNames, string commonCNVsbedPath, string pedigreeFile)
-        {
-            // load files
-            // initialize data structures and classes
-            int fileCounter = 0;
-            var kinships = ReadPedigreeFile(pedigreeFile);
-            var pedigreeMembersInfo = new SampleList<PedigreeMemberInfo>();
-            var sampleSegments = new SampleList<Segments>();
-            var copyNumberModels = new SampleList<CopyNumberModel>();
-            var variantFrequencyFilesSampleList = new SampleList<string>();
-
-
-            foreach (string sampleName in sampleNames)
-            {
-                var sampleId = new SampleId(sampleName);
-                var segment = Segments.ReadSegments(_logger, new FileLocation(segmentFiles[fileCounter]));
-                segment.AddAlleles(CanvasIO.ReadFrequenciesWrapper(_logger, new FileLocation(variantFrequencyFiles[fileCounter]), segment.IntervalsByChromosome));
-                sampleSegments.Add(sampleId, segment);
-                var pedigreeMemberInfo = PedigreeMemberInfo.GetPedigreeMemberInfo(segment, ploidyBedPath, CallerParameters.NumberOfTrimmedBins, sampleId);
-                var copyNumberModel = new CopyNumberModel(CallerParameters.MaximumCopyNumber, pedigreeMemberInfo);
-                pedigreeMembersInfo.Add(sampleId, pedigreeMemberInfo);
-                copyNumberModels.Add(sampleId, copyNumberModel);
-                variantFrequencyFilesSampleList.Add(sampleId, variantFrequencyFiles[fileCounter]);
-                fileCounter++;
-            }
-            var segmentSetsFromCommonCnvs = CreateSegmentSetsFromCommonCnvs(variantFrequencyFilesSampleList,
-                CallerParameters.DefaultReadCountsThreshold, commonCNVsbedPath, sampleSegments);
-
-            var parentsIds = kinships.Where(kin => kin.Value.Equals(Kinship.Parent)).Select(kin => kin.Key).ToList();
-            var offspringsIds = kinships.Where(kin => kin.Value.Equals(Kinship.Proband)).Select(kin => kin.Key).ToList();
-            var parentalGenotypes = GenerateParentalGenotypes(CallerParameters.MaximumCopyNumber);
-            var offspringsGenotypes = new List<List<Genotype>>(Convert.ToInt32(Math.Pow(parentalGenotypes.Count, offspringsIds.Count)));
-            GenerateOffspringGenotypes(offspringsGenotypes, parentalGenotypes, offspringsIds.Count, new List<Genotype>());
-            var genotypes = GenerateGenotypeCombinations(CallerParameters.MaximumCopyNumber);
-
-            if (offspringsGenotypes.Count > CallerParameters.MaxNumOffspringGenotypes)
-            {
-                offspringsGenotypes.Shuffle();
-                offspringsGenotypes = offspringsGenotypes.Take(CallerParameters.MaxNumOffspringGenotypes).ToList();
-            }
-            double[][] transitionMatrix = GetTransitionMatrix(CallerParameters.MaximumCopyNumber);
-
-            var segmentsForVariantCalling = GetHighestLikelihoodSegments(segmentSetsFromCommonCnvs, pedigreeMembersInfo, copyNumberModels,
-                parentsIds, offspringsIds, transitionMatrix, offspringsGenotypes);
-
-            Parallel.ForEach(
-                segmentsForVariantCalling,
-                new ParallelOptions
-                {
-                    MaxDegreeOfParallelism = Math.Min(Environment.ProcessorCount, CallerParameters.MaxCoreNumber)
-                },
-                segments => CallVariantInPedigree(segments, pedigreeMembersInfo, copyNumberModels, parentsIds, offspringsIds,
-                    transitionMatrix, offspringsGenotypes, genotypes)
-            );
-
-            var variantCalledSegments = new SampleList<List<CanvasSegment>>();
-            foreach (var key in pedigreeMembersInfo.SampleIds)
-                variantCalledSegments.Add(key, segmentsForVariantCalling.Select(segment => segment[key]).ToList());
-
-            var mergedVariantCalledSegments = MergeSegments(variantCalledSegments, CallerParameters.MinimumCallSize);
-            var outputFolder = new FileLocation(outVcfFile).Directory;
-            foreach (var sampleId in offspringsIds.Union(parentsIds))
-            {
-                var coverageOutputPath = SingleSampleCallset.GetCoverageAndVariantFrequencyOutput(outputFolder,
-                    sampleId.ToString());
-                CanvasSegment.WriteCoveragePlotData(mergedVariantCalledSegments[sampleId], pedigreeMembersInfo[sampleId].MeanCoverage,
-                    pedigreeMembersInfo[sampleId].Ploidy, coverageOutputPath, referenceFolder);
-            }
-
-            var ploidies = offspringsIds.Union(parentsIds).Select(id => pedigreeMembersInfo[id].Ploidy).ToList();
-            var diploidCoverage = offspringsIds.Union(parentsIds).Select(id => pedigreeMembersInfo[id].MeanCoverage).ToList();
-            var names = offspringsIds.Union(parentsIds).Select(x => x.ToString()).ToList();
-            CanvasSegmentWriter.WriteMultiSampleSegments(outVcfFile, mergedVariantCalledSegments, diploidCoverage, referenceFolder, names,
-                null, ploidies, QualityFilterThreshold, isPedigreeInfoSupplied: true, denovoQualityThreshold: DeNovoQualityFilterThreshold);
-
-            outputFolder = new FileLocation(outVcfFile).Directory;
-            foreach (var sampleId in offspringsIds.Union(parentsIds))
-            {
-                var outputVcfPath = SingleSampleCallset.GetSingleSamplePedigreeVcfOutput(outputFolder, sampleId.ToString());
-                CanvasSegmentWriter.WriteSegments(outputVcfPath.FullName, mergedVariantCalledSegments[sampleId],
-                    pedigreeMembersInfo[sampleId].MeanCoverage, referenceFolder, sampleId.ToString(), null,
-                    pedigreeMembersInfo[sampleId].Ploidy, QualityFilterThreshold,
-                    isPedigreeInfoSupplied: true, denovoQualityThreshold: DeNovoQualityFilterThreshold);
-            }
-            return 0;
-        }
-
-        private List<SampleList<CanvasSegment>> GetHighestLikelihoodSegments(List<SampleList<OverlappingSegmentsRegion>> segmentSetsFromCommonCnvs, SampleList<PedigreeMemberInfo> pedigreeMembersInfo,
-            SampleList<CopyNumberModel> copyNumberModels, List<SampleId> parentsIds, List<SampleId> offspringsIds, double[][] transitionMatrix,
-            List<List<Genotype>> offspringsGenotypes)
-        {
-
-            Parallel.ForEach(
-                segmentSetsFromCommonCnvs,
-                new ParallelOptions
-                {
-                    MaxDegreeOfParallelism = Math.Min(Environment.ProcessorCount, CallerParameters.MaxCoreNumber)
-                },
-                segmentSet => GetHighestLikelihoodSegmentsSet(segmentSet, pedigreeMembersInfo, copyNumberModels, parentsIds,
-                    offspringsIds,
-                    transitionMatrix, offspringsGenotypes)
-            );
-            
-            return segmentSetsFromCommonCnvs.Select(sampleList => sampleList.Select(x => x.Value.GetSet().Select(y => (x.Key, y))).
-            ZipMany(sampleRegion => sampleRegion.ToSampleList())).SelectMany(x => x).ToList(); 
-        }
-
-        private List<SampleList<CanvasSegment>> GetHighestLikelihoodSegments(List<SampleList<OverlappingSegmentsRegion>> segmentSetsFromCommonCnvs,
-            SampleList<PedigreeMemberInfo> pedigreeMembersInfo, SampleList<CopyNumberModel> copyNumberModel)
-        {
-
-            Parallel.ForEach(
-                segmentSetsFromCommonCnvs,
-                new ParallelOptions
-                {
-                    MaxDegreeOfParallelism = Math.Min(Environment.ProcessorCount, CallerParameters.MaxCoreNumber)
-                },
-                segmentSet => GetHighestLikelihoodSegmentsSet(segmentSet, pedigreeMembersInfo, copyNumberModel)
-            );
-            return segmentSetsFromCommonCnvs.Select(sampleList => sampleList.Select(x => x.Value.GetSet().Select(y => (x.Key, y))).
-                ZipMany(sampleRegion => sampleRegion.ToSampleList())).SelectMany(x => x).ToList();
-        }
-        /// <summary>
-        /// Derives metrics from b-allele counts within each segment and determines whereas to use them for calculating MCC
-        /// </summary>
-        /// <param name="canvasSegments"></param>
-        /// <param name="segmentIndex"></param>
-        /// <returns></returns>
-        private bool UseMafInformation(SampleList<CanvasSegment> canvasSegments)
-        {
-            var alleles = canvasSegments.SampleData.Select(segments => segments.Balleles?.TotalCoverage);
-            var alleleCounts = alleles.Select(allele => allele?.Count ?? 0).ToList();
-            bool lowAlleleCounts = alleleCounts.Select(x => x < CallerParameters.DefaultReadCountsThreshold).Any(c => c == true);
-            var coverageCounts = canvasSegments.SampleData.Select(segments => segments.MedianCount).ToList();
-            var isSkewedHetHomRatio = false;
-            double alleleDensity = canvasSegments.SampleData.First().Length /
-                                   Math.Max(alleleCounts.Average(), 1.0);
-            bool useCnLikelihood = lowAlleleCounts ||
-                                   alleleDensity < CallerParameters.DefaultAlleleDensityThreshold ||
-                                   alleleCounts.Any(x => x > CallerParameters.DefaultPerSegmentAlleleMaxCounts) ||
-                                   coverageCounts.Any(coverage => coverage < MedianCoverageThreshold) ||
-                                   isSkewedHetHomRatio;
-            // for now only use lowAlleleCounts metric
-            return lowAlleleCounts;
-        }
-
-
-        internal int CallVariants(List<string> variantFrequencyFiles, List<string> segmentFiles, string outVcfFile,
-            string ploidyBedPath, string referenceFolder, List<string> sampleNames, string commonCNVsbedPath)
-        {
-            // load files
-            // initialize data structures and classes
-            var fileCounter = 0;
-            var pedigreeMembersInfo = new SampleList<PedigreeMemberInfo>();
-            var sampleSegments = new SampleList<Segments>();
-            var copyNumberModels = new SampleList<CopyNumberModel>();
-            var variantFrequencyFilesSampleList = new SampleList<string>();
-
-
-            foreach (string sampleName in sampleNames)
-            {
-                var sampleId = new SampleId(sampleName);
-                var segment = Segments.ReadSegments(_logger, new FileLocation(segmentFiles[fileCounter]));
-                segment.AddAlleles(CanvasIO.ReadFrequenciesWrapper(_logger, new FileLocation(variantFrequencyFiles[fileCounter]), segment.IntervalsByChromosome));
-                sampleSegments.Add(sampleId, segment);
-                var pedigreeMemberInfo = PedigreeMemberInfo.GetPedigreeMemberInfo(segment, ploidyBedPath, CallerParameters.NumberOfTrimmedBins, sampleId);
-                var copyNumberModel = new CopyNumberModel(CallerParameters.MaximumCopyNumber, pedigreeMemberInfo);
-                pedigreeMembersInfo.Add(sampleId, pedigreeMemberInfo);
-                copyNumberModels.Add(sampleId, copyNumberModel);
-                variantFrequencyFilesSampleList.Add(sampleId, variantFrequencyFiles[fileCounter]);
-                fileCounter++;
-            }
-            var segmentSetsFromCommonCnvs = CreateSegmentSetsFromCommonCnvs(variantFrequencyFilesSampleList,
-                CallerParameters.DefaultReadCountsThreshold, commonCNVsbedPath, sampleSegments);
-
-            var genotypes = GenerateGenotypeCombinations(CallerParameters.MaximumCopyNumber);
-            var segmentsForVariantCalling = GetHighestLikelihoodSegments(segmentSetsFromCommonCnvs, pedigreeMembersInfo, copyNumberModels);
-
-            Parallel.ForEach(
-                segmentsForVariantCalling,
-                new ParallelOptions
-                {
-                    MaxDegreeOfParallelism = Math.Min(Environment.ProcessorCount, CallerParameters.MaxCoreNumber)
-                },
-                segments => CallVariant(segments, pedigreeMembersInfo, copyNumberModels, genotypes)
-             );
-
-
-            var variantCalledSegments = new SampleList<List<CanvasSegment>>();
-            foreach (var key in pedigreeMembersInfo.SampleIds)
-                variantCalledSegments.Add(key, segmentsForVariantCalling.Select(segment => segment[key]).ToList());
-
-            var mergedVariantCalledSegments = MergeSegments(variantCalledSegments, CallerParameters.MinimumCallSize);
-            var outputFolder = new FileLocation(outVcfFile).Directory;
-            foreach (string sampleName in sampleNames)
-            {
-                var sampleId = new SampleId(sampleName);
-                var coverageOutputPath = SingleSampleCallset.GetCoverageAndVariantFrequencyOutput(outputFolder, sampleName);
-                CanvasSegment.WriteCoveragePlotData(mergedVariantCalledSegments[sampleId], pedigreeMembersInfo[sampleId].MeanCoverage,
-                    pedigreeMembersInfo[sampleId].Ploidy, coverageOutputPath, referenceFolder);
-                var outputVcfPath = SingleSampleCallset.GetSingleSamplePedigreeVcfOutput(outputFolder, sampleName);
-                CanvasSegmentWriter.WriteSegments(outputVcfPath.FullName, mergedVariantCalledSegments[sampleId],
-                    pedigreeMembersInfo[sampleId].MeanCoverage, referenceFolder, sampleName, null, pedigreeMembersInfo[sampleId].Ploidy,
-                    QualityFilterThreshold, isPedigreeInfoSupplied: false);
-            }
-            return 0;
-        }
-
-
-        private static SampleList<List<CanvasSegment>> MergeSegments(SampleList<List<CanvasSegment>> segments, int minimumCallSize)
-        {
-            int nSegments = segments.First().Value.Count;
-            var copyNumbers = new List<List<int>>(nSegments);
-            var qscores = new List<double>(nSegments);
-            foreach (int segmentIndex in Enumerable.Range(0, nSegments))
-            {
-                copyNumbers.Add(segments.Select(s => s.Value[segmentIndex].CopyNumber).ToList());
-                qscores.Add(segments.Select(s => s.Value[segmentIndex].QScore).Average());
-            }
-
-            if (copyNumbers == null && qscores != null || copyNumbers != null & qscores == null)
-                throw new ArgumentException("Both copyNumbers and qscores arguments must be specified.");
-            if (copyNumbers != null && copyNumbers.Count != nSegments)
-                throw new ArgumentException("Length of copyNumbers list should be equal to the number of segments.");
-            if (qscores != null && qscores.Count != nSegments)
-                throw new ArgumentException("Length of qscores list should be equal to the number of segments.");
-
-            var mergedSegments = new SampleList<List<CanvasSegment>>();
-            foreach (var sampleSegments in segments)
-            {
-                var mergedAllSegments = CanvasSegment.MergeSegments(sampleSegments.Value.ToList(),
-                    minimumCallSize, 10000, copyNumbers, qscores);
-                mergedSegments.Add(sampleSegments.Key, mergedAllSegments);
-            }
-            return mergedSegments;
-        }
-
-        /// <summary>
-        /// Create CanvasSegments from common CNVs bed file and overlap with CanvasPartition
-        /// segments to create SegmentHaplotypes
-        /// </summary>
-        /// <param name="variantFrequencyFiles"></param>
-        /// <param name="segmentFile"></param>
-        /// <param name="defaultAlleleCountThreshold"></param>
-        /// <param name="commonCNVsbedPath"></param>
-        /// <param name="pedigreeMember"></param>
-        /// <returns></returns>
-        private List<SampleList<OverlappingSegmentsRegion>> CreateSegmentSetsFromCommonCnvs(SampleList<string> variantFrequencyFiles,
-            int defaultAlleleCountThreshold, string commonCNVsbedPath, SampleList<Segments> sampleSegments)
-        {
-            if (commonCNVsbedPath == null)
-            {
-                var defaultSampleRegions = sampleSegments
-                    .SelectData(segments => segments.AllSegments.Select(segment => new OverlappingSegmentsRegion(segment)).ToList());
-                return GetOverlappingSegmentsRegionSampleLists(defaultSampleRegions);
-            }
-
-            var commonRegions = ReadCommonRegions(commonCNVsbedPath);
-            var chromosomes = sampleSegments.SampleData.First().GetChromosomes();
-            if (IsIdenticalChromosomeNames(commonRegions, chromosomes))
-                throw new ArgumentException(
-                    $"Chromosome names in a common CNVs bed file {commonCNVsbedPath} does not match the genome reference");
-
-            var segmentIntervalsByChromosome = new Dictionary<string, List<BedInterval>>();
-            var genomicBinsByChromosome = new Dictionary<string, IReadOnlyList<SampleGenomicBin>>();
-
-            Parallel.ForEach(
-                chromosomes,
-                chr =>
-                {
-                    genomicBinsByChromosome[chr] = sampleSegments.SampleData.First().GetGenomicBinsForChromosome(chr);
-                    segmentIntervalsByChromosome[chr] =
-                        CanvasSegment.RemapGenomicToBinCoordinates(commonRegions[chr], genomicBinsByChromosome[chr]);
-                });
-
-            var sampleRegions = new SampleList<List<OverlappingSegmentsRegion>>();
-            foreach (var sampleId in sampleSegments.SampleIds)
-            {
-                var commonIntervals = commonRegions.ToDictionary(kvp => kvp.Key, kvp => kvp.Value.Select(bedEntry => bedEntry.Interval).ToList());
-                var allelesByChromosomeCommonSegs = CanvasIO.ReadFrequenciesWrapper(_logger,
-                    new FileLocation(variantFrequencyFiles[sampleId]), commonIntervals);
-                var segmentsSets = GetSegmentSets(defaultAlleleCountThreshold, commonRegions,
-                    genomicBinsByChromosome, segmentIntervalsByChromosome, allelesByChromosomeCommonSegs, sampleSegments[sampleId]);
-                sampleRegions.Add(sampleId, segmentsSets);
-            }
-
-            return GetOverlappingSegmentsRegionSampleLists(sampleRegions);
-        }
-
-        private static List<SampleList<OverlappingSegmentsRegion>> GetOverlappingSegmentsRegionSampleLists(SampleList<List<OverlappingSegmentsRegion>> sampleRegions)
-        {
-            return sampleRegions
-                .SelectData((sampleId, regions) => regions.Select(region => (sampleId, region))).SampleData
-                .ZipMany(sampleRegion => sampleRegion.ToSampleList())
-                .ToList();
-        }
-
-        private static List<OverlappingSegmentsRegion> GetSegmentSets(int defaultAlleleCountThreshold, Dictionary<string, List<BedEntry>> commonRegions,
-            Dictionary<string, IReadOnlyList<SampleGenomicBin>> genomicBinsByChromosome, Dictionary<string, List<BedInterval>> segmentIntervalsByChromosome,
-            Dictionary<string, List<Balleles>> allelesByChromosomeCommonSegs, Segments segments)
-        {
-            var segmentsSetByChromosome = new ConcurrentDictionary<string, List<OverlappingSegmentsRegion>>();
-            Parallel.ForEach(
-                segments.GetChromosomes(),
-                chr =>
-                {
-                    var segmentsByChromosome = segments.GetSegmentsForChromosome(chr).ToList();
-
-                    if (commonRegions.Keys.Any(chromosome => chromosome == chr))
-                    {
-                        var commonCnvCanvasSegments = CanvasSegment.CreateSegmentsFromCommonCnvs(genomicBinsByChromosome[chr],
-                            segmentIntervalsByChromosome[chr], allelesByChromosomeCommonSegs[chr]);
-
-                        segmentsSetByChromosome[chr] = CanvasSegment.MergeCommonCnvSegments(segmentsByChromosome,
-                            commonCnvCanvasSegments, defaultAlleleCountThreshold);
-                    }
-                    else
-                    {
-                        segmentsSetByChromosome[chr] = segmentsByChromosome.Select(
-                            segment => new OverlappingSegmentsRegion(new List<CanvasSegment> { segment }, null)).ToList();
-                    }
-                });
-            return segmentsSetByChromosome.OrderBy(i => i.Key).Select(x => x.Value).SelectMany(x => x).ToList();
-        }
-
-        private static Dictionary<string, List<BedEntry>> ReadCommonRegions(string commonCNVsbedPath)
-        {
-            Dictionary<string, List<BedEntry>> commonRegions;
-            using (var reader = new BedReader(new GzipOrTextReader(commonCNVsbedPath)))
-            {
-                var commonTmpRegions = reader.LoadAllEntries();
-                commonRegions = Utilities.SortAndOverlapCheck(commonTmpRegions, commonCNVsbedPath);
-            }
-            return commonRegions;
-        }
-
-        private static bool IsIdenticalChromosomeNames(Dictionary<string, List<BedEntry>> commonRegions,
-            ICollection<string> chromsomeNames)
-        {
-            var chromsomes = new HashSet<string>(chromsomeNames);
-            return commonRegions.Keys.Count(chromosome => chromsomes.Contains(chromosome)) == 0;
-        }
-
-        private void EstimateQScoresWithPedigreeInfo(SampleList<CanvasSegment> canvasSegments, SampleList<PedigreeMemberInfo> pedigreeMembersInfo,
-            List<SampleId> parentIDs, List<SampleId> offspringIDs, CopyNumbersLikelihood copyNumberLikelihoods)
-        {
-            var sampleIds = parentIDs.Union(offspringIDs).ToList();
-            foreach (var sampleId in sampleIds)
-            {
-                int cnState = GetCnState(canvasSegments, sampleId, CallerParameters.MaximumCopyNumber);
-                double singleSampleQualityScore = GetSingleSampleQualityScore(copyNumberLikelihoods, cnState, sampleId.ToString());
-                canvasSegments[sampleId].QScore = singleSampleQualityScore;
-                if (canvasSegments[sampleId].QScore < QualityFilterThreshold)
-                    canvasSegments[sampleId].Filter = $"q{QualityFilterThreshold}";
-            }
-
-            SetDenovoQualityScores(canvasSegments, pedigreeMembersInfo, parentIDs, offspringIDs,
-                copyNumberLikelihoods, sampleIds.Select(x => x.ToString()).ToList());
-        }
-
-        private void SetDenovoQualityScores(SampleList<CanvasSegment> canvasSegments, SampleList<PedigreeMemberInfo> samplesInfo, List<SampleId> parentIDs, List<SampleId> offspringIDs,
-            CopyNumbersLikelihood copyNumberLikelihoods, List<string> names)
-        {
-
-            foreach (var probandId in offspringIDs)
-            {
-                // targeted proband is REF
-                if (IsReferenceVariant(canvasSegments, samplesInfo, probandId))
-                    continue;
-                // common variant
-                if (IsCommonCnv(canvasSegments, samplesInfo, parentIDs, probandId))
-                    continue;
-                // other offsprings are ALT
-                if (!offspringIDs.Except(probandId.ToEnumerable()).All(id => IsReferenceVariant(canvasSegments, samplesInfo, id)))
-                    continue;
-                // not all q-scores are above the threshold
-<<<<<<< HEAD
-                if (parentIDs.Concat(probandId).Any(id => !IsPassVariant(canvasSegmentsSet, id, canvasSegmentIndex)))
-=======
-                if (parentIDs.Select(id => !IsPassVariant(canvasSegments, id)).Any() || !IsPassVariant(canvasSegments, probandId))
->>>>>>> 607a2fe3
-                    continue;
-
-                double deNovoQualityScore = GetConditionalDeNovoQualityScore(copyNumberLikelihoods, probandId, canvasSegments, names, parentIDs);
-                if (Double.IsInfinity(deNovoQualityScore) | deNovoQualityScore > CallerParameters.MaxQscore)
-                    deNovoQualityScore = CallerParameters.MaxQscore;
-                canvasSegments[probandId].DqScore = deNovoQualityScore;
-            }
-        }
-
-        private bool IsPassVariant(SampleList<CanvasSegment> canvasSegments, SampleId sampleId)
-        {
-            return canvasSegments[sampleId].QScore > QualityFilterThreshold;
-        }
-
-        private bool IsCommonCnv(SampleList<CanvasSegment> canvasSegments, SampleList<PedigreeMemberInfo> samplesInfo, List<SampleId> parentIDs, SampleId probandId)
-        {
-            int parent1CopyNumber = GetCnState(canvasSegments, parentIDs.First(), CallerParameters.MaximumCopyNumber);
-            int parent2CopyNumber = GetCnState(canvasSegments, parentIDs.Last(), CallerParameters.MaximumCopyNumber);
-            int probandCopyNumber = GetCnState(canvasSegments, probandId, CallerParameters.MaximumCopyNumber);
-            var parent1Genotypes = GenerateCnAlleles(parent1CopyNumber);
-            var parent2Genotypes = GenerateCnAlleles(parent2CopyNumber);
-            var probandGenotypes = GenerateCnAlleles(probandCopyNumber);
-            var parent1Segment = canvasSegments[parentIDs.First()];
-            var parent2Segment = canvasSegments[parentIDs.Last()];
-            var probandSegment = canvasSegments[probandId];
-            int parent1Ploidy = samplesInfo[probandId].GetPloidy(parent1Segment);
-            int parent2Ploidy = samplesInfo[probandId].GetPloidy(parent2Segment);
-            int probandPloidy = samplesInfo[probandId].GetPloidy(probandSegment);
-            bool isCommoCnv = parent1Genotypes.Intersect(probandGenotypes).Any() && parent1Ploidy == probandPloidy ||
-                              parent2Genotypes.Intersect(probandGenotypes).Any() && parent2Ploidy == probandPloidy;
-            return isCommoCnv;
-        }
-
-        private bool IsReferenceVariant(SampleList<CanvasSegment> canvasSegments, SampleList<PedigreeMemberInfo> samplesInfo, SampleId sampleId)
-        {
-            var segment = canvasSegments[sampleId];
-            return GetCnState(canvasSegments, sampleId, CallerParameters.MaximumCopyNumber) == samplesInfo[sampleId].GetPloidy(segment);
-        }
-
-
-        private void EstimateQScoresNoPedigreeInfo(SampleList<CanvasSegment> canvasSegments, double[][] copyNumberLikelihoods)
-        {
-            var cnStates =
-                canvasSegments.SampleData.Select(
-                    x => Math.Min(x.CopyNumber, CallerParameters.MaximumCopyNumber - 1)).ToList();
-            var counter = 0;
-            foreach (var canvasSegmentSet in canvasSegments.SampleData)
-            {
-                double normalizationConstant = copyNumberLikelihoods[counter].Sum();
-                double qscore = -10.0 * Math.Log10((normalizationConstant - copyNumberLikelihoods[counter][cnStates[counter]]) / normalizationConstant);
-                if (Double.IsInfinity(qscore) | qscore > CallerParameters.MaxQscore)
-                    qscore = CallerParameters.MaxQscore;
-                canvasSegmentSet.QScore = qscore;
-                if (canvasSegmentSet.QScore < QualityFilterThreshold)
-                    canvasSegmentSet.Filter = $"q{QualityFilterThreshold}";
-                counter++;
-            }
-        }
-
-
-        private static int GetCnState(SampleList<CanvasSegment> canvasSegmentsSet, SampleId sampleId, int maximumCopyNumber)
-        {
-            return Math.Min(canvasSegmentsSet[sampleId].CopyNumber, maximumCopyNumber - 1);
-        }
-
-        public static int AggregateVariantCoverage(ref List<CanvasSegment> segments)
-        {
-            var variantCoverage = segments.SelectMany(segment => segment.Balleles.TotalCoverage).ToList();
-            return variantCoverage.Any() ? Utilities.Median(variantCoverage) : 0;
-        }
-
-        public double[][] GetTransitionMatrix(int numCnStates)
-        {
-            double[][] transitionMatrix = Utilities.MatrixCreate(numCnStates, numCnStates);
-            transitionMatrix[0][0] = 1.0;
-            for (int gt = 1; gt < numCnStates; gt++)
-                transitionMatrix[0][gt] = 0;
-
-            for (int cn = 1; cn < numCnStates; cn++)
-            {
-                var gtLikelihood = new Poisson(Math.Max(cn / 2.0, 0.1));
-                for (int gt = 0; gt < numCnStates; gt++)
-                    transitionMatrix[cn][gt] = gtLikelihood.Probability(gt);
-            }
-            return transitionMatrix;
-        }
-
-        /// <summary>
-        /// Identify variant with the highest likelihood at a given setPosition and assign relevant scores
-        /// </summary>
-        /// <param name="samples"></param>
-        /// <param name="setPosition"></param>
-        /// <param name="copyNumbers"></param>
-        /// <param name="genotypes"></param>
-        public void CallVariant(SampleList<CanvasSegment> canvasSegments, SampleList<PedigreeMemberInfo> pedigreeMembersInfo, SampleList<CopyNumberModel> model,
-             Dictionary<int, List<Genotype>> genotypes)
-        {
-
-            var ll = AssignCopyNumberNoPedigreeInfo(canvasSegments, pedigreeMembersInfo, model);
-            EstimateQScoresNoPedigreeInfo(canvasSegments, ll);
-            AssignMccNoPedigreeInfo(canvasSegments, pedigreeMembersInfo, model, genotypes);
-        }
-
-        private void GetHighestLikelihoodSegmentsSet(SampleList<OverlappingSegmentsRegion> canvasSegmentsSet, SampleList<PedigreeMemberInfo> pedigreeMembersInfo,
-            SampleList<CopyNumberModel> model)
-        {
-            SegmentsSet segmentSet;
-
-            if (canvasSegmentsSet.SampleData.First().SetA == null)
-                segmentSet = SegmentsSet.SetB;
-            else if (canvasSegmentsSet.SampleData.First().SetB == null)
-                segmentSet = SegmentsSet.SetA;
-            else
-                segmentSet = GetSegmentSetLikelihoodNoPedigreeInfo(canvasSegmentsSet, pedigreeMembersInfo, model,
-                                 SegmentsSet.SetA) >
-                             GetSegmentSetLikelihoodNoPedigreeInfo(canvasSegmentsSet, pedigreeMembersInfo, model,
-                                 SegmentsSet.SetB)
-                    ? SegmentsSet.SetA
-                    : SegmentsSet.SetB;
-
-            canvasSegmentsSet.SampleIds.ForEach(id => canvasSegmentsSet[id].SetSet(segmentSet));
-        }
-
-        private double GetSegmentSetLikelihoodNoPedigreeInfo(SampleList<OverlappingSegmentsRegion> canvasSegmentsSet, SampleList<PedigreeMemberInfo> samplesInfo,
-            SampleList<CopyNumberModel> copyNumberModel, SegmentsSet segmentsSet)
-        {
-            double segmentSetLikelihood = 0;
-            foreach (var sampleId in canvasSegmentsSet.SampleIds)
-                canvasSegmentsSet[sampleId].SetSet(segmentsSet);
-
-            var canvasSegments = new List<SampleList<CanvasSegment>>();
-            int nSegments = canvasSegmentsSet.First().Value.GetSet().Count;
-            for (var canvasSegmentIndex = 0; canvasSegmentIndex < nSegments; canvasSegmentIndex++)
-            {
-                var canvasSegment = new SampleList<CanvasSegment>();
-                foreach (var id in canvasSegmentsSet.SampleIds)
-                    canvasSegment.Add(id, canvasSegmentsSet[id].GetSet()[canvasSegmentIndex]);
-                canvasSegments.Add(canvasSegment);
-            }
-            foreach (var canvasSegment in canvasSegments)
-                segmentSetLikelihood += Utilities.MaxValue(AssignCopyNumberNoPedigreeInfo(canvasSegment, samplesInfo, copyNumberModel));
-
-            segmentSetLikelihood /= nSegments;
-
-            return segmentSetLikelihood;
-        }
-
-        /// <summary>
-        /// Identify variant with the highest likelihood at a given setPosition and assign relevant scores
-        /// </summary>
-        /// <param name="pedigreeMembers"></param>
-        /// <param name="parentIDs"></param>
-        /// <param name="children"></param>
-        /// <param name="setPosition"></param>
-        /// <param name="transitionMatrix"></param>
-        /// <param name="offspringsGenotypes"></param>
-        /// <param name="genotypes"></param>
-        public void CallVariantInPedigree(SampleList<CanvasSegment> canvasSegments, SampleList<PedigreeMemberInfo> pedigreeMembersInfo, SampleList<CopyNumberModel> model,
-                        List<SampleId> parentIDs, List<SampleId> offspringIDs, double[][] transitionMatrix, List<List<Genotype>> offspringsGenotypes,
-                        Dictionary<int, List<Genotype>> genotypes)
-        {
-            var copyNumbersLikelihood = AssignCopyNumberWithPedigreeInfo(canvasSegments, pedigreeMembersInfo, model, parentIDs,
-                offspringIDs, transitionMatrix, offspringsGenotypes);
-
-            EstimateQScoresWithPedigreeInfo(canvasSegments, pedigreeMembersInfo, parentIDs,
-                offspringIDs, copyNumbersLikelihood);
-
-            if (!UseMafInformation(canvasSegments))
-                AssignMccWithPedigreeInfo(canvasSegments, pedigreeMembersInfo, model, parentIDs,
-                    offspringIDs, genotypes);
-        }
-
-        private void GetHighestLikelihoodSegmentsSet(SampleList<OverlappingSegmentsRegion> canvasSegmentsSet, SampleList<PedigreeMemberInfo> pedigreeMembersInfo,
-            SampleList<CopyNumberModel> model, List<SampleId> parentIDs, List<SampleId> offspringIDs, double[][] transitionMatrix, List<List<Genotype>> offspringsGenotypes)
-        {
-            SegmentsSet segmentsSet;
-
-            if (canvasSegmentsSet[parentIDs.First()].SetA == null)
-                segmentsSet = SegmentsSet.SetB;
-            else if (canvasSegmentsSet[parentIDs.First()].SetB == null)
-                segmentsSet = SegmentsSet.SetA;
-            else
-                segmentsSet = GetSegmentSetLikelihood(canvasSegmentsSet, pedigreeMembersInfo, model, parentIDs,
-                                  offspringIDs, SegmentsSet.SetA, transitionMatrix, offspringsGenotypes) >
-                              GetSegmentSetLikelihood(canvasSegmentsSet, pedigreeMembersInfo, model, parentIDs,
-                                  offspringIDs, SegmentsSet.SetB, transitionMatrix, offspringsGenotypes)
-                    ? SegmentsSet.SetA
-                    : SegmentsSet.SetB;
-
-            canvasSegmentsSet.SampleIds.ForEach(id => canvasSegmentsSet[id].SetSet(segmentsSet));
-        }
-
-        private double GetSegmentSetLikelihood(SampleList<OverlappingSegmentsRegion> canvasSegmentsSet,
-            SampleList<PedigreeMemberInfo> pedigreeMembersInfo, SampleList<CopyNumberModel> model, List<SampleId> parentIDs,
-            List<SampleId> offspringIDs, SegmentsSet segmentsSet, double[][] transitionMatrix,
-            List<List<Genotype>> offspringsGenotypes)
-        {
-            double segmentSetLikelihood = 0;
-            foreach (var sampleId in canvasSegmentsSet.SampleIds)
-                canvasSegmentsSet[sampleId].SetSet(segmentsSet);
-
-            var canvasSegments = new List<SampleList<CanvasSegment>>();
-            int nSegments = canvasSegmentsSet[parentIDs.First()].GetSet().Count;
-            for (var canvasSegmentIndex = 0; canvasSegmentIndex < nSegments; canvasSegmentIndex++)
-            {
-                var canvasSegment = new SampleList<CanvasSegment>();
-                foreach (var id in canvasSegmentsSet.SampleIds)
-                    canvasSegment.Add(id, canvasSegmentsSet[id].GetSet()[canvasSegmentIndex]);
-                canvasSegments.Add(canvasSegment);
-            }
-            foreach (var canvasSegment in canvasSegments)
-                segmentSetLikelihood += AssignCopyNumberWithPedigreeInfo(canvasSegment, pedigreeMembersInfo, model, parentIDs,
-                    offspringIDs, transitionMatrix, offspringsGenotypes).MaximalLikelihood;
-
-            segmentSetLikelihood /= nSegments;
-            return segmentSetLikelihood;
-        }
-
-
-        /// <summary>
-        /// Calculates maximal likelihood for copy numbers. Updated CanvasSegment CopyNumber only. 
-        /// </summary>
-        /// <param name="segments"></param>
-        /// <param name="samplesInfo"></param>
-        /// <param name="model"></param>
-        /// <param name="parentIDs"></param>
-        /// <param name="offspringIDs"></param>
-        /// <param name="setPosition"></param>
-        /// <param name="segmentPosition"></param>
-        /// <param name="segments"></param>
-        /// <param name="transitionMatrix"></param>
-        /// <param name="offspringsGenotypes"></param>
-        public CopyNumbersLikelihood AssignCopyNumberWithPedigreeInfo(SampleList<CanvasSegment> segments,
-            SampleList<PedigreeMemberInfo> samplesInfo, SampleList<CopyNumberModel> model, List<SampleId> parentIDs,
-            List<SampleId> offspringIDs, double[][] transitionMatrix,
-                List<List<Genotype>> offspringsGenotypes)
-        {
-            int nCopies = CallerParameters.MaximumCopyNumber;
-            var names = parentIDs.Union(offspringIDs).Select(x => x.ToString()).ToList();
-            var density = new CopyNumbersLikelihood(nCopies, names);
-            segments.ForEach(segment => segment.Value.CopyNumber = 2);
-            density.MaximalLikelihood = 0;
-            var coverages = parentIDs.Select(id => Math.Min(segments[id].MedianCount,
-                samplesInfo[id].MeanCoverage * 3.0)).ToList();
-            var parent1Likelihood = model[parentIDs.First()].GetCnLikelihood(coverages.First());
-            var parent2Likelihood = model[parentIDs.Last()].GetCnLikelihood(coverages.Last());
-
-            if (parent1Likelihood.Count != parent2Likelihood.Count)
-                throw new ArgumentException("Both parentIDs should have the same number of CN states");
-
-            for (int cn1 = 0; cn1 < nCopies; cn1++)
-            {
-                for (int cn2 = 0; cn2 < nCopies; cn2++)
-                {
-                    foreach (var offspringGtStates in offspringsGenotypes)
-                    {
-                        double currentLikelihood = parent1Likelihood[cn1] * parent2Likelihood[cn2];
-                        for (var counter = 0; counter < offspringIDs.Count; counter++)
-                        {
-                            var child = offspringIDs[counter];
-                            int modelIndex = Math.Min(offspringGtStates[counter].CountsA + offspringGtStates[counter].CountsB,
-                                    CallerParameters.MaximumCopyNumber - 1);
-                            double coverage = Math.Min(segments[child].MedianCount, samplesInfo[child].MeanCoverage * 3.0);
-
-                            currentLikelihood *= transitionMatrix[cn1][offspringGtStates[counter].CountsA] *
-                                                 transitionMatrix[cn2][offspringGtStates[counter].CountsB] *
-                                                 model[child].GetCnLikelihood(coverage)[modelIndex];
-                        }
-                        int[] copyNumberIndices = { cn1, cn2 };
-                        var modelsIndex = copyNumberIndices.Concat(offspringGtStates.Select(x => x.CountsA + x.CountsB)).ToArray();
-                        density.SetJointProbability(Math.Max(currentLikelihood, density.GetJointProbability(modelsIndex)), modelsIndex);
-
-                        currentLikelihood = Double.IsNaN(currentLikelihood) || Double.IsInfinity(currentLikelihood)
-                            ? 0
-                            : currentLikelihood;
-
-                        if (currentLikelihood > density.MaximalLikelihood)
-                        {
-                            density.MaximalLikelihood = currentLikelihood;
-                            segments[parentIDs.First()].CopyNumber = cn1;
-                            segments[parentIDs.Last()].CopyNumber = cn2;
-                            for (int counter = 0; counter < offspringIDs.Count; counter++)
-                            {
-                                segments[offspringIDs[counter]].CopyNumber =
-                                    offspringGtStates[counter].CountsA + offspringGtStates[counter].CountsB;
-                            }
-                        }
-                    }
-                }
-            }
-            return density;
-        }
-
-        /// <summary>
-        /// Calculates maximal likelihood for genotypes given a copy number call. Updated MajorChromosomeCount.
-        /// </summary>
-        /// <param name="parentIDs"></param>
-        /// <param name="children"></param>
-        /// <param name="segmentPosition"></param>
-        /// <param name="genotypes"></param>
-        public void AssignMccWithPedigreeInfo(SampleList<CanvasSegment> canvasSegments,
-            SampleList<PedigreeMemberInfo> samplesInfo, SampleList<CopyNumberModel> model, List<SampleId> parentIDs,
-            List<SampleId> offspringIDs, Dictionary<int, List<Genotype>> genotypes)
-        {
-            double maximalLikelihood = Double.MinValue;
-            int parent1CopyNumber = canvasSegments[parentIDs.First()].CopyNumber;
-            int parent2CopyNumber = canvasSegments[parentIDs.Last()].CopyNumber;
-
-            foreach (var parent1GtStates in genotypes[parent1CopyNumber])
-            {
-                foreach (var parent2GtStates in genotypes[parent2CopyNumber])
-                {
-                    var bestChildGtStates = new List<Genotype>();
-                    double currentLikelihood = 1;
-                    foreach (SampleId child in offspringIDs)
-                    {
-                        int childCopyNumber = canvasSegments[child].CopyNumber;
-                        bool isInheritedCnv = !canvasSegments[child].DqScore.HasValue;
-                        double bestLikelihood = Double.MinValue;
-                        Genotype bestGtState = null;
-                        bestLikelihood = GetProbandLikelihood(model[child], genotypes, childCopyNumber,
-                            parent1GtStates, parent2GtStates, isInheritedCnv, canvasSegments[child], bestLikelihood, ref bestGtState);
-                        bestChildGtStates.Add(bestGtState);
-                        currentLikelihood *= bestLikelihood;
-                    }
-                    currentLikelihood *= GetCurrentGtLikelihood(model[parentIDs.First()], canvasSegments[parentIDs.First()], parent1GtStates) *
-                                         GetCurrentGtLikelihood(model[parentIDs.Last()], canvasSegments[parentIDs.Last()], parent2GtStates);
-
-                    currentLikelihood = Double.IsNaN(currentLikelihood) || Double.IsInfinity(currentLikelihood)
-                        ? 0
-                        : currentLikelihood;
-
-                    if (currentLikelihood > maximalLikelihood)
-                    {
-                        maximalLikelihood = currentLikelihood;
-                        AssignMCC(canvasSegments[parentIDs.First()], model[parentIDs.First()], genotypes, parent1GtStates, parent1CopyNumber);
-                        AssignMCC(canvasSegments[parentIDs.Last()], model[parentIDs.Last()], genotypes, parent2GtStates, parent2CopyNumber);
-                        var counter = 0;
-                        foreach (SampleId child in offspringIDs)
-                        {
-                            if (bestChildGtStates[counter] == null) continue;
-                            int childCopyNumber = canvasSegments[child].CopyNumber;
-                            AssignMCC(canvasSegments[child], model[child], genotypes, bestChildGtStates[counter], childCopyNumber);
-                            counter++;
-                        }
-                    }
-                }
-            }
-        }
-
-        private double GetProbandLikelihood(CopyNumberModel copyNumberModel, Dictionary<int, List<Genotype>> genotypes,
-            int childCopyNumber, Genotype parent1GtStates, Genotype parent2GtStates, bool isInheritedCnv, CanvasSegment canvasSegment,
-            double bestLikelihood, ref Genotype bestGtState)
-        {
-            foreach (var childGtState in genotypes[childCopyNumber])
-            {
-                double currentChildLikelihood;
-                if (IsGtPedigreeConsistent(parent1GtStates, childGtState) &&
-                    IsGtPedigreeConsistent(parent2GtStates, childGtState)
-                    && isInheritedCnv)
-                    currentChildLikelihood = copyNumberModel.GetCurrentGtLikelihood(canvasSegment.Balleles.GetAlleleCounts(), childGtState);
-                else
-                    continue;
-                if (currentChildLikelihood > bestLikelihood)
-                {
-                    bestLikelihood = currentChildLikelihood;
-                    bestGtState = childGtState;
-                }
-            }
-            return bestLikelihood;
-        }
-
-        private static void AssignMCC(CanvasSegment canvasSegment, CopyNumberModel copyNumberModel,
-            Dictionary<int, List<Genotype>> genotypes, Genotype gtStates, int copyNumber)
-        {
-            const int diploidCopyNumber = 2;
-            const int haploidCopyNumber = 1;
-            if (copyNumber > diploidCopyNumber)
-            {
-
-                canvasSegment.MajorChromosomeCount =
-                    Math.Max(gtStates.CountsA, gtStates.CountsB);
-                int? selectedGtState = genotypes[copyNumber].IndexOf(gtStates);
-                canvasSegment.MajorChromosomeCountScore =
-                    copyNumberModel.GetGtLikelihoodScore(canvasSegment.Balleles.GetAlleleCounts(), genotypes[copyNumber], ref selectedGtState);
-                copyNumberModel.GetGtLikelihoodScore(canvasSegment.Balleles.GetAlleleCounts(), genotypes[copyNumber], ref selectedGtState);
-            }
-            else
-            {
-                canvasSegment.MajorChromosomeCount = copyNumber == diploidCopyNumber
-                    ? haploidCopyNumber : copyNumber;
-                canvasSegment.MajorChromosomeCountScore = null;
-            }
-        }
-
-        private static double GetCurrentGtLikelihood(CopyNumberModel copyNumberModel, CanvasSegment canvasSegment, Genotype gtStates)
-        {
-            return copyNumberModel.GetCurrentGtLikelihood(canvasSegment.Balleles.GetAlleleCounts(), gtStates);
-        }
-
-        public bool IsGtPedigreeConsistent(Genotype parentGtStates, Genotype childGtStates)
-        {
-            if (parentGtStates.CountsA == childGtStates.CountsA || parentGtStates.CountsB == childGtStates.CountsA ||
-                parentGtStates.CountsA == childGtStates.CountsB || parentGtStates.CountsB == childGtStates.CountsB)
-                return true;
-            return false;
-        }
-
-        /// <summary>
-        /// Calculates maximal likelihood for segments without SNV allele ratios. Updated CanvasSegment CopyNumber only. 
-        /// </summary>
-        public double[][] AssignCopyNumberNoPedigreeInfo(SampleList<CanvasSegment> canvasSegments, SampleList<PedigreeMemberInfo> samplesInfo,
-            SampleList<CopyNumberModel> copyNumberModel)
-        {
-            const int defaultCn = 2;
-            const double maxCoverageMultiplier = 3.0;
-            canvasSegments.SampleData.ForEach(segment => segment.CopyNumber = defaultCn);
-            var names = canvasSegments.SampleIds.Select(x => x.ToString()).ToList();
-
-            var density = new double[canvasSegments.Count()][];
-            int counter = 0;
-            foreach (var sampleId in canvasSegments.SampleIds)
-            {
-                double maximalLikelihood = 0;
-                density[counter] = new double[CallerParameters.MaximumCopyNumber];
-                counter++;
-                foreach (var copyNumber in Enumerable.Range(0, CallerParameters.MaximumCopyNumber))
-                {
-                    double currentLikelihood =
-                        copyNumberModel[sampleId].GetCnLikelihood(
-                            Math.Min(canvasSegments[sampleId].MedianCount,
-                                samplesInfo[sampleId].MeanCoverage * maxCoverageMultiplier))[copyNumber];
-                    currentLikelihood = Double.IsNaN(currentLikelihood) || Double.IsInfinity(currentLikelihood)
-                        ? 0
-                        : currentLikelihood;
-                    if (currentLikelihood > maximalLikelihood)
-                    {
-                        maximalLikelihood = currentLikelihood;
-                        canvasSegments[sampleId].CopyNumber = copyNumber;
-                        density[names.FindIndex(name => name == sampleId.ToString())][copyNumber] = maximalLikelihood;
-                    }
-                }
-            }
-            return density;
-        }
-
-        /// <summary>
-        /// Calculates maximal likelihood for segments with SNV allele counts given CopyNumber. Updated MajorChromosomeCount.
-        /// </summary>
-        /// <param name="samples"></param>
-        /// <param name="segmentPosition"></param>
-        /// <param name="genotypes"></param>       
-        public void AssignMccNoPedigreeInfo(SampleList<CanvasSegment> canvasSegments, SampleList<PedigreeMemberInfo> pedigreeMembersInfo,
-            SampleList<CopyNumberModel> model, Dictionary<int, List<Genotype>> genotypes)
-        {
-            foreach (var sampleId in canvasSegments.SampleIds)
-            {
-                int copyNumber = canvasSegments[sampleId].CopyNumber;
-                if (copyNumber > 2)
-                {
-                    canvasSegments[sampleId].MajorChromosomeCount = copyNumber == 2 ? 1 : copyNumber;
-                    return;
-                }
-                var genotypeset = genotypes[copyNumber];
-                int? selectedGtState = null;
-                double gqscore = model[sampleId].GetGtLikelihoodScore(canvasSegments[sampleId].Balleles.GetAlleleCounts(),
-                    genotypeset, ref selectedGtState);
-                canvasSegments[sampleId].MajorChromosomeCountScore = gqscore;
-                if (selectedGtState.HasValue)
-                    canvasSegments[sampleId].MajorChromosomeCount =
-                        Math.Max(genotypeset[selectedGtState.Value].CountsA,
-                            genotypeset[selectedGtState.Value].CountsB);
-            }
-        }
-
-
-        /// <summary>
-        /// Generate all possible copy number combinations with the maximal number of copy numbers per segment set to maxAlleleNumber.
-        /// </summary>
-        /// <param name="numberOfCnStates"></param>
-        /// <param name="maxAlleleNumber"></param>
-        /// <returns></returns>
-        public static List<List<int>> GenerateCopyNumberCombinations(int numberOfCnStates, int maxAlleleNumber)
-        {
-            if (numberOfCnStates <= 0)
-                throw new ArgumentOutOfRangeException(nameof(numberOfCnStates));
-            var cnStates = Enumerable.Range(0, numberOfCnStates).ToList();
-            var allCombinations = new List<List<int>>();
-            for (int currentAlleleNumber = 1; currentAlleleNumber <= maxAlleleNumber; currentAlleleNumber++)
-            {
-                var currentCombination = new Combinations<int>(cnStates, currentAlleleNumber);
-                var list = currentCombination.Select(x => x.ToList()).ToList();
-                allCombinations.AddRange(list);
-            }
-            return allCombinations;
-        }
-
-        public List<Genotype> GenerateParentalGenotypes(int numCnStates)
-        {
-            var genotypes = new List<Genotype>();
-            for (int cn = 0; cn < numCnStates; cn++)
-            {
-                for (int gt = 0; gt <= cn; gt++)
-                {
-                    genotypes.Add(new Genotype(gt, cn - gt));
-                }
-            }
-            return genotypes;
-        }
-
-        /// <summary>
-        /// Generate all possible copy number genotype combinations with the maximal number of alleles per segment set to maxAlleleNumber.
-        /// </summary>
-        /// <param name="copyNumber"></param>
-        /// <returns> </returns>
-        public static List<int> GenerateCnAlleles(int copyNumber)
-        {
-            if (copyNumber == 0)
-                return new List<int> { 0 };
-
-            if (copyNumber == 1)
-                return new List<int> { 0, 1 };
-
-            var alleles = new List<int>();
-            for (int allele = 1; allele <= copyNumber; allele++)
-                alleles.Add(allele);
-
-            return alleles;
-        }
-
-        /// <summary>
-        /// Generate all possible copy number genotype combinations with the maximal number of alleles per segment set to maxAlleleNumber.
-        /// </summary>
-        /// <param name="numberOfCnStates"></param>
-        /// <returns> </returns>
-        public Dictionary<int, List<Genotype>> GenerateGenotypeCombinations(int numberOfCnStates)
-        {
-            var genotypes = new Dictionary<int, List<Genotype>>();
-            for (int cn = 0; cn < numberOfCnStates; cn++)
-            {
-                genotypes[cn] = new List<Genotype>();
-                for (int gt = 0; gt <= cn; gt++)
-                {
-                    genotypes[cn].Add(new Genotype(gt, cn - gt));
-                }
-            }
-            return genotypes;
-        }
-
-        public void GenerateOffspringGenotypes(List<List<Genotype>> offspringGenotypes, List<Genotype> genotypeSet,
-            int nOffsprings, List<Genotype> partialGenotypes)
-        {
-            if (nOffsprings > 0)
-            {
-                foreach (var genotype in genotypeSet)
-                {
-                    GenerateOffspringGenotypes(offspringGenotypes, genotypeSet, nOffsprings - 1,
-                        partialGenotypes.Concat(new List<Genotype> { genotype }).ToList());
-                }
-            }
-            if (nOffsprings == 0)
-            {
-                offspringGenotypes.Add(partialGenotypes);
-            }
-        }
-
-        private static List<SegmentIndexRange> GetParallelIntervals(int nSegments, int nCores)
-        {
-
-            var segmentIndexRanges = new List<SegmentIndexRange>();
-
-            int step = nSegments / nCores;
-            segmentIndexRanges.Add(new SegmentIndexRange(0, step));
-            int cumSum = step + 1;
-            while (cumSum + step + 1 < nSegments - 1)
-            {
-                segmentIndexRanges.Add(new SegmentIndexRange(cumSum, cumSum + step));
-                cumSum += step + 1;
-            }
-            segmentIndexRanges.Add(new SegmentIndexRange(cumSum, nSegments - 1));
-            return segmentIndexRanges;
-        }
-
-        public double GetTransitionProbability(int gt1Parent, int gt2Parent, int gt1Offspring, int gt2Offspring)
-        {
-            if (gt1Parent == gt1Offspring || gt1Parent == gt2Offspring ||
-                gt2Parent == gt1Offspring || gt2Parent == gt2Offspring)
-                return 0.5;
-            return CallerParameters.DeNovoRate;
-        }
-
-        public enum Kinship
-        {
-            Other, Parent, Proband
-        }
-        public static SampleList<Kinship> ReadPedigreeFile(string pedigreeFile)
-        {
-            var kinships = new SampleList<Kinship>();
-            using (FileStream stream = new FileStream(pedigreeFile, FileMode.Open, FileAccess.Read))
-            using (StreamReader reader = new StreamReader(stream))
-            {
-                string row;
-                while ((row = reader.ReadLine()) != null)
-                {
-                    string[] fields = row.Split('\t');
-                    string maternalId = fields[2];
-                    string paternallId = fields[3];
-                    string proband = fields[5];
-                    if (maternalId == "0" && paternallId == "0")
-                        kinships.Add(new SampleId(fields[1]), Kinship.Parent);
-                    else if (proband == "affected")
-                        kinships.Add(new SampleId(fields[1]), Kinship.Proband);
-                    else
-                        Console.WriteLine($"Unused pedigree member: {row}");
-                }
-            }
-            return kinships;
-        }
-
-        public double GetSingleSampleQualityScore(CopyNumbersLikelihood density, int cnState, string sampleName)
-        {
-            var cnMarginalProbabilities = density.GetMarginalProbability(CallerParameters.MaximumCopyNumber, sampleName);
-            double normalizationConstant = cnMarginalProbabilities.Sum();
-            double qscore = -10.0 * Math.Log10((normalizationConstant - cnMarginalProbabilities[cnState]) / normalizationConstant);
-            if (Double.IsInfinity(qscore) | qscore > CallerParameters.MaxQscore)
-                qscore = CallerParameters.MaxQscore;
-
-            return qscore;
-        }
-
-        public double GetConditionalDeNovoQualityScore(CopyNumbersLikelihood density, SampleId probandId, SampleList<CanvasSegment> canvasSegments,
-            List<string> names, List<SampleId> parentIDs)
-        {
-
-            var numerator = 0.0;
-            var denominator = 0.0;
-            const int diploidState = 2;
-            int parent1Index = names.IndexOf(parentIDs.First().ToString());
-            int parent2Index = names.IndexOf(parentIDs.Last().ToString());
-            int probandIndex = names.IndexOf(probandId.ToString());
-
-            var probandMarginalProbabilities = density.GetMarginalProbability(CallerParameters.MaximumCopyNumber, probandId.ToString());
-            int probandCopyNumber = GetCnState(canvasSegments, probandId, CallerParameters.MaximumCopyNumber);
-            double normalization = probandMarginalProbabilities[probandCopyNumber] + probandMarginalProbabilities[diploidState];
-            double probandMarginalAlt = probandMarginalProbabilities[probandCopyNumber] / normalization;
-
-            foreach (var copyNumberIndex in density.Indices.Where(x => x[probandIndex] == probandCopyNumber))
-            {
-                if (!(density.GetJointProbability(copyNumberIndex.ToArray()) > 0.0))
-                    continue;
-                double holder = density.GetJointProbability(copyNumberIndex);
-                denominator += holder;
-                if (copyNumberIndex[parent1Index] == diploidState && copyNumberIndex[parent2Index] == diploidState)
-                    numerator += holder;
-            }
-
-            const double q60 = 0.000001;
-            double denovoProbability = (1 - numerator / denominator) * (1 - probandMarginalAlt);
-            return -10.0 * Math.Log10(Math.Max(denovoProbability, q60));
-        }
-    }
-}
-
-
-
+﻿using CanvasCommon;
+using Combinatorics.Collections;
+using Illumina.Common;
+using Illumina.Common.FileSystem;
+using Isas.Framework.DataTypes;
+using Isas.Framework.Logging;
+using Isas.SequencingFiles;
+using Isas.SequencingFiles.Vcf;
+using MathNet.Numerics.Distributions;
+using System;
+using System.Collections.Concurrent;
+using System.Collections.Generic;
+using System.IO;
+using System.Linq;
+using System.Threading.Tasks;
+using Genotype = CanvasCommon.Genotype;
+
+
+namespace CanvasPedigreeCaller
+{
+
+    internal class SegmentIndexRange
+    {
+        public int Start { get; }
+        public int End { get; }
+
+        public SegmentIndexRange(int start, int end)
+        {
+            Start = start;
+            End = end;
+        }
+    }
+
+
+    class CanvasPedigreeCaller
+    {
+        #region Members
+
+        public int QualityFilterThreshold { get; set; } = 7;
+        public int DeNovoQualityFilterThreshold { get; set; } = 20;
+        public PedigreeCallerParameters CallerParameters { get; set; }
+        protected double MedianCoverageThreshold = 4;
+        private readonly ILogger _logger;
+
+        public CanvasPedigreeCaller(ILogger logger)
+        {
+            _logger = logger;
+        }
+
+        #endregion
+
+        internal int CallVariantsInPedigree(List<string> variantFrequencyFiles, List<string> segmentFiles,
+            string outVcfFile, string ploidyBedPath, string referenceFolder, List<string> sampleNames, string commonCNVsbedPath, string pedigreeFile)
+        {
+            // load files
+            // initialize data structures and classes
+            int fileCounter = 0;
+            var kinships = ReadPedigreeFile(pedigreeFile);
+            var pedigreeMembersInfo = new SampleList<PedigreeMemberInfo>();
+            var sampleSegments = new SampleList<Segments>();
+            var copyNumberModels = new SampleList<CopyNumberModel>();
+            var variantFrequencyFilesSampleList = new SampleList<string>();
+
+
+            foreach (string sampleName in sampleNames)
+            {
+                var sampleId = new SampleId(sampleName);
+                var segment = Segments.ReadSegments(_logger, new FileLocation(segmentFiles[fileCounter]));
+                segment.AddAlleles(CanvasIO.ReadFrequenciesWrapper(_logger, new FileLocation(variantFrequencyFiles[fileCounter]), segment.IntervalsByChromosome));
+                sampleSegments.Add(sampleId, segment);
+                var pedigreeMemberInfo = PedigreeMemberInfo.GetPedigreeMemberInfo(segment, ploidyBedPath, CallerParameters.NumberOfTrimmedBins, sampleId);
+                var copyNumberModel = new CopyNumberModel(CallerParameters.MaximumCopyNumber, pedigreeMemberInfo);
+                pedigreeMembersInfo.Add(sampleId, pedigreeMemberInfo);
+                copyNumberModels.Add(sampleId, copyNumberModel);
+                variantFrequencyFilesSampleList.Add(sampleId, variantFrequencyFiles[fileCounter]);
+                fileCounter++;
+            }
+            var segmentSetsFromCommonCnvs = CreateSegmentSetsFromCommonCnvs(variantFrequencyFilesSampleList,
+                CallerParameters.DefaultReadCountsThreshold, commonCNVsbedPath, sampleSegments);
+
+            var parentsIds = kinships.Where(kin => kin.Value.Equals(Kinship.Parent)).Select(kin => kin.Key).ToList();
+            var offspringsIds = kinships.Where(kin => kin.Value.Equals(Kinship.Proband)).Select(kin => kin.Key).ToList();
+            var parentalGenotypes = GenerateParentalGenotypes(CallerParameters.MaximumCopyNumber);
+            var offspringsGenotypes = new List<List<Genotype>>(Convert.ToInt32(Math.Pow(parentalGenotypes.Count, offspringsIds.Count)));
+            GenerateOffspringGenotypes(offspringsGenotypes, parentalGenotypes, offspringsIds.Count, new List<Genotype>());
+            var genotypes = GenerateGenotypeCombinations(CallerParameters.MaximumCopyNumber);
+
+            if (offspringsGenotypes.Count > CallerParameters.MaxNumOffspringGenotypes)
+            {
+                offspringsGenotypes.Shuffle();
+                offspringsGenotypes = offspringsGenotypes.Take(CallerParameters.MaxNumOffspringGenotypes).ToList();
+            }
+            double[][] transitionMatrix = GetTransitionMatrix(CallerParameters.MaximumCopyNumber);
+
+            var segmentsForVariantCalling = GetHighestLikelihoodSegments(segmentSetsFromCommonCnvs, pedigreeMembersInfo, copyNumberModels,
+                parentsIds, offspringsIds, transitionMatrix, offspringsGenotypes);
+
+            Parallel.ForEach(
+                segmentsForVariantCalling,
+                new ParallelOptions
+                {
+                    MaxDegreeOfParallelism = Math.Min(Environment.ProcessorCount, CallerParameters.MaxCoreNumber)
+                },
+                segments => CallVariantInPedigree(segments, pedigreeMembersInfo, copyNumberModels, parentsIds, offspringsIds,
+                    transitionMatrix, offspringsGenotypes, genotypes)
+            );
+
+            var variantCalledSegments = new SampleList<List<CanvasSegment>>();
+            foreach (var key in pedigreeMembersInfo.SampleIds)
+                variantCalledSegments.Add(key, segmentsForVariantCalling.Select(segment => segment[key]).ToList());
+
+            var mergedVariantCalledSegments = MergeSegments(variantCalledSegments, CallerParameters.MinimumCallSize);
+            var outputFolder = new FileLocation(outVcfFile).Directory;
+            foreach (var sampleId in offspringsIds.Union(parentsIds))
+            {
+                var coverageOutputPath = SingleSampleCallset.GetCoverageAndVariantFrequencyOutput(outputFolder,
+                    sampleId.ToString());
+                CanvasSegment.WriteCoveragePlotData(mergedVariantCalledSegments[sampleId], pedigreeMembersInfo[sampleId].MeanCoverage,
+                    pedigreeMembersInfo[sampleId].Ploidy, coverageOutputPath, referenceFolder);
+            }
+
+            var ploidies = offspringsIds.Union(parentsIds).Select(id => pedigreeMembersInfo[id].Ploidy).ToList();
+            var diploidCoverage = offspringsIds.Union(parentsIds).Select(id => pedigreeMembersInfo[id].MeanCoverage).ToList();
+            var names = offspringsIds.Union(parentsIds).Select(x => x.ToString()).ToList();
+            CanvasSegmentWriter.WriteMultiSampleSegments(outVcfFile, mergedVariantCalledSegments, diploidCoverage, referenceFolder, names,
+                null, ploidies, QualityFilterThreshold, isPedigreeInfoSupplied: true, denovoQualityThreshold: DeNovoQualityFilterThreshold);
+
+            outputFolder = new FileLocation(outVcfFile).Directory;
+            foreach (var sampleId in offspringsIds.Union(parentsIds))
+            {
+                var outputVcfPath = SingleSampleCallset.GetSingleSamplePedigreeVcfOutput(outputFolder, sampleId.ToString());
+                CanvasSegmentWriter.WriteSegments(outputVcfPath.FullName, mergedVariantCalledSegments[sampleId],
+                    pedigreeMembersInfo[sampleId].MeanCoverage, referenceFolder, sampleId.ToString(), null,
+                    pedigreeMembersInfo[sampleId].Ploidy, QualityFilterThreshold,
+                    isPedigreeInfoSupplied: true, denovoQualityThreshold: DeNovoQualityFilterThreshold);
+            }
+            return 0;
+        }
+
+        private List<SampleList<CanvasSegment>> GetHighestLikelihoodSegments(List<SampleList<OverlappingSegmentsRegion>> segmentSetsFromCommonCnvs, SampleList<PedigreeMemberInfo> pedigreeMembersInfo,
+            SampleList<CopyNumberModel> copyNumberModels, List<SampleId> parentsIds, List<SampleId> offspringsIds, double[][] transitionMatrix,
+            List<List<Genotype>> offspringsGenotypes)
+        {
+
+            Parallel.ForEach(
+                segmentSetsFromCommonCnvs,
+                new ParallelOptions
+                {
+                    MaxDegreeOfParallelism = Math.Min(Environment.ProcessorCount, CallerParameters.MaxCoreNumber)
+                },
+                segmentSet => GetHighestLikelihoodSegmentsSet(segmentSet, pedigreeMembersInfo, copyNumberModels, parentsIds,
+                    offspringsIds,
+                    transitionMatrix, offspringsGenotypes)
+            );
+            
+            return segmentSetsFromCommonCnvs.Select(sampleList => sampleList.Select(x => x.Value.GetSet().Select(y => (x.Key, y))).
+            ZipMany(sampleRegion => sampleRegion.ToSampleList())).SelectMany(x => x).ToList(); 
+        }
+
+        private List<SampleList<CanvasSegment>> GetHighestLikelihoodSegments(List<SampleList<OverlappingSegmentsRegion>> segmentSetsFromCommonCnvs,
+            SampleList<PedigreeMemberInfo> pedigreeMembersInfo, SampleList<CopyNumberModel> copyNumberModel)
+        {
+
+            Parallel.ForEach(
+                segmentSetsFromCommonCnvs,
+                new ParallelOptions
+                {
+                    MaxDegreeOfParallelism = Math.Min(Environment.ProcessorCount, CallerParameters.MaxCoreNumber)
+                },
+                segmentSet => GetHighestLikelihoodSegmentsSet(segmentSet, pedigreeMembersInfo, copyNumberModel)
+            );
+            return segmentSetsFromCommonCnvs.Select(sampleList => sampleList.Select(x => x.Value.GetSet().Select(y => (x.Key, y))).
+                ZipMany(sampleRegion => sampleRegion.ToSampleList())).SelectMany(x => x).ToList();
+        }
+        /// <summary>
+        /// Derives metrics from b-allele counts within each segment and determines whereas to use them for calculating MCC
+        /// </summary>
+        /// <param name="canvasSegments"></param>
+        /// <param name="segmentIndex"></param>
+        /// <returns></returns>
+        private bool UseMafInformation(SampleList<CanvasSegment> canvasSegments)
+        {
+            var alleles = canvasSegments.SampleData.Select(segments => segments.Balleles?.TotalCoverage);
+            var alleleCounts = alleles.Select(allele => allele?.Count ?? 0).ToList();
+            bool lowAlleleCounts = alleleCounts.Select(x => x < CallerParameters.DefaultReadCountsThreshold).Any(c => c == true);
+            var coverageCounts = canvasSegments.SampleData.Select(segments => segments.MedianCount).ToList();
+            var isSkewedHetHomRatio = false;
+            double alleleDensity = canvasSegments.SampleData.First().Length /
+                                   Math.Max(alleleCounts.Average(), 1.0);
+            bool useCnLikelihood = lowAlleleCounts ||
+                                   alleleDensity < CallerParameters.DefaultAlleleDensityThreshold ||
+                                   alleleCounts.Any(x => x > CallerParameters.DefaultPerSegmentAlleleMaxCounts) ||
+                                   coverageCounts.Any(coverage => coverage < MedianCoverageThreshold) ||
+                                   isSkewedHetHomRatio;
+            // for now only use lowAlleleCounts metric
+            return lowAlleleCounts;
+        }
+
+
+        internal int CallVariants(List<string> variantFrequencyFiles, List<string> segmentFiles, string outVcfFile,
+            string ploidyBedPath, string referenceFolder, List<string> sampleNames, string commonCNVsbedPath)
+        {
+            // load files
+            // initialize data structures and classes
+            var fileCounter = 0;
+            var pedigreeMembersInfo = new SampleList<PedigreeMemberInfo>();
+            var sampleSegments = new SampleList<Segments>();
+            var copyNumberModels = new SampleList<CopyNumberModel>();
+            var variantFrequencyFilesSampleList = new SampleList<string>();
+
+
+            foreach (string sampleName in sampleNames)
+            {
+                var sampleId = new SampleId(sampleName);
+                var segment = Segments.ReadSegments(_logger, new FileLocation(segmentFiles[fileCounter]));
+                segment.AddAlleles(CanvasIO.ReadFrequenciesWrapper(_logger, new FileLocation(variantFrequencyFiles[fileCounter]), segment.IntervalsByChromosome));
+                sampleSegments.Add(sampleId, segment);
+                var pedigreeMemberInfo = PedigreeMemberInfo.GetPedigreeMemberInfo(segment, ploidyBedPath, CallerParameters.NumberOfTrimmedBins, sampleId);
+                var copyNumberModel = new CopyNumberModel(CallerParameters.MaximumCopyNumber, pedigreeMemberInfo);
+                pedigreeMembersInfo.Add(sampleId, pedigreeMemberInfo);
+                copyNumberModels.Add(sampleId, copyNumberModel);
+                variantFrequencyFilesSampleList.Add(sampleId, variantFrequencyFiles[fileCounter]);
+                fileCounter++;
+            }
+            var segmentSetsFromCommonCnvs = CreateSegmentSetsFromCommonCnvs(variantFrequencyFilesSampleList,
+                CallerParameters.DefaultReadCountsThreshold, commonCNVsbedPath, sampleSegments);
+
+            var genotypes = GenerateGenotypeCombinations(CallerParameters.MaximumCopyNumber);
+            var segmentsForVariantCalling = GetHighestLikelihoodSegments(segmentSetsFromCommonCnvs, pedigreeMembersInfo, copyNumberModels);
+
+            Parallel.ForEach(
+                segmentsForVariantCalling,
+                new ParallelOptions
+                {
+                    MaxDegreeOfParallelism = Math.Min(Environment.ProcessorCount, CallerParameters.MaxCoreNumber)
+                },
+                segments => CallVariant(segments, pedigreeMembersInfo, copyNumberModels, genotypes)
+             );
+
+
+            var variantCalledSegments = new SampleList<List<CanvasSegment>>();
+            foreach (var key in pedigreeMembersInfo.SampleIds)
+                variantCalledSegments.Add(key, segmentsForVariantCalling.Select(segment => segment[key]).ToList());
+
+            var mergedVariantCalledSegments = MergeSegments(variantCalledSegments, CallerParameters.MinimumCallSize);
+            var outputFolder = new FileLocation(outVcfFile).Directory;
+            foreach (string sampleName in sampleNames)
+            {
+                var sampleId = new SampleId(sampleName);
+                var coverageOutputPath = SingleSampleCallset.GetCoverageAndVariantFrequencyOutput(outputFolder, sampleName);
+                CanvasSegment.WriteCoveragePlotData(mergedVariantCalledSegments[sampleId], pedigreeMembersInfo[sampleId].MeanCoverage,
+                    pedigreeMembersInfo[sampleId].Ploidy, coverageOutputPath, referenceFolder);
+                var outputVcfPath = SingleSampleCallset.GetSingleSamplePedigreeVcfOutput(outputFolder, sampleName);
+                CanvasSegmentWriter.WriteSegments(outputVcfPath.FullName, mergedVariantCalledSegments[sampleId],
+                    pedigreeMembersInfo[sampleId].MeanCoverage, referenceFolder, sampleName, null, pedigreeMembersInfo[sampleId].Ploidy,
+                    QualityFilterThreshold, isPedigreeInfoSupplied: false);
+            }
+            return 0;
+        }
+
+
+        private static SampleList<List<CanvasSegment>> MergeSegments(SampleList<List<CanvasSegment>> segments, int minimumCallSize)
+        {
+            int nSegments = segments.First().Value.Count;
+            var copyNumbers = new List<List<int>>(nSegments);
+            var qscores = new List<double>(nSegments);
+            foreach (int segmentIndex in Enumerable.Range(0, nSegments))
+            {
+                copyNumbers.Add(segments.Select(s => s.Value[segmentIndex].CopyNumber).ToList());
+                qscores.Add(segments.Select(s => s.Value[segmentIndex].QScore).Average());
+            }
+
+            if (copyNumbers == null && qscores != null || copyNumbers != null & qscores == null)
+                throw new ArgumentException("Both copyNumbers and qscores arguments must be specified.");
+            if (copyNumbers != null && copyNumbers.Count != nSegments)
+                throw new ArgumentException("Length of copyNumbers list should be equal to the number of segments.");
+            if (qscores != null && qscores.Count != nSegments)
+                throw new ArgumentException("Length of qscores list should be equal to the number of segments.");
+
+            var mergedSegments = new SampleList<List<CanvasSegment>>();
+            foreach (var sampleSegments in segments)
+            {
+                var mergedAllSegments = CanvasSegment.MergeSegments(sampleSegments.Value.ToList(),
+                    minimumCallSize, 10000, copyNumbers, qscores);
+                mergedSegments.Add(sampleSegments.Key, mergedAllSegments);
+            }
+            return mergedSegments;
+        }
+
+        /// <summary>
+        /// Create CanvasSegments from common CNVs bed file and overlap with CanvasPartition
+        /// segments to create SegmentHaplotypes
+        /// </summary>
+        /// <param name="variantFrequencyFiles"></param>
+        /// <param name="segmentFile"></param>
+        /// <param name="defaultAlleleCountThreshold"></param>
+        /// <param name="commonCNVsbedPath"></param>
+        /// <param name="pedigreeMember"></param>
+        /// <returns></returns>
+        private List<SampleList<OverlappingSegmentsRegion>> CreateSegmentSetsFromCommonCnvs(SampleList<string> variantFrequencyFiles,
+            int defaultAlleleCountThreshold, string commonCNVsbedPath, SampleList<Segments> sampleSegments)
+        {
+            if (commonCNVsbedPath == null)
+            {
+                var defaultSampleRegions = sampleSegments
+                    .SelectData(segments => segments.AllSegments.Select(segment => new OverlappingSegmentsRegion(segment)).ToList());
+                return GetOverlappingSegmentsRegionSampleLists(defaultSampleRegions);
+            }
+
+            var commonRegions = ReadCommonRegions(commonCNVsbedPath);
+            var chromosomes = sampleSegments.SampleData.First().GetChromosomes();
+            if (IsIdenticalChromosomeNames(commonRegions, chromosomes))
+                throw new ArgumentException(
+                    $"Chromosome names in a common CNVs bed file {commonCNVsbedPath} does not match the genome reference");
+
+            var segmentIntervalsByChromosome = new Dictionary<string, List<BedInterval>>();
+            var genomicBinsByChromosome = new Dictionary<string, IReadOnlyList<SampleGenomicBin>>();
+
+            Parallel.ForEach(
+                chromosomes,
+                chr =>
+                {
+                    genomicBinsByChromosome[chr] = sampleSegments.SampleData.First().GetGenomicBinsForChromosome(chr);
+                    segmentIntervalsByChromosome[chr] =
+                        CanvasSegment.RemapGenomicToBinCoordinates(commonRegions[chr], genomicBinsByChromosome[chr]);
+                });
+
+            var sampleRegions = new SampleList<List<OverlappingSegmentsRegion>>();
+            foreach (var sampleId in sampleSegments.SampleIds)
+            {
+                var commonIntervals = commonRegions.ToDictionary(kvp => kvp.Key, kvp => kvp.Value.Select(bedEntry => bedEntry.Interval).ToList());
+                var allelesByChromosomeCommonSegs = CanvasIO.ReadFrequenciesWrapper(_logger,
+                    new FileLocation(variantFrequencyFiles[sampleId]), commonIntervals);
+                var segmentsSets = GetSegmentSets(defaultAlleleCountThreshold, commonRegions,
+                    genomicBinsByChromosome, segmentIntervalsByChromosome, allelesByChromosomeCommonSegs, sampleSegments[sampleId]);
+                sampleRegions.Add(sampleId, segmentsSets);
+            }
+
+            return GetOverlappingSegmentsRegionSampleLists(sampleRegions);
+        }
+
+        private static List<SampleList<OverlappingSegmentsRegion>> GetOverlappingSegmentsRegionSampleLists(SampleList<List<OverlappingSegmentsRegion>> sampleRegions)
+        {
+            return sampleRegions
+                .SelectData((sampleId, regions) => regions.Select(region => (sampleId, region))).SampleData
+                .ZipMany(sampleRegion => sampleRegion.ToSampleList())
+                .ToList();
+        }
+
+        private static List<OverlappingSegmentsRegion> GetSegmentSets(int defaultAlleleCountThreshold, Dictionary<string, List<BedEntry>> commonRegions,
+            Dictionary<string, IReadOnlyList<SampleGenomicBin>> genomicBinsByChromosome, Dictionary<string, List<BedInterval>> segmentIntervalsByChromosome,
+            Dictionary<string, List<Balleles>> allelesByChromosomeCommonSegs, Segments segments)
+        {
+            var segmentsSetByChromosome = new ConcurrentDictionary<string, List<OverlappingSegmentsRegion>>();
+            Parallel.ForEach(
+                segments.GetChromosomes(),
+                chr =>
+                {
+                    var segmentsByChromosome = segments.GetSegmentsForChromosome(chr).ToList();
+
+                    if (commonRegions.Keys.Any(chromosome => chromosome == chr))
+                    {
+                        var commonCnvCanvasSegments = CanvasSegment.CreateSegmentsFromCommonCnvs(genomicBinsByChromosome[chr],
+                            segmentIntervalsByChromosome[chr], allelesByChromosomeCommonSegs[chr]);
+
+                        segmentsSetByChromosome[chr] = CanvasSegment.MergeCommonCnvSegments(segmentsByChromosome,
+                            commonCnvCanvasSegments, defaultAlleleCountThreshold);
+                    }
+                    else
+                    {
+                        segmentsSetByChromosome[chr] = segmentsByChromosome.Select(
+                            segment => new OverlappingSegmentsRegion(new List<CanvasSegment> { segment }, null)).ToList();
+                    }
+                });
+            return segmentsSetByChromosome.OrderBy(i => i.Key).Select(x => x.Value).SelectMany(x => x).ToList();
+        }
+
+        private static Dictionary<string, List<BedEntry>> ReadCommonRegions(string commonCNVsbedPath)
+        {
+            Dictionary<string, List<BedEntry>> commonRegions;
+            using (var reader = new BedReader(new GzipOrTextReader(commonCNVsbedPath)))
+            {
+                var commonTmpRegions = reader.LoadAllEntries();
+                commonRegions = Utilities.SortAndOverlapCheck(commonTmpRegions, commonCNVsbedPath);
+            }
+            return commonRegions;
+        }
+
+        private static bool IsIdenticalChromosomeNames(Dictionary<string, List<BedEntry>> commonRegions,
+            ICollection<string> chromsomeNames)
+        {
+            var chromsomes = new HashSet<string>(chromsomeNames);
+            return commonRegions.Keys.Count(chromosome => chromsomes.Contains(chromosome)) == 0;
+        }
+
+        private void EstimateQScoresWithPedigreeInfo(SampleList<CanvasSegment> canvasSegments, SampleList<PedigreeMemberInfo> pedigreeMembersInfo,
+            List<SampleId> parentIDs, List<SampleId> offspringIDs, CopyNumbersLikelihood copyNumberLikelihoods)
+        {
+            var sampleIds = parentIDs.Union(offspringIDs).ToList();
+            foreach (var sampleId in sampleIds)
+            {
+                int cnState = GetCnState(canvasSegments, sampleId, CallerParameters.MaximumCopyNumber);
+                double singleSampleQualityScore = GetSingleSampleQualityScore(copyNumberLikelihoods, cnState, sampleId.ToString());
+                canvasSegments[sampleId].QScore = singleSampleQualityScore;
+                if (canvasSegments[sampleId].QScore < QualityFilterThreshold)
+                    canvasSegments[sampleId].Filter = $"q{QualityFilterThreshold}";
+            }
+
+            SetDenovoQualityScores(canvasSegments, pedigreeMembersInfo, parentIDs, offspringIDs,
+                copyNumberLikelihoods, sampleIds.Select(x => x.ToString()).ToList());
+        }
+
+        private void SetDenovoQualityScores(SampleList<CanvasSegment> canvasSegments, SampleList<PedigreeMemberInfo> samplesInfo, List<SampleId> parentIDs, List<SampleId> offspringIDs,
+            CopyNumbersLikelihood copyNumberLikelihoods, List<string> names)
+        {
+
+            foreach (var probandId in offspringIDs)
+            {
+                // targeted proband is REF
+                if (IsReferenceVariant(canvasSegments, samplesInfo, probandId))
+                    continue;
+                // common variant
+                if (IsCommonCnv(canvasSegments, samplesInfo, parentIDs, probandId))
+                    continue;
+                // other offsprings are ALT
+                if (!offspringIDs.Except(probandId.ToEnumerable()).All(id => IsReferenceVariant(canvasSegments, samplesInfo, id)))
+                    continue;
+                // not all q-scores are above the threshold
+                if (parentIDs.Concat(probandId).Any(id => !IsPassVariant(canvasSegments, id)))
+                    continue;
+
+                double deNovoQualityScore = GetConditionalDeNovoQualityScore(copyNumberLikelihoods, probandId, canvasSegments, names, parentIDs);
+                if (Double.IsInfinity(deNovoQualityScore) | deNovoQualityScore > CallerParameters.MaxQscore)
+                    deNovoQualityScore = CallerParameters.MaxQscore;
+                canvasSegments[probandId].DqScore = deNovoQualityScore;
+            }
+        }
+
+        private bool IsPassVariant(SampleList<CanvasSegment> canvasSegments, SampleId sampleId)
+        {
+            return canvasSegments[sampleId].QScore > QualityFilterThreshold;
+        }
+
+        private bool IsCommonCnv(SampleList<CanvasSegment> canvasSegments, SampleList<PedigreeMemberInfo> samplesInfo, List<SampleId> parentIDs, SampleId probandId)
+        {
+            int parent1CopyNumber = GetCnState(canvasSegments, parentIDs.First(), CallerParameters.MaximumCopyNumber);
+            int parent2CopyNumber = GetCnState(canvasSegments, parentIDs.Last(), CallerParameters.MaximumCopyNumber);
+            int probandCopyNumber = GetCnState(canvasSegments, probandId, CallerParameters.MaximumCopyNumber);
+            var parent1Genotypes = GenerateCnAlleles(parent1CopyNumber);
+            var parent2Genotypes = GenerateCnAlleles(parent2CopyNumber);
+            var probandGenotypes = GenerateCnAlleles(probandCopyNumber);
+            var parent1Segment = canvasSegments[parentIDs.First()];
+            var parent2Segment = canvasSegments[parentIDs.Last()];
+            var probandSegment = canvasSegments[probandId];
+            int parent1Ploidy = samplesInfo[probandId].GetPloidy(parent1Segment);
+            int parent2Ploidy = samplesInfo[probandId].GetPloidy(parent2Segment);
+            int probandPloidy = samplesInfo[probandId].GetPloidy(probandSegment);
+            bool isCommoCnv = parent1Genotypes.Intersect(probandGenotypes).Any() && parent1Ploidy == probandPloidy ||
+                              parent2Genotypes.Intersect(probandGenotypes).Any() && parent2Ploidy == probandPloidy;
+            return isCommoCnv;
+        }
+
+        private bool IsReferenceVariant(SampleList<CanvasSegment> canvasSegments, SampleList<PedigreeMemberInfo> samplesInfo, SampleId sampleId)
+        {
+            var segment = canvasSegments[sampleId];
+            return GetCnState(canvasSegments, sampleId, CallerParameters.MaximumCopyNumber) == samplesInfo[sampleId].GetPloidy(segment);
+        }
+
+
+        private void EstimateQScoresNoPedigreeInfo(SampleList<CanvasSegment> canvasSegments, double[][] copyNumberLikelihoods)
+        {
+            var cnStates =
+                canvasSegments.SampleData.Select(
+                    x => Math.Min(x.CopyNumber, CallerParameters.MaximumCopyNumber - 1)).ToList();
+            var counter = 0;
+            foreach (var canvasSegmentSet in canvasSegments.SampleData)
+            {
+                double normalizationConstant = copyNumberLikelihoods[counter].Sum();
+                double qscore = -10.0 * Math.Log10((normalizationConstant - copyNumberLikelihoods[counter][cnStates[counter]]) / normalizationConstant);
+                if (Double.IsInfinity(qscore) | qscore > CallerParameters.MaxQscore)
+                    qscore = CallerParameters.MaxQscore;
+                canvasSegmentSet.QScore = qscore;
+                if (canvasSegmentSet.QScore < QualityFilterThreshold)
+                    canvasSegmentSet.Filter = $"q{QualityFilterThreshold}";
+                counter++;
+            }
+        }
+
+
+        private static int GetCnState(SampleList<CanvasSegment> canvasSegmentsSet, SampleId sampleId, int maximumCopyNumber)
+        {
+            return Math.Min(canvasSegmentsSet[sampleId].CopyNumber, maximumCopyNumber - 1);
+        }
+
+        public static int AggregateVariantCoverage(ref List<CanvasSegment> segments)
+        {
+            var variantCoverage = segments.SelectMany(segment => segment.Balleles.TotalCoverage).ToList();
+            return variantCoverage.Any() ? Utilities.Median(variantCoverage) : 0;
+        }
+
+        public double[][] GetTransitionMatrix(int numCnStates)
+        {
+            double[][] transitionMatrix = Utilities.MatrixCreate(numCnStates, numCnStates);
+            transitionMatrix[0][0] = 1.0;
+            for (int gt = 1; gt < numCnStates; gt++)
+                transitionMatrix[0][gt] = 0;
+
+            for (int cn = 1; cn < numCnStates; cn++)
+            {
+                var gtLikelihood = new Poisson(Math.Max(cn / 2.0, 0.1));
+                for (int gt = 0; gt < numCnStates; gt++)
+                    transitionMatrix[cn][gt] = gtLikelihood.Probability(gt);
+            }
+            return transitionMatrix;
+        }
+
+        /// <summary>
+        /// Identify variant with the highest likelihood at a given setPosition and assign relevant scores
+        /// </summary>
+        /// <param name="samples"></param>
+        /// <param name="setPosition"></param>
+        /// <param name="copyNumbers"></param>
+        /// <param name="genotypes"></param>
+        public void CallVariant(SampleList<CanvasSegment> canvasSegments, SampleList<PedigreeMemberInfo> pedigreeMembersInfo, SampleList<CopyNumberModel> model,
+             Dictionary<int, List<Genotype>> genotypes)
+        {
+
+            var ll = AssignCopyNumberNoPedigreeInfo(canvasSegments, pedigreeMembersInfo, model);
+            EstimateQScoresNoPedigreeInfo(canvasSegments, ll);
+            AssignMccNoPedigreeInfo(canvasSegments, pedigreeMembersInfo, model, genotypes);
+        }
+
+        private void GetHighestLikelihoodSegmentsSet(SampleList<OverlappingSegmentsRegion> canvasSegmentsSet, SampleList<PedigreeMemberInfo> pedigreeMembersInfo,
+            SampleList<CopyNumberModel> model)
+        {
+            SegmentsSet segmentSet;
+
+            if (canvasSegmentsSet.SampleData.First().SetA == null)
+                segmentSet = SegmentsSet.SetB;
+            else if (canvasSegmentsSet.SampleData.First().SetB == null)
+                segmentSet = SegmentsSet.SetA;
+            else
+                segmentSet = GetSegmentSetLikelihoodNoPedigreeInfo(canvasSegmentsSet, pedigreeMembersInfo, model,
+                                 SegmentsSet.SetA) >
+                             GetSegmentSetLikelihoodNoPedigreeInfo(canvasSegmentsSet, pedigreeMembersInfo, model,
+                                 SegmentsSet.SetB)
+                    ? SegmentsSet.SetA
+                    : SegmentsSet.SetB;
+
+            canvasSegmentsSet.SampleIds.ForEach(id => canvasSegmentsSet[id].SetSet(segmentSet));
+        }
+
+        private double GetSegmentSetLikelihoodNoPedigreeInfo(SampleList<OverlappingSegmentsRegion> canvasSegmentsSet, SampleList<PedigreeMemberInfo> samplesInfo,
+            SampleList<CopyNumberModel> copyNumberModel, SegmentsSet segmentsSet)
+        {
+            double segmentSetLikelihood = 0;
+            foreach (var sampleId in canvasSegmentsSet.SampleIds)
+                canvasSegmentsSet[sampleId].SetSet(segmentsSet);
+
+            var canvasSegments = new List<SampleList<CanvasSegment>>();
+            int nSegments = canvasSegmentsSet.First().Value.GetSet().Count;
+            for (var canvasSegmentIndex = 0; canvasSegmentIndex < nSegments; canvasSegmentIndex++)
+            {
+                var canvasSegment = new SampleList<CanvasSegment>();
+                foreach (var id in canvasSegmentsSet.SampleIds)
+                    canvasSegment.Add(id, canvasSegmentsSet[id].GetSet()[canvasSegmentIndex]);
+                canvasSegments.Add(canvasSegment);
+            }
+            foreach (var canvasSegment in canvasSegments)
+                segmentSetLikelihood += Utilities.MaxValue(AssignCopyNumberNoPedigreeInfo(canvasSegment, samplesInfo, copyNumberModel));
+
+            segmentSetLikelihood /= nSegments;
+
+            return segmentSetLikelihood;
+        }
+
+        /// <summary>
+        /// Identify variant with the highest likelihood at a given setPosition and assign relevant scores
+        /// </summary>
+        /// <param name="pedigreeMembers"></param>
+        /// <param name="parentIDs"></param>
+        /// <param name="children"></param>
+        /// <param name="setPosition"></param>
+        /// <param name="transitionMatrix"></param>
+        /// <param name="offspringsGenotypes"></param>
+        /// <param name="genotypes"></param>
+        public void CallVariantInPedigree(SampleList<CanvasSegment> canvasSegments, SampleList<PedigreeMemberInfo> pedigreeMembersInfo, SampleList<CopyNumberModel> model,
+                        List<SampleId> parentIDs, List<SampleId> offspringIDs, double[][] transitionMatrix, List<List<Genotype>> offspringsGenotypes,
+                        Dictionary<int, List<Genotype>> genotypes)
+        {
+            var copyNumbersLikelihood = AssignCopyNumberWithPedigreeInfo(canvasSegments, pedigreeMembersInfo, model, parentIDs,
+                offspringIDs, transitionMatrix, offspringsGenotypes);
+
+            EstimateQScoresWithPedigreeInfo(canvasSegments, pedigreeMembersInfo, parentIDs,
+                offspringIDs, copyNumbersLikelihood);
+
+            if (!UseMafInformation(canvasSegments))
+                AssignMccWithPedigreeInfo(canvasSegments, pedigreeMembersInfo, model, parentIDs,
+                    offspringIDs, genotypes);
+        }
+
+        private void GetHighestLikelihoodSegmentsSet(SampleList<OverlappingSegmentsRegion> canvasSegmentsSet, SampleList<PedigreeMemberInfo> pedigreeMembersInfo,
+            SampleList<CopyNumberModel> model, List<SampleId> parentIDs, List<SampleId> offspringIDs, double[][] transitionMatrix, List<List<Genotype>> offspringsGenotypes)
+        {
+            SegmentsSet segmentsSet;
+
+            if (canvasSegmentsSet[parentIDs.First()].SetA == null)
+                segmentsSet = SegmentsSet.SetB;
+            else if (canvasSegmentsSet[parentIDs.First()].SetB == null)
+                segmentsSet = SegmentsSet.SetA;
+            else
+                segmentsSet = GetSegmentSetLikelihood(canvasSegmentsSet, pedigreeMembersInfo, model, parentIDs,
+                                  offspringIDs, SegmentsSet.SetA, transitionMatrix, offspringsGenotypes) >
+                              GetSegmentSetLikelihood(canvasSegmentsSet, pedigreeMembersInfo, model, parentIDs,
+                                  offspringIDs, SegmentsSet.SetB, transitionMatrix, offspringsGenotypes)
+                    ? SegmentsSet.SetA
+                    : SegmentsSet.SetB;
+
+            canvasSegmentsSet.SampleIds.ForEach(id => canvasSegmentsSet[id].SetSet(segmentsSet));
+        }
+
+        private double GetSegmentSetLikelihood(SampleList<OverlappingSegmentsRegion> canvasSegmentsSet,
+            SampleList<PedigreeMemberInfo> pedigreeMembersInfo, SampleList<CopyNumberModel> model, List<SampleId> parentIDs,
+            List<SampleId> offspringIDs, SegmentsSet segmentsSet, double[][] transitionMatrix,
+            List<List<Genotype>> offspringsGenotypes)
+        {
+            double segmentSetLikelihood = 0;
+            foreach (var sampleId in canvasSegmentsSet.SampleIds)
+                canvasSegmentsSet[sampleId].SetSet(segmentsSet);
+
+            var canvasSegments = new List<SampleList<CanvasSegment>>();
+            int nSegments = canvasSegmentsSet[parentIDs.First()].GetSet().Count;
+            for (var canvasSegmentIndex = 0; canvasSegmentIndex < nSegments; canvasSegmentIndex++)
+            {
+                var canvasSegment = new SampleList<CanvasSegment>();
+                foreach (var id in canvasSegmentsSet.SampleIds)
+                    canvasSegment.Add(id, canvasSegmentsSet[id].GetSet()[canvasSegmentIndex]);
+                canvasSegments.Add(canvasSegment);
+            }
+            foreach (var canvasSegment in canvasSegments)
+                segmentSetLikelihood += AssignCopyNumberWithPedigreeInfo(canvasSegment, pedigreeMembersInfo, model, parentIDs,
+                    offspringIDs, transitionMatrix, offspringsGenotypes).MaximalLikelihood;
+
+            segmentSetLikelihood /= nSegments;
+            return segmentSetLikelihood;
+        }
+
+
+        /// <summary>
+        /// Calculates maximal likelihood for copy numbers. Updated CanvasSegment CopyNumber only. 
+        /// </summary>
+        /// <param name="segments"></param>
+        /// <param name="samplesInfo"></param>
+        /// <param name="model"></param>
+        /// <param name="parentIDs"></param>
+        /// <param name="offspringIDs"></param>
+        /// <param name="setPosition"></param>
+        /// <param name="segmentPosition"></param>
+        /// <param name="segments"></param>
+        /// <param name="transitionMatrix"></param>
+        /// <param name="offspringsGenotypes"></param>
+        public CopyNumbersLikelihood AssignCopyNumberWithPedigreeInfo(SampleList<CanvasSegment> segments,
+            SampleList<PedigreeMemberInfo> samplesInfo, SampleList<CopyNumberModel> model, List<SampleId> parentIDs,
+            List<SampleId> offspringIDs, double[][] transitionMatrix,
+                List<List<Genotype>> offspringsGenotypes)
+        {
+            int nCopies = CallerParameters.MaximumCopyNumber;
+            var names = parentIDs.Union(offspringIDs).Select(x => x.ToString()).ToList();
+            var density = new CopyNumbersLikelihood(nCopies, names);
+            segments.ForEach(segment => segment.Value.CopyNumber = 2);
+            density.MaximalLikelihood = 0;
+            var coverages = parentIDs.Select(id => Math.Min(segments[id].MedianCount,
+                samplesInfo[id].MeanCoverage * 3.0)).ToList();
+            var parent1Likelihood = model[parentIDs.First()].GetCnLikelihood(coverages.First());
+            var parent2Likelihood = model[parentIDs.Last()].GetCnLikelihood(coverages.Last());
+
+            if (parent1Likelihood.Count != parent2Likelihood.Count)
+                throw new ArgumentException("Both parentIDs should have the same number of CN states");
+
+            for (int cn1 = 0; cn1 < nCopies; cn1++)
+            {
+                for (int cn2 = 0; cn2 < nCopies; cn2++)
+                {
+                    foreach (var offspringGtStates in offspringsGenotypes)
+                    {
+                        double currentLikelihood = parent1Likelihood[cn1] * parent2Likelihood[cn2];
+                        for (var counter = 0; counter < offspringIDs.Count; counter++)
+                        {
+                            var child = offspringIDs[counter];
+                            int modelIndex = Math.Min(offspringGtStates[counter].CountsA + offspringGtStates[counter].CountsB,
+                                    CallerParameters.MaximumCopyNumber - 1);
+                            double coverage = Math.Min(segments[child].MedianCount, samplesInfo[child].MeanCoverage * 3.0);
+
+                            currentLikelihood *= transitionMatrix[cn1][offspringGtStates[counter].CountsA] *
+                                                 transitionMatrix[cn2][offspringGtStates[counter].CountsB] *
+                                                 model[child].GetCnLikelihood(coverage)[modelIndex];
+                        }
+                        int[] copyNumberIndices = { cn1, cn2 };
+                        var modelsIndex = copyNumberIndices.Concat(offspringGtStates.Select(x => x.CountsA + x.CountsB)).ToArray();
+                        density.SetJointProbability(Math.Max(currentLikelihood, density.GetJointProbability(modelsIndex)), modelsIndex);
+
+                        currentLikelihood = Double.IsNaN(currentLikelihood) || Double.IsInfinity(currentLikelihood)
+                            ? 0
+                            : currentLikelihood;
+
+                        if (currentLikelihood > density.MaximalLikelihood)
+                        {
+                            density.MaximalLikelihood = currentLikelihood;
+                            segments[parentIDs.First()].CopyNumber = cn1;
+                            segments[parentIDs.Last()].CopyNumber = cn2;
+                            for (int counter = 0; counter < offspringIDs.Count; counter++)
+                            {
+                                segments[offspringIDs[counter]].CopyNumber =
+                                    offspringGtStates[counter].CountsA + offspringGtStates[counter].CountsB;
+                            }
+                        }
+                    }
+                }
+            }
+            return density;
+        }
+
+        /// <summary>
+        /// Calculates maximal likelihood for genotypes given a copy number call. Updated MajorChromosomeCount.
+        /// </summary>
+        /// <param name="parentIDs"></param>
+        /// <param name="children"></param>
+        /// <param name="segmentPosition"></param>
+        /// <param name="genotypes"></param>
+        public void AssignMccWithPedigreeInfo(SampleList<CanvasSegment> canvasSegments,
+            SampleList<PedigreeMemberInfo> samplesInfo, SampleList<CopyNumberModel> model, List<SampleId> parentIDs,
+            List<SampleId> offspringIDs, Dictionary<int, List<Genotype>> genotypes)
+        {
+            double maximalLikelihood = Double.MinValue;
+            int parent1CopyNumber = canvasSegments[parentIDs.First()].CopyNumber;
+            int parent2CopyNumber = canvasSegments[parentIDs.Last()].CopyNumber;
+
+            foreach (var parent1GtStates in genotypes[parent1CopyNumber])
+            {
+                foreach (var parent2GtStates in genotypes[parent2CopyNumber])
+                {
+                    var bestChildGtStates = new List<Genotype>();
+                    double currentLikelihood = 1;
+                    foreach (SampleId child in offspringIDs)
+                    {
+                        int childCopyNumber = canvasSegments[child].CopyNumber;
+                        bool isInheritedCnv = !canvasSegments[child].DqScore.HasValue;
+                        double bestLikelihood = Double.MinValue;
+                        Genotype bestGtState = null;
+                        bestLikelihood = GetProbandLikelihood(model[child], genotypes, childCopyNumber,
+                            parent1GtStates, parent2GtStates, isInheritedCnv, canvasSegments[child], bestLikelihood, ref bestGtState);
+                        bestChildGtStates.Add(bestGtState);
+                        currentLikelihood *= bestLikelihood;
+                    }
+                    currentLikelihood *= GetCurrentGtLikelihood(model[parentIDs.First()], canvasSegments[parentIDs.First()], parent1GtStates) *
+                                         GetCurrentGtLikelihood(model[parentIDs.Last()], canvasSegments[parentIDs.Last()], parent2GtStates);
+
+                    currentLikelihood = Double.IsNaN(currentLikelihood) || Double.IsInfinity(currentLikelihood)
+                        ? 0
+                        : currentLikelihood;
+
+                    if (currentLikelihood > maximalLikelihood)
+                    {
+                        maximalLikelihood = currentLikelihood;
+                        AssignMCC(canvasSegments[parentIDs.First()], model[parentIDs.First()], genotypes, parent1GtStates, parent1CopyNumber);
+                        AssignMCC(canvasSegments[parentIDs.Last()], model[parentIDs.Last()], genotypes, parent2GtStates, parent2CopyNumber);
+                        var counter = 0;
+                        foreach (SampleId child in offspringIDs)
+                        {
+                            if (bestChildGtStates[counter] == null) continue;
+                            int childCopyNumber = canvasSegments[child].CopyNumber;
+                            AssignMCC(canvasSegments[child], model[child], genotypes, bestChildGtStates[counter], childCopyNumber);
+                            counter++;
+                        }
+                    }
+                }
+            }
+        }
+
+        private double GetProbandLikelihood(CopyNumberModel copyNumberModel, Dictionary<int, List<Genotype>> genotypes,
+            int childCopyNumber, Genotype parent1GtStates, Genotype parent2GtStates, bool isInheritedCnv, CanvasSegment canvasSegment,
+            double bestLikelihood, ref Genotype bestGtState)
+        {
+            foreach (var childGtState in genotypes[childCopyNumber])
+            {
+                double currentChildLikelihood;
+                if (IsGtPedigreeConsistent(parent1GtStates, childGtState) &&
+                    IsGtPedigreeConsistent(parent2GtStates, childGtState)
+                    && isInheritedCnv)
+                    currentChildLikelihood = copyNumberModel.GetCurrentGtLikelihood(canvasSegment.Balleles.GetAlleleCounts(), childGtState);
+                else
+                    continue;
+                if (currentChildLikelihood > bestLikelihood)
+                {
+                    bestLikelihood = currentChildLikelihood;
+                    bestGtState = childGtState;
+                }
+            }
+            return bestLikelihood;
+        }
+
+        private static void AssignMCC(CanvasSegment canvasSegment, CopyNumberModel copyNumberModel,
+            Dictionary<int, List<Genotype>> genotypes, Genotype gtStates, int copyNumber)
+        {
+            const int diploidCopyNumber = 2;
+            const int haploidCopyNumber = 1;
+            if (copyNumber > diploidCopyNumber)
+            {
+
+                canvasSegment.MajorChromosomeCount =
+                    Math.Max(gtStates.CountsA, gtStates.CountsB);
+                int? selectedGtState = genotypes[copyNumber].IndexOf(gtStates);
+                canvasSegment.MajorChromosomeCountScore =
+                    copyNumberModel.GetGtLikelihoodScore(canvasSegment.Balleles.GetAlleleCounts(), genotypes[copyNumber], ref selectedGtState);
+                copyNumberModel.GetGtLikelihoodScore(canvasSegment.Balleles.GetAlleleCounts(), genotypes[copyNumber], ref selectedGtState);
+            }
+            else
+            {
+                canvasSegment.MajorChromosomeCount = copyNumber == diploidCopyNumber
+                    ? haploidCopyNumber : copyNumber;
+                canvasSegment.MajorChromosomeCountScore = null;
+            }
+        }
+
+        private static double GetCurrentGtLikelihood(CopyNumberModel copyNumberModel, CanvasSegment canvasSegment, Genotype gtStates)
+        {
+            return copyNumberModel.GetCurrentGtLikelihood(canvasSegment.Balleles.GetAlleleCounts(), gtStates);
+        }
+
+        public bool IsGtPedigreeConsistent(Genotype parentGtStates, Genotype childGtStates)
+        {
+            if (parentGtStates.CountsA == childGtStates.CountsA || parentGtStates.CountsB == childGtStates.CountsA ||
+                parentGtStates.CountsA == childGtStates.CountsB || parentGtStates.CountsB == childGtStates.CountsB)
+                return true;
+            return false;
+        }
+
+        /// <summary>
+        /// Calculates maximal likelihood for segments without SNV allele ratios. Updated CanvasSegment CopyNumber only. 
+        /// </summary>
+        public double[][] AssignCopyNumberNoPedigreeInfo(SampleList<CanvasSegment> canvasSegments, SampleList<PedigreeMemberInfo> samplesInfo,
+            SampleList<CopyNumberModel> copyNumberModel)
+        {
+            const int defaultCn = 2;
+            const double maxCoverageMultiplier = 3.0;
+            canvasSegments.SampleData.ForEach(segment => segment.CopyNumber = defaultCn);
+            var names = canvasSegments.SampleIds.Select(x => x.ToString()).ToList();
+
+            var density = new double[canvasSegments.Count()][];
+            int counter = 0;
+            foreach (var sampleId in canvasSegments.SampleIds)
+            {
+                double maximalLikelihood = 0;
+                density[counter] = new double[CallerParameters.MaximumCopyNumber];
+                counter++;
+                foreach (var copyNumber in Enumerable.Range(0, CallerParameters.MaximumCopyNumber))
+                {
+                    double currentLikelihood =
+                        copyNumberModel[sampleId].GetCnLikelihood(
+                            Math.Min(canvasSegments[sampleId].MedianCount,
+                                samplesInfo[sampleId].MeanCoverage * maxCoverageMultiplier))[copyNumber];
+                    currentLikelihood = Double.IsNaN(currentLikelihood) || Double.IsInfinity(currentLikelihood)
+                        ? 0
+                        : currentLikelihood;
+                    if (currentLikelihood > maximalLikelihood)
+                    {
+                        maximalLikelihood = currentLikelihood;
+                        canvasSegments[sampleId].CopyNumber = copyNumber;
+                        density[names.FindIndex(name => name == sampleId.ToString())][copyNumber] = maximalLikelihood;
+                    }
+                }
+            }
+            return density;
+        }
+
+        /// <summary>
+        /// Calculates maximal likelihood for segments with SNV allele counts given CopyNumber. Updated MajorChromosomeCount.
+        /// </summary>
+        /// <param name="samples"></param>
+        /// <param name="segmentPosition"></param>
+        /// <param name="genotypes"></param>       
+        public void AssignMccNoPedigreeInfo(SampleList<CanvasSegment> canvasSegments, SampleList<PedigreeMemberInfo> pedigreeMembersInfo,
+            SampleList<CopyNumberModel> model, Dictionary<int, List<Genotype>> genotypes)
+        {
+            foreach (var sampleId in canvasSegments.SampleIds)
+            {
+                int copyNumber = canvasSegments[sampleId].CopyNumber;
+                if (copyNumber > 2)
+                {
+                    canvasSegments[sampleId].MajorChromosomeCount = copyNumber == 2 ? 1 : copyNumber;
+                    return;
+                }
+                var genotypeset = genotypes[copyNumber];
+                int? selectedGtState = null;
+                double gqscore = model[sampleId].GetGtLikelihoodScore(canvasSegments[sampleId].Balleles.GetAlleleCounts(),
+                    genotypeset, ref selectedGtState);
+                canvasSegments[sampleId].MajorChromosomeCountScore = gqscore;
+                if (selectedGtState.HasValue)
+                    canvasSegments[sampleId].MajorChromosomeCount =
+                        Math.Max(genotypeset[selectedGtState.Value].CountsA,
+                            genotypeset[selectedGtState.Value].CountsB);
+            }
+        }
+
+
+        /// <summary>
+        /// Generate all possible copy number combinations with the maximal number of copy numbers per segment set to maxAlleleNumber.
+        /// </summary>
+        /// <param name="numberOfCnStates"></param>
+        /// <param name="maxAlleleNumber"></param>
+        /// <returns></returns>
+        public static List<List<int>> GenerateCopyNumberCombinations(int numberOfCnStates, int maxAlleleNumber)
+        {
+            if (numberOfCnStates <= 0)
+                throw new ArgumentOutOfRangeException(nameof(numberOfCnStates));
+            var cnStates = Enumerable.Range(0, numberOfCnStates).ToList();
+            var allCombinations = new List<List<int>>();
+            for (int currentAlleleNumber = 1; currentAlleleNumber <= maxAlleleNumber; currentAlleleNumber++)
+            {
+                var currentCombination = new Combinations<int>(cnStates, currentAlleleNumber);
+                var list = currentCombination.Select(x => x.ToList()).ToList();
+                allCombinations.AddRange(list);
+            }
+            return allCombinations;
+        }
+
+        public List<Genotype> GenerateParentalGenotypes(int numCnStates)
+        {
+            var genotypes = new List<Genotype>();
+            for (int cn = 0; cn < numCnStates; cn++)
+            {
+                for (int gt = 0; gt <= cn; gt++)
+                {
+                    genotypes.Add(new Genotype(gt, cn - gt));
+                }
+            }
+            return genotypes;
+        }
+
+        /// <summary>
+        /// Generate all possible copy number genotype combinations with the maximal number of alleles per segment set to maxAlleleNumber.
+        /// </summary>
+        /// <param name="copyNumber"></param>
+        /// <returns> </returns>
+        public static List<int> GenerateCnAlleles(int copyNumber)
+        {
+            if (copyNumber == 0)
+                return new List<int> { 0 };
+
+            if (copyNumber == 1)
+                return new List<int> { 0, 1 };
+
+            var alleles = new List<int>();
+            for (int allele = 1; allele <= copyNumber; allele++)
+                alleles.Add(allele);
+
+            return alleles;
+        }
+
+        /// <summary>
+        /// Generate all possible copy number genotype combinations with the maximal number of alleles per segment set to maxAlleleNumber.
+        /// </summary>
+        /// <param name="numberOfCnStates"></param>
+        /// <returns> </returns>
+        public Dictionary<int, List<Genotype>> GenerateGenotypeCombinations(int numberOfCnStates)
+        {
+            var genotypes = new Dictionary<int, List<Genotype>>();
+            for (int cn = 0; cn < numberOfCnStates; cn++)
+            {
+                genotypes[cn] = new List<Genotype>();
+                for (int gt = 0; gt <= cn; gt++)
+                {
+                    genotypes[cn].Add(new Genotype(gt, cn - gt));
+                }
+            }
+            return genotypes;
+        }
+
+        public void GenerateOffspringGenotypes(List<List<Genotype>> offspringGenotypes, List<Genotype> genotypeSet,
+            int nOffsprings, List<Genotype> partialGenotypes)
+        {
+            if (nOffsprings > 0)
+            {
+                foreach (var genotype in genotypeSet)
+                {
+                    GenerateOffspringGenotypes(offspringGenotypes, genotypeSet, nOffsprings - 1,
+                        partialGenotypes.Concat(new List<Genotype> { genotype }).ToList());
+                }
+            }
+            if (nOffsprings == 0)
+            {
+                offspringGenotypes.Add(partialGenotypes);
+            }
+        }
+
+        private static List<SegmentIndexRange> GetParallelIntervals(int nSegments, int nCores)
+        {
+
+            var segmentIndexRanges = new List<SegmentIndexRange>();
+
+            int step = nSegments / nCores;
+            segmentIndexRanges.Add(new SegmentIndexRange(0, step));
+            int cumSum = step + 1;
+            while (cumSum + step + 1 < nSegments - 1)
+            {
+                segmentIndexRanges.Add(new SegmentIndexRange(cumSum, cumSum + step));
+                cumSum += step + 1;
+            }
+            segmentIndexRanges.Add(new SegmentIndexRange(cumSum, nSegments - 1));
+            return segmentIndexRanges;
+        }
+
+        public double GetTransitionProbability(int gt1Parent, int gt2Parent, int gt1Offspring, int gt2Offspring)
+        {
+            if (gt1Parent == gt1Offspring || gt1Parent == gt2Offspring ||
+                gt2Parent == gt1Offspring || gt2Parent == gt2Offspring)
+                return 0.5;
+            return CallerParameters.DeNovoRate;
+        }
+
+        public enum Kinship
+        {
+            Other, Parent, Proband
+        }
+        public static SampleList<Kinship> ReadPedigreeFile(string pedigreeFile)
+        {
+            var kinships = new SampleList<Kinship>();
+            using (FileStream stream = new FileStream(pedigreeFile, FileMode.Open, FileAccess.Read))
+            using (StreamReader reader = new StreamReader(stream))
+            {
+                string row;
+                while ((row = reader.ReadLine()) != null)
+                {
+                    string[] fields = row.Split('\t');
+                    string maternalId = fields[2];
+                    string paternallId = fields[3];
+                    string proband = fields[5];
+                    if (maternalId == "0" && paternallId == "0")
+                        kinships.Add(new SampleId(fields[1]), Kinship.Parent);
+                    else if (proband == "affected")
+                        kinships.Add(new SampleId(fields[1]), Kinship.Proband);
+                    else
+                        Console.WriteLine($"Unused pedigree member: {row}");
+                }
+            }
+            return kinships;
+        }
+
+        public double GetSingleSampleQualityScore(CopyNumbersLikelihood density, int cnState, string sampleName)
+        {
+            var cnMarginalProbabilities = density.GetMarginalProbability(CallerParameters.MaximumCopyNumber, sampleName);
+            double normalizationConstant = cnMarginalProbabilities.Sum();
+            double qscore = -10.0 * Math.Log10((normalizationConstant - cnMarginalProbabilities[cnState]) / normalizationConstant);
+            if (Double.IsInfinity(qscore) | qscore > CallerParameters.MaxQscore)
+                qscore = CallerParameters.MaxQscore;
+
+            return qscore;
+        }
+
+        public double GetConditionalDeNovoQualityScore(CopyNumbersLikelihood density, SampleId probandId, SampleList<CanvasSegment> canvasSegments,
+            List<string> names, List<SampleId> parentIDs)
+        {
+
+            var numerator = 0.0;
+            var denominator = 0.0;
+            const int diploidState = 2;
+            int parent1Index = names.IndexOf(parentIDs.First().ToString());
+            int parent2Index = names.IndexOf(parentIDs.Last().ToString());
+            int probandIndex = names.IndexOf(probandId.ToString());
+
+            var probandMarginalProbabilities = density.GetMarginalProbability(CallerParameters.MaximumCopyNumber, probandId.ToString());
+            int probandCopyNumber = GetCnState(canvasSegments, probandId, CallerParameters.MaximumCopyNumber);
+            double normalization = probandMarginalProbabilities[probandCopyNumber] + probandMarginalProbabilities[diploidState];
+            double probandMarginalAlt = probandMarginalProbabilities[probandCopyNumber] / normalization;
+
+            foreach (var copyNumberIndex in density.Indices.Where(x => x[probandIndex] == probandCopyNumber))
+            {
+                if (!(density.GetJointProbability(copyNumberIndex.ToArray()) > 0.0))
+                    continue;
+                double holder = density.GetJointProbability(copyNumberIndex);
+                denominator += holder;
+                if (copyNumberIndex[parent1Index] == diploidState && copyNumberIndex[parent2Index] == diploidState)
+                    numerator += holder;
+            }
+
+            const double q60 = 0.000001;
+            double denovoProbability = (1 - numerator / denominator) * (1 - probandMarginalAlt);
+            return -10.0 * Math.Log10(Math.Max(denovoProbability, q60));
+        }
+    }
+}
+
+
+