﻿using System;
using System.Collections.Generic;
using System.Linq;
using CanvasCommon;
using Illumina.Common;
using Isas.Framework.DataTypes;
using Isas.Framework.DataTypes.Maps;
[assembly: System.Runtime.CompilerServices.InternalsVisibleTo("CanvasTest")]

namespace CanvasPedigreeCaller
{
    internal class HaplotypeVariantCaller : IVariantCaller
    {
        private readonly CopyNumberLikelihoodCalculator _copyNumberLikelihoodCalculator;
        private readonly List<PhasedGenotype> _PhasedGenotypes;
        private readonly int _qualityFilterThreshold;
        private readonly PedigreeCallerParameters _callerParameters;

        public HaplotypeVariantCaller(CopyNumberLikelihoodCalculator copyNumberLikelihoodCalculator, PedigreeCallerParameters callerParameters, int qualityFilterThreshold)
        {
            _copyNumberLikelihoodCalculator = copyNumberLikelihoodCalculator;
            _PhasedGenotypes = GenerateGenotypeCombinations(callerParameters.MaximumCopyNumber);
            _callerParameters = callerParameters;
            _qualityFilterThreshold = qualityFilterThreshold;
        }

        public void CallVariant(ISampleMap<CanvasSegment> canvasSegments, ISampleMap<SampleMetrics> samplesInfo,
            ISampleMap<ICopyNumberModel> copyNumberModel, PedigreeInfo pedigreeInfo)
        {
            var coverageLikelihoods = _copyNumberLikelihoodCalculator.GetCopyNumbersLikelihoods(canvasSegments, samplesInfo, copyNumberModel);
            // if number and properties of SNPs in the segment are above threshold, calculate likelihood from SNPs and merge with
            // coverage likelihood to form merged likelihoods
            int nBalleles = canvasSegments.Values.First().Balleles.Size();
            // If allele information is available (i.e. segment has enough SNPs) merge coverage and allele likelihood obtained by GetGenotypeLogLikelihoods
            // into singleSampleLikelihoods using JoinLikelihoods function. 
            var singleSampleLikelihoods = CanvasPedigreeCaller.UseAlleleCountsInformation(canvasSegments,
                _callerParameters.MinAlleleCountsThreshold, _callerParameters.MinAlleleNumberInSegment)
                ? JoinLikelihoods(GetGenotypeLogLikelihoods(canvasSegments, copyNumberModel, _PhasedGenotypes), coverageLikelihoods, nBalleles)
                : ConvertToLogLikelihood(coverageLikelihoods);
            // estimate joint likelihood across pedigree samples from singleSampleLikelihoods using either only coverage or coverage + allele counts
            (var pedigreeCopyNumbers, var pedigreeLikelihoods) = GetPedigreeCopyNumbers(pedigreeInfo, singleSampleLikelihoods);

            var nonPedigreeCopyNumbers = CanvasPedigreeCaller.GetNonPedigreeCopyNumbers(canvasSegments, pedigreeInfo, singleSampleLikelihoods);

            var mergedCopyNumbers = nonPedigreeCopyNumbers.Concat(pedigreeCopyNumbers).OrderBy(canvasSegments.SampleIds);

            AssignCNandScores(canvasSegments, samplesInfo, pedigreeInfo, singleSampleLikelihoods,
                pedigreeLikelihoods, mergedCopyNumbers);
        }

        private static ISampleMap<Dictionary<PhasedGenotype, double>> GetGenotypeLogLikelihoods(ISampleMap<CanvasSegment> canvasSegments,
            ISampleMap<ICopyNumberModel> copyNumberModel, List<PhasedGenotype> genotypes)
        {
            var REF = new PhasedGenotype(1, 1);
            var loh = new List<PhasedGenotype> { new PhasedGenotype(0, 2), new PhasedGenotype(2, 0) };

            var singleSampleLikelihoods = new SampleMap<Dictionary<PhasedGenotype, double>>();
            foreach (var sampleId in canvasSegments.SampleIds)
            {
                var logLikelihoods = genotypes.Select(genotype => (genotype, copyNumberModel[sampleId].
                    GetGenotypeLogLikelihood(canvasSegments[sampleId].Balleles, genotype))).ToDictionary(kvp => kvp.Item1, kvp => kvp.Item2);
                if (logLikelihoods[REF] >= Math.Max(logLikelihoods[loh.First()], logLikelihoods[loh.Last()]))
                    logLikelihoods[loh.First()] = logLikelihoods[loh.Last()] = logLikelihoods.Values.Where(ll => ll > Double.NegativeInfinity).Min();
                singleSampleLikelihoods.Add(sampleId, logLikelihoods);
            }
            return singleSampleLikelihoods;
        }

        private ISampleMap<Dictionary<Genotype, double>> ConvertToLogLikelihood(
            ISampleMap<Dictionary<Genotype, double>> likelihoods)
        {
            var logLikelihoods = new SampleMap<Dictionary<Genotype, double>>();
            foreach (var sampleId in likelihoods.SampleIds)
            {
                var logLikelihood = new Dictionary<Genotype, double>();
                foreach (var sampleLikelihood in likelihoods[sampleId])
                {
                    logLikelihood[sampleLikelihood.Key] = Math.Log(sampleLikelihood.Value);
                }
                logLikelihoods.Add(sampleId, logLikelihood);
            }
            return logLikelihoods;
        }

        /// <summary>
        /// Merge likelihoods separately derived from coverage or allele counts (from SNPs) data
        /// </summary>
        /// <param name="genotypeLogLikelihoods"></param>
        /// <param name="copyNumberLikelihoods"></param>
        /// <returns></returns>
        private ISampleMap<Dictionary<Genotype, double>> JoinLikelihoods(ISampleMap<Dictionary<PhasedGenotype, double>> genotypeLogLikelihoods,
            ISampleMap<Dictionary<Genotype, double>> copyNumberLikelihoods, int nBalleles)
        {
            double minLogLikelihood = double.MinValue;
            var jointSampleLogLikelihoods = new SampleMap<Dictionary<Genotype, double>>();

            foreach (var sampleId in genotypeLogLikelihoods.SampleIds)
            {
                var jointLogLikelihoods = new Dictionary<Genotype, double>();
                // since both likelihoods use negative binomial distribution, area under the curve should be 
                // similar except for all b-alleles vs median point estimate used for depth, so correct for this
                // by using number of alleles
                foreach (var genotypeLikelihood in genotypeLogLikelihoods[sampleId])
                {
                    int totalCopyNumber = genotypeLikelihood.Key.CopyNumberA + genotypeLikelihood.Key.CopyNumberB;
                    double jointLogLikelihood = genotypeLikelihood.Value / nBalleles +
                        Math.Max(minLogLikelihood, Math.Log(copyNumberLikelihoods[sampleId][Genotype.Create(totalCopyNumber)]));
                    jointLogLikelihoods[Genotype.Create(genotypeLikelihood.Key)] = jointLogLikelihood;
                }
                jointSampleLogLikelihoods.Add(sampleId, jointLogLikelihoods);
            }
            return jointSampleLogLikelihoods;
        }

        /// <summary>
        /// Evaluate joint likelihood of all genotype combinations across samples. 
        /// Return joint likelihood object and the copy number states with the highest likelihood 
        /// </summary>
        private (SampleMap<Genotype> copyNumbersGenotypes, JointLikelihoods jointLikelihood) GetPedigreeCopyNumbers(PedigreeInfo pedigreeInfo, ISampleMap<Dictionary<Genotype, double>> singleSampleLogLikelihoods)
        {
            int nHighestLikelihoodGenotypes = pedigreeInfo != null && pedigreeInfo.OffspringIds.Count >= 2 ? 3 : _callerParameters.MaximumCopyNumber;
            singleSampleLogLikelihoods = singleSampleLogLikelihoods.SelectValues(l => l.OrderByDescending(kvp => kvp.Value).Take(nHighestLikelihoodGenotypes).ToDictionary());

            var sampleCopyNumbersGenotypes = new SampleMap<Genotype>();
            var jointLikelihood = new JointLikelihoods();
            if (!pedigreeInfo.HasFullPedigree())
                return (sampleCopyNumbersGenotypes, jointLikelihood);
            var usePhasedGenotypes = singleSampleLogLikelihoods.Values.First().Keys.First().PhasedGenotype != null;
            double maxOffspringLogLikelihood = pedigreeInfo.OffspringIds.Select(key => singleSampleLogLikelihoods[key].Select(kvp => kvp.Value).Max()).Aggregate(1.0, (acc, val) => acc * val);

            foreach (var parent1GtStates in singleSampleLogLikelihoods[pedigreeInfo.ParentsIds.First()])
            {
                foreach (var parent2GtStates in singleSampleLogLikelihoods[pedigreeInfo.ParentsIds.Last()])
                {
                    foreach (var genotypes in usePhasedGenotypes ? pedigreeInfo.OffspringPhasedGenotypes : pedigreeInfo.OffspringTotalCopyNumberGenotypes)
                    {

                        double currentLogLikelihood = parent1GtStates.Value + parent2GtStates.Value;
                        if (currentLogLikelihood + maxOffspringLogLikelihood <= jointLikelihood.MaximalLogLikelihood)
                        {
                            continue;
                        }
                        if (!pedigreeInfo.OffspringIds.All(id => singleSampleLogLikelihoods[id].ContainsKey(genotypes[pedigreeInfo.OffspringIds.IndexOf(id)])))
                        {
                            continue;
                        }

                        var offspringGtStates = new List<Genotype>();
                        for (int index = 0; index < pedigreeInfo.OffspringIds.Count; index++)
                        {
                            var offspringId = pedigreeInfo.OffspringIds[index];
                            double tmpLikelihood = singleSampleLogLikelihoods[offspringId][genotypes[index]];
                            offspringGtStates.Add(genotypes[index]);
                            currentLogLikelihood += tmpLikelihood;
                            currentLogLikelihood += EstimateTransmissionProbability(parent1GtStates, parent2GtStates,
                                new KeyValuePair<Genotype, double>(genotypes[index], tmpLikelihood), _callerParameters.DeNovoRate, pedigreeInfo);
                        }
                        currentLogLikelihood = Double.IsNaN(currentLogLikelihood) || Double.IsInfinity(currentLogLikelihood) ? Double.MinValue : currentLogLikelihood;
                        var genotypesInPedigree = new SampleMap<Genotype>
                        {
                            {pedigreeInfo.ParentsIds.First(), parent1GtStates.Key},
                            {pedigreeInfo.ParentsIds.Last(), parent2GtStates.Key}
                        };
                        pedigreeInfo.OffspringIds.Zip(offspringGtStates).ForEach(sampleIdGenotypeKvp => genotypesInPedigree.Add(sampleIdGenotypeKvp.Item1, sampleIdGenotypeKvp.Item2));
                        // return to SampleId ordering 
                        var orderedGenotypesInPedigree = genotypesInPedigree.OrderBy(x => singleSampleLogLikelihoods.SampleIds.ToList().IndexOf(x.Key)).ToSampleMap();
                        // convert to likelihood
                        jointLikelihood.AddJointLikelihood(orderedGenotypesInPedigree, Double.IsNaN(Math.Exp(currentLogLikelihood)) ? 0 : Math.Exp(currentLogLikelihood));

                        if (currentLogLikelihood > jointLikelihood.MaximalLogLikelihood)
                        {
                            jointLikelihood.MaximalLogLikelihood = currentLogLikelihood;
                            sampleCopyNumbersGenotypes = orderedGenotypesInPedigree;
                        }
                    }
                }
            }
            if (sampleCopyNumbersGenotypes.Empty())
                throw new IlluminaException("Maximal likelihood was not found");
            return (sampleCopyNumbersGenotypes, jointLikelihood);
        }

        /// <summary>
        /// Estimate Transmission probability for parental copy number genotypes.
        /// Uses de novo rate when genotypes can be evaluated (segment with SNP).
        /// </summary>
        /// <param name="parent1GtStates"></param>
        /// <param name="parent2GtStates"></param>
        /// <param name="offspringGtState"></param>
        /// <param name="deNovoRate"></param>
        /// <param name="pedigreeInfo"></param>
        /// <returns></returns>
        private static double EstimateTransmissionProbability(KeyValuePair<Genotype, double> parent1GtStates, KeyValuePair<Genotype, double> parent2GtStates, KeyValuePair<Genotype, double> offspringGtState, double deNovoRate, PedigreeInfo pedigreeInfo)
        {
            if (parent1GtStates.Key.HasAlleleCopyNumbers && parent2GtStates.Key.HasAlleleCopyNumbers)
                return (offspringGtState.Key.PhasedGenotype.ContainsSharedAlleleA(parent1GtStates.Key.PhasedGenotype) ||
                       offspringGtState.Key.PhasedGenotype.ContainsSharedAlleleA(parent2GtStates.Key.PhasedGenotype)) &&
                       (offspringGtState.Key.PhasedGenotype.ContainsSharedAlleleB(parent1GtStates.Key.PhasedGenotype) ||
                        offspringGtState.Key.PhasedGenotype.ContainsSharedAlleleB(parent2GtStates.Key.PhasedGenotype))
                    ? 1.0
                    : deNovoRate;
            return pedigreeInfo.TransitionMatrix[parent1GtStates.Key.TotalCopyNumber][
                       offspringGtState.Key.TotalCopyNumber] *
                   pedigreeInfo.TransitionMatrix[parent2GtStates.Key.TotalCopyNumber][
                       offspringGtState.Key.TotalCopyNumber];
        }

        private void AssignCNandScores(ISampleMap<CanvasSegment> canvasSegments,
            ISampleMap<SampleMetrics> pedigreeMembersInfo,
            PedigreeInfo pedigreeInfo, ISampleMap<Dictionary<Genotype, double>> singleSampleLikelihoods,
            JointLikelihoods jointLikelihoods, ISampleMap<Genotype> copyNumbers)
        {
            foreach (var sampleId in canvasSegments.SampleIds)
            {
                canvasSegments[sampleId].QScore =
                    GetSingleSampleQualityScore(singleSampleLikelihoods[sampleId], copyNumbers[sampleId]);
                canvasSegments[sampleId].CopyNumber = copyNumbers[sampleId].TotalCopyNumber;
                if (canvasSegments[sampleId].QScore < _qualityFilterThreshold)
                    canvasSegments[sampleId].Filter = CanvasFilter.Create(new[] { $"q{_qualityFilterThreshold}" });
                if (copyNumbers[sampleId].PhasedGenotype != null)
                    canvasSegments[sampleId].MajorChromosomeCount =
                        Math.Max(copyNumbers[sampleId].PhasedGenotype.CopyNumberA,
                            copyNumbers[sampleId].PhasedGenotype.CopyNumberB);
            }
            if (pedigreeInfo.HasFullPedigree())
            {
                var pedigreeMembers = pedigreeInfo.ParentsIds.Concat(pedigreeInfo.OffspringIds).ToList();
                var pedigreeMemberCopyNumbers = copyNumbers.WhereSampleIds(sampleId => pedigreeMembers.Contains(sampleId));
                SetDenovoQualityScores(canvasSegments, pedigreeMembersInfo, pedigreeInfo.ParentsIds, pedigreeInfo.OffspringIds, jointLikelihoods, pedigreeMemberCopyNumbers);
            }
        }

        private void SetDenovoQualityScores(ISampleMap<CanvasSegment> canvasSegments, ISampleMap<SampleMetrics> samplesInfo, List<SampleId> parentIDs, List<SampleId> offspringIDs,
            JointLikelihoods jointLikelihoods, ISampleMap<Genotype> copyNumbers)
        {

            foreach (var probandId in offspringIDs)
            {
                // targeted proband is REF
                if (IsReferenceVariant(canvasSegments, samplesInfo, probandId))
                    continue;
                // common variant
                if (CanvasPedigreeCaller.IsSharedCnv(copyNumbers, canvasSegments, samplesInfo, parentIDs, probandId, _callerParameters.MaxCoreNumber))                   
                    continue;
                // other offsprings are ALT
                if (!offspringIDs.Except(probandId.ToEnumerable()).All(id => IsReferenceVariant(canvasSegments, samplesInfo, id)))
                    continue;
                // not all q-scores are above the threshold
                if (parentIDs.Concat(probandId).Any(id => !IsPassVariant(canvasSegments, id)))
                    continue;

<<<<<<< HEAD
                double deNovoQualityScore = GetConditionalDeNovoQualityScore(jointLikelihoods, probandId, copyNumbers);
=======
                double deNovoQualityScore = CanvasPedigreeCaller.GetConditionalDeNovoQualityScore(canvasSegments, jointLikelihoods, samplesInfo, parentIDs, probandId);
>>>>>>> 290cef67

                // adjustment so that denovo quality score threshold is 20 (rather than 10) to match Manta 
                deNovoQualityScore *= 2;

                if (Double.IsInfinity(deNovoQualityScore) | deNovoQualityScore > _callerParameters.MaxQscore)
                    deNovoQualityScore = _callerParameters.MaxQscore;
                canvasSegments[probandId].DqScore = deNovoQualityScore;
            }
        }

        private bool IsPassVariant(ISampleMap<CanvasSegment> canvasSegments, SampleId sampleId)
        {
            return canvasSegments[sampleId].QScore > _qualityFilterThreshold;
        }

        private bool IsReferenceVariant(ISampleMap<CanvasSegment> canvasSegments, ISampleMap<SampleMetrics> samplesInfo, SampleId sampleId)
        {
            var segment = canvasSegments[sampleId];
            return GetCnState(canvasSegments, sampleId, _callerParameters.MaximumCopyNumber) == samplesInfo[sampleId].GetPloidy(segment);
        }

        private static int GetCnState(ISampleMap<CanvasSegment> canvasSegmentsSet, SampleId sampleId, int maximumCopyNumber)
        {
            return Math.Min(canvasSegmentsSet[sampleId].CopyNumber, maximumCopyNumber - 1);
        }

        public static int AggregateVariantCoverage(ref List<CanvasSegment> segments)
        {
            var variantCoverage = segments.SelectMany(segment => segment.Balleles.TotalCoverage).ToList();
            return variantCoverage.Any() ? Utilities.Median(variantCoverage) : 0;
        }

        private double GetSingleSampleQualityScore(Dictionary<Genotype, double> copyNumbersLikelihoods, Genotype selectedGenotype)
        {
            var altCn = copyNumbersLikelihoods.Keys.Where(gt => gt.TotalCopyNumber == selectedGenotype.TotalCopyNumber);
            double maxLogLikelihood = copyNumbersLikelihoods.Max(ll => ll.Value);
            double normalizationConstant = copyNumbersLikelihoods.Sum(ll => Math.Exp(ll.Value - maxLogLikelihood));
            double altLikelihood = copyNumbersLikelihoods.SelectKeys(altCn).Sum(ll => Math.Exp(ll.Value - maxLogLikelihood));
            double qscore = -10.0 * Math.Log10((normalizationConstant - altLikelihood) / normalizationConstant);
            if (Double.IsInfinity(qscore) | qscore > _callerParameters.MaxQscore)
                qscore = _callerParameters.MaxQscore;
            return qscore;
        }


        /// <summary>
        /// Generate all possible copy number genotype combinations with the maximal number of alleles per segment set to maxAlleleNumber.
        /// </summary>
        /// <param name="numberOfCnStates"></param>
        /// <returns> </returns>
        public static List<PhasedGenotype> GenerateGenotypeCombinations(int numberOfCnStates)
        {
            var genotypes = new List<PhasedGenotype>();
            for (int cn = 0; cn < numberOfCnStates; cn++)
            {
                for (int gt = 0; gt <= cn; gt++)
                {
                    genotypes.Add(new PhasedGenotype(gt, cn - gt));
                }
            }
            return genotypes;
        }
    }
}<|MERGE_RESOLUTION|>--- conflicted
+++ resolved
@@ -1,320 +1,316 @@
-﻿using System;
-using System.Collections.Generic;
-using System.Linq;
-using CanvasCommon;
-using Illumina.Common;
-using Isas.Framework.DataTypes;
-using Isas.Framework.DataTypes.Maps;
-[assembly: System.Runtime.CompilerServices.InternalsVisibleTo("CanvasTest")]
-
-namespace CanvasPedigreeCaller
-{
-    internal class HaplotypeVariantCaller : IVariantCaller
-    {
-        private readonly CopyNumberLikelihoodCalculator _copyNumberLikelihoodCalculator;
-        private readonly List<PhasedGenotype> _PhasedGenotypes;
-        private readonly int _qualityFilterThreshold;
-        private readonly PedigreeCallerParameters _callerParameters;
-
-        public HaplotypeVariantCaller(CopyNumberLikelihoodCalculator copyNumberLikelihoodCalculator, PedigreeCallerParameters callerParameters, int qualityFilterThreshold)
-        {
-            _copyNumberLikelihoodCalculator = copyNumberLikelihoodCalculator;
-            _PhasedGenotypes = GenerateGenotypeCombinations(callerParameters.MaximumCopyNumber);
-            _callerParameters = callerParameters;
-            _qualityFilterThreshold = qualityFilterThreshold;
-        }
-
-        public void CallVariant(ISampleMap<CanvasSegment> canvasSegments, ISampleMap<SampleMetrics> samplesInfo,
-            ISampleMap<ICopyNumberModel> copyNumberModel, PedigreeInfo pedigreeInfo)
-        {
-            var coverageLikelihoods = _copyNumberLikelihoodCalculator.GetCopyNumbersLikelihoods(canvasSegments, samplesInfo, copyNumberModel);
-            // if number and properties of SNPs in the segment are above threshold, calculate likelihood from SNPs and merge with
-            // coverage likelihood to form merged likelihoods
-            int nBalleles = canvasSegments.Values.First().Balleles.Size();
-            // If allele information is available (i.e. segment has enough SNPs) merge coverage and allele likelihood obtained by GetGenotypeLogLikelihoods
-            // into singleSampleLikelihoods using JoinLikelihoods function. 
-            var singleSampleLikelihoods = CanvasPedigreeCaller.UseAlleleCountsInformation(canvasSegments,
-                _callerParameters.MinAlleleCountsThreshold, _callerParameters.MinAlleleNumberInSegment)
-                ? JoinLikelihoods(GetGenotypeLogLikelihoods(canvasSegments, copyNumberModel, _PhasedGenotypes), coverageLikelihoods, nBalleles)
-                : ConvertToLogLikelihood(coverageLikelihoods);
-            // estimate joint likelihood across pedigree samples from singleSampleLikelihoods using either only coverage or coverage + allele counts
-            (var pedigreeCopyNumbers, var pedigreeLikelihoods) = GetPedigreeCopyNumbers(pedigreeInfo, singleSampleLikelihoods);
-
-            var nonPedigreeCopyNumbers = CanvasPedigreeCaller.GetNonPedigreeCopyNumbers(canvasSegments, pedigreeInfo, singleSampleLikelihoods);
-
-            var mergedCopyNumbers = nonPedigreeCopyNumbers.Concat(pedigreeCopyNumbers).OrderBy(canvasSegments.SampleIds);
-
-            AssignCNandScores(canvasSegments, samplesInfo, pedigreeInfo, singleSampleLikelihoods,
-                pedigreeLikelihoods, mergedCopyNumbers);
-        }
-
-        private static ISampleMap<Dictionary<PhasedGenotype, double>> GetGenotypeLogLikelihoods(ISampleMap<CanvasSegment> canvasSegments,
-            ISampleMap<ICopyNumberModel> copyNumberModel, List<PhasedGenotype> genotypes)
-        {
-            var REF = new PhasedGenotype(1, 1);
-            var loh = new List<PhasedGenotype> { new PhasedGenotype(0, 2), new PhasedGenotype(2, 0) };
-
-            var singleSampleLikelihoods = new SampleMap<Dictionary<PhasedGenotype, double>>();
-            foreach (var sampleId in canvasSegments.SampleIds)
-            {
-                var logLikelihoods = genotypes.Select(genotype => (genotype, copyNumberModel[sampleId].
-                    GetGenotypeLogLikelihood(canvasSegments[sampleId].Balleles, genotype))).ToDictionary(kvp => kvp.Item1, kvp => kvp.Item2);
-                if (logLikelihoods[REF] >= Math.Max(logLikelihoods[loh.First()], logLikelihoods[loh.Last()]))
-                    logLikelihoods[loh.First()] = logLikelihoods[loh.Last()] = logLikelihoods.Values.Where(ll => ll > Double.NegativeInfinity).Min();
-                singleSampleLikelihoods.Add(sampleId, logLikelihoods);
-            }
-            return singleSampleLikelihoods;
-        }
-
-        private ISampleMap<Dictionary<Genotype, double>> ConvertToLogLikelihood(
-            ISampleMap<Dictionary<Genotype, double>> likelihoods)
-        {
-            var logLikelihoods = new SampleMap<Dictionary<Genotype, double>>();
-            foreach (var sampleId in likelihoods.SampleIds)
-            {
-                var logLikelihood = new Dictionary<Genotype, double>();
-                foreach (var sampleLikelihood in likelihoods[sampleId])
-                {
-                    logLikelihood[sampleLikelihood.Key] = Math.Log(sampleLikelihood.Value);
-                }
-                logLikelihoods.Add(sampleId, logLikelihood);
-            }
-            return logLikelihoods;
-        }
-
-        /// <summary>
-        /// Merge likelihoods separately derived from coverage or allele counts (from SNPs) data
-        /// </summary>
-        /// <param name="genotypeLogLikelihoods"></param>
-        /// <param name="copyNumberLikelihoods"></param>
-        /// <returns></returns>
-        private ISampleMap<Dictionary<Genotype, double>> JoinLikelihoods(ISampleMap<Dictionary<PhasedGenotype, double>> genotypeLogLikelihoods,
-            ISampleMap<Dictionary<Genotype, double>> copyNumberLikelihoods, int nBalleles)
-        {
-            double minLogLikelihood = double.MinValue;
-            var jointSampleLogLikelihoods = new SampleMap<Dictionary<Genotype, double>>();
-
-            foreach (var sampleId in genotypeLogLikelihoods.SampleIds)
-            {
-                var jointLogLikelihoods = new Dictionary<Genotype, double>();
-                // since both likelihoods use negative binomial distribution, area under the curve should be 
-                // similar except for all b-alleles vs median point estimate used for depth, so correct for this
-                // by using number of alleles
-                foreach (var genotypeLikelihood in genotypeLogLikelihoods[sampleId])
-                {
-                    int totalCopyNumber = genotypeLikelihood.Key.CopyNumberA + genotypeLikelihood.Key.CopyNumberB;
-                    double jointLogLikelihood = genotypeLikelihood.Value / nBalleles +
-                        Math.Max(minLogLikelihood, Math.Log(copyNumberLikelihoods[sampleId][Genotype.Create(totalCopyNumber)]));
-                    jointLogLikelihoods[Genotype.Create(genotypeLikelihood.Key)] = jointLogLikelihood;
-                }
-                jointSampleLogLikelihoods.Add(sampleId, jointLogLikelihoods);
-            }
-            return jointSampleLogLikelihoods;
-        }
-
-        /// <summary>
-        /// Evaluate joint likelihood of all genotype combinations across samples. 
-        /// Return joint likelihood object and the copy number states with the highest likelihood 
-        /// </summary>
-        private (SampleMap<Genotype> copyNumbersGenotypes, JointLikelihoods jointLikelihood) GetPedigreeCopyNumbers(PedigreeInfo pedigreeInfo, ISampleMap<Dictionary<Genotype, double>> singleSampleLogLikelihoods)
-        {
-            int nHighestLikelihoodGenotypes = pedigreeInfo != null && pedigreeInfo.OffspringIds.Count >= 2 ? 3 : _callerParameters.MaximumCopyNumber;
-            singleSampleLogLikelihoods = singleSampleLogLikelihoods.SelectValues(l => l.OrderByDescending(kvp => kvp.Value).Take(nHighestLikelihoodGenotypes).ToDictionary());
-
-            var sampleCopyNumbersGenotypes = new SampleMap<Genotype>();
-            var jointLikelihood = new JointLikelihoods();
-            if (!pedigreeInfo.HasFullPedigree())
-                return (sampleCopyNumbersGenotypes, jointLikelihood);
-            var usePhasedGenotypes = singleSampleLogLikelihoods.Values.First().Keys.First().PhasedGenotype != null;
-            double maxOffspringLogLikelihood = pedigreeInfo.OffspringIds.Select(key => singleSampleLogLikelihoods[key].Select(kvp => kvp.Value).Max()).Aggregate(1.0, (acc, val) => acc * val);
-
-            foreach (var parent1GtStates in singleSampleLogLikelihoods[pedigreeInfo.ParentsIds.First()])
-            {
-                foreach (var parent2GtStates in singleSampleLogLikelihoods[pedigreeInfo.ParentsIds.Last()])
-                {
-                    foreach (var genotypes in usePhasedGenotypes ? pedigreeInfo.OffspringPhasedGenotypes : pedigreeInfo.OffspringTotalCopyNumberGenotypes)
-                    {
-
-                        double currentLogLikelihood = parent1GtStates.Value + parent2GtStates.Value;
-                        if (currentLogLikelihood + maxOffspringLogLikelihood <= jointLikelihood.MaximalLogLikelihood)
-                        {
-                            continue;
-                        }
-                        if (!pedigreeInfo.OffspringIds.All(id => singleSampleLogLikelihoods[id].ContainsKey(genotypes[pedigreeInfo.OffspringIds.IndexOf(id)])))
-                        {
-                            continue;
-                        }
-
-                        var offspringGtStates = new List<Genotype>();
-                        for (int index = 0; index < pedigreeInfo.OffspringIds.Count; index++)
-                        {
-                            var offspringId = pedigreeInfo.OffspringIds[index];
-                            double tmpLikelihood = singleSampleLogLikelihoods[offspringId][genotypes[index]];
-                            offspringGtStates.Add(genotypes[index]);
-                            currentLogLikelihood += tmpLikelihood;
-                            currentLogLikelihood += EstimateTransmissionProbability(parent1GtStates, parent2GtStates,
-                                new KeyValuePair<Genotype, double>(genotypes[index], tmpLikelihood), _callerParameters.DeNovoRate, pedigreeInfo);
-                        }
-                        currentLogLikelihood = Double.IsNaN(currentLogLikelihood) || Double.IsInfinity(currentLogLikelihood) ? Double.MinValue : currentLogLikelihood;
-                        var genotypesInPedigree = new SampleMap<Genotype>
-                        {
-                            {pedigreeInfo.ParentsIds.First(), parent1GtStates.Key},
-                            {pedigreeInfo.ParentsIds.Last(), parent2GtStates.Key}
-                        };
-                        pedigreeInfo.OffspringIds.Zip(offspringGtStates).ForEach(sampleIdGenotypeKvp => genotypesInPedigree.Add(sampleIdGenotypeKvp.Item1, sampleIdGenotypeKvp.Item2));
-                        // return to SampleId ordering 
-                        var orderedGenotypesInPedigree = genotypesInPedigree.OrderBy(x => singleSampleLogLikelihoods.SampleIds.ToList().IndexOf(x.Key)).ToSampleMap();
-                        // convert to likelihood
-                        jointLikelihood.AddJointLikelihood(orderedGenotypesInPedigree, Double.IsNaN(Math.Exp(currentLogLikelihood)) ? 0 : Math.Exp(currentLogLikelihood));
-
-                        if (currentLogLikelihood > jointLikelihood.MaximalLogLikelihood)
-                        {
-                            jointLikelihood.MaximalLogLikelihood = currentLogLikelihood;
-                            sampleCopyNumbersGenotypes = orderedGenotypesInPedigree;
-                        }
-                    }
-                }
-            }
-            if (sampleCopyNumbersGenotypes.Empty())
-                throw new IlluminaException("Maximal likelihood was not found");
-            return (sampleCopyNumbersGenotypes, jointLikelihood);
-        }
-
-        /// <summary>
-        /// Estimate Transmission probability for parental copy number genotypes.
-        /// Uses de novo rate when genotypes can be evaluated (segment with SNP).
-        /// </summary>
-        /// <param name="parent1GtStates"></param>
-        /// <param name="parent2GtStates"></param>
-        /// <param name="offspringGtState"></param>
-        /// <param name="deNovoRate"></param>
-        /// <param name="pedigreeInfo"></param>
-        /// <returns></returns>
-        private static double EstimateTransmissionProbability(KeyValuePair<Genotype, double> parent1GtStates, KeyValuePair<Genotype, double> parent2GtStates, KeyValuePair<Genotype, double> offspringGtState, double deNovoRate, PedigreeInfo pedigreeInfo)
-        {
-            if (parent1GtStates.Key.HasAlleleCopyNumbers && parent2GtStates.Key.HasAlleleCopyNumbers)
-                return (offspringGtState.Key.PhasedGenotype.ContainsSharedAlleleA(parent1GtStates.Key.PhasedGenotype) ||
-                       offspringGtState.Key.PhasedGenotype.ContainsSharedAlleleA(parent2GtStates.Key.PhasedGenotype)) &&
-                       (offspringGtState.Key.PhasedGenotype.ContainsSharedAlleleB(parent1GtStates.Key.PhasedGenotype) ||
-                        offspringGtState.Key.PhasedGenotype.ContainsSharedAlleleB(parent2GtStates.Key.PhasedGenotype))
-                    ? 1.0
-                    : deNovoRate;
-            return pedigreeInfo.TransitionMatrix[parent1GtStates.Key.TotalCopyNumber][
-                       offspringGtState.Key.TotalCopyNumber] *
-                   pedigreeInfo.TransitionMatrix[parent2GtStates.Key.TotalCopyNumber][
-                       offspringGtState.Key.TotalCopyNumber];
-        }
-
-        private void AssignCNandScores(ISampleMap<CanvasSegment> canvasSegments,
-            ISampleMap<SampleMetrics> pedigreeMembersInfo,
-            PedigreeInfo pedigreeInfo, ISampleMap<Dictionary<Genotype, double>> singleSampleLikelihoods,
-            JointLikelihoods jointLikelihoods, ISampleMap<Genotype> copyNumbers)
-        {
-            foreach (var sampleId in canvasSegments.SampleIds)
-            {
-                canvasSegments[sampleId].QScore =
-                    GetSingleSampleQualityScore(singleSampleLikelihoods[sampleId], copyNumbers[sampleId]);
-                canvasSegments[sampleId].CopyNumber = copyNumbers[sampleId].TotalCopyNumber;
-                if (canvasSegments[sampleId].QScore < _qualityFilterThreshold)
-                    canvasSegments[sampleId].Filter = CanvasFilter.Create(new[] { $"q{_qualityFilterThreshold}" });
-                if (copyNumbers[sampleId].PhasedGenotype != null)
-                    canvasSegments[sampleId].MajorChromosomeCount =
-                        Math.Max(copyNumbers[sampleId].PhasedGenotype.CopyNumberA,
-                            copyNumbers[sampleId].PhasedGenotype.CopyNumberB);
-            }
-            if (pedigreeInfo.HasFullPedigree())
-            {
-                var pedigreeMembers = pedigreeInfo.ParentsIds.Concat(pedigreeInfo.OffspringIds).ToList();
-                var pedigreeMemberCopyNumbers = copyNumbers.WhereSampleIds(sampleId => pedigreeMembers.Contains(sampleId));
-                SetDenovoQualityScores(canvasSegments, pedigreeMembersInfo, pedigreeInfo.ParentsIds, pedigreeInfo.OffspringIds, jointLikelihoods, pedigreeMemberCopyNumbers);
-            }
-        }
-
-        private void SetDenovoQualityScores(ISampleMap<CanvasSegment> canvasSegments, ISampleMap<SampleMetrics> samplesInfo, List<SampleId> parentIDs, List<SampleId> offspringIDs,
-            JointLikelihoods jointLikelihoods, ISampleMap<Genotype> copyNumbers)
-        {
-
-            foreach (var probandId in offspringIDs)
-            {
-                // targeted proband is REF
-                if (IsReferenceVariant(canvasSegments, samplesInfo, probandId))
-                    continue;
-                // common variant
-                if (CanvasPedigreeCaller.IsSharedCnv(copyNumbers, canvasSegments, samplesInfo, parentIDs, probandId, _callerParameters.MaxCoreNumber))                   
-                    continue;
-                // other offsprings are ALT
-                if (!offspringIDs.Except(probandId.ToEnumerable()).All(id => IsReferenceVariant(canvasSegments, samplesInfo, id)))
-                    continue;
-                // not all q-scores are above the threshold
-                if (parentIDs.Concat(probandId).Any(id => !IsPassVariant(canvasSegments, id)))
-                    continue;
-
-<<<<<<< HEAD
-                double deNovoQualityScore = GetConditionalDeNovoQualityScore(jointLikelihoods, probandId, copyNumbers);
-=======
-                double deNovoQualityScore = CanvasPedigreeCaller.GetConditionalDeNovoQualityScore(canvasSegments, jointLikelihoods, samplesInfo, parentIDs, probandId);
->>>>>>> 290cef67
-
-                // adjustment so that denovo quality score threshold is 20 (rather than 10) to match Manta 
-                deNovoQualityScore *= 2;
-
-                if (Double.IsInfinity(deNovoQualityScore) | deNovoQualityScore > _callerParameters.MaxQscore)
-                    deNovoQualityScore = _callerParameters.MaxQscore;
-                canvasSegments[probandId].DqScore = deNovoQualityScore;
-            }
-        }
-
-        private bool IsPassVariant(ISampleMap<CanvasSegment> canvasSegments, SampleId sampleId)
-        {
-            return canvasSegments[sampleId].QScore > _qualityFilterThreshold;
-        }
-
-        private bool IsReferenceVariant(ISampleMap<CanvasSegment> canvasSegments, ISampleMap<SampleMetrics> samplesInfo, SampleId sampleId)
-        {
-            var segment = canvasSegments[sampleId];
-            return GetCnState(canvasSegments, sampleId, _callerParameters.MaximumCopyNumber) == samplesInfo[sampleId].GetPloidy(segment);
-        }
-
-        private static int GetCnState(ISampleMap<CanvasSegment> canvasSegmentsSet, SampleId sampleId, int maximumCopyNumber)
-        {
-            return Math.Min(canvasSegmentsSet[sampleId].CopyNumber, maximumCopyNumber - 1);
-        }
-
-        public static int AggregateVariantCoverage(ref List<CanvasSegment> segments)
-        {
-            var variantCoverage = segments.SelectMany(segment => segment.Balleles.TotalCoverage).ToList();
-            return variantCoverage.Any() ? Utilities.Median(variantCoverage) : 0;
-        }
-
-        private double GetSingleSampleQualityScore(Dictionary<Genotype, double> copyNumbersLikelihoods, Genotype selectedGenotype)
-        {
-            var altCn = copyNumbersLikelihoods.Keys.Where(gt => gt.TotalCopyNumber == selectedGenotype.TotalCopyNumber);
-            double maxLogLikelihood = copyNumbersLikelihoods.Max(ll => ll.Value);
-            double normalizationConstant = copyNumbersLikelihoods.Sum(ll => Math.Exp(ll.Value - maxLogLikelihood));
-            double altLikelihood = copyNumbersLikelihoods.SelectKeys(altCn).Sum(ll => Math.Exp(ll.Value - maxLogLikelihood));
-            double qscore = -10.0 * Math.Log10((normalizationConstant - altLikelihood) / normalizationConstant);
-            if (Double.IsInfinity(qscore) | qscore > _callerParameters.MaxQscore)
-                qscore = _callerParameters.MaxQscore;
-            return qscore;
-        }
-
-
-        /// <summary>
-        /// Generate all possible copy number genotype combinations with the maximal number of alleles per segment set to maxAlleleNumber.
-        /// </summary>
-        /// <param name="numberOfCnStates"></param>
-        /// <returns> </returns>
-        public static List<PhasedGenotype> GenerateGenotypeCombinations(int numberOfCnStates)
-        {
-            var genotypes = new List<PhasedGenotype>();
-            for (int cn = 0; cn < numberOfCnStates; cn++)
-            {
-                for (int gt = 0; gt <= cn; gt++)
-                {
-                    genotypes.Add(new PhasedGenotype(gt, cn - gt));
-                }
-            }
-            return genotypes;
-        }
-    }
+﻿using System;
+using System.Collections.Generic;
+using System.Linq;
+using CanvasCommon;
+using Illumina.Common;
+using Isas.Framework.DataTypes;
+using Isas.Framework.DataTypes.Maps;
+[assembly: System.Runtime.CompilerServices.InternalsVisibleTo("CanvasTest")]
+
+namespace CanvasPedigreeCaller
+{
+    internal class HaplotypeVariantCaller : IVariantCaller
+    {
+        private readonly CopyNumberLikelihoodCalculator _copyNumberLikelihoodCalculator;
+        private readonly List<PhasedGenotype> _PhasedGenotypes;
+        private readonly int _qualityFilterThreshold;
+        private readonly PedigreeCallerParameters _callerParameters;
+
+        public HaplotypeVariantCaller(CopyNumberLikelihoodCalculator copyNumberLikelihoodCalculator, PedigreeCallerParameters callerParameters, int qualityFilterThreshold)
+        {
+            _copyNumberLikelihoodCalculator = copyNumberLikelihoodCalculator;
+            _PhasedGenotypes = GenerateGenotypeCombinations(callerParameters.MaximumCopyNumber);
+            _callerParameters = callerParameters;
+            _qualityFilterThreshold = qualityFilterThreshold;
+        }
+
+        public void CallVariant(ISampleMap<CanvasSegment> canvasSegments, ISampleMap<SampleMetrics> samplesInfo,
+            ISampleMap<ICopyNumberModel> copyNumberModel, PedigreeInfo pedigreeInfo)
+        {
+            var coverageLikelihoods = _copyNumberLikelihoodCalculator.GetCopyNumbersLikelihoods(canvasSegments, samplesInfo, copyNumberModel);
+            // if number and properties of SNPs in the segment are above threshold, calculate likelihood from SNPs and merge with
+            // coverage likelihood to form merged likelihoods
+            int nBalleles = canvasSegments.Values.First().Balleles.Size();
+            // If allele information is available (i.e. segment has enough SNPs) merge coverage and allele likelihood obtained by GetGenotypeLogLikelihoods
+            // into singleSampleLikelihoods using JoinLikelihoods function. 
+            var singleSampleLikelihoods = CanvasPedigreeCaller.UseAlleleCountsInformation(canvasSegments,
+                _callerParameters.MinAlleleCountsThreshold, _callerParameters.MinAlleleNumberInSegment)
+                ? JoinLikelihoods(GetGenotypeLogLikelihoods(canvasSegments, copyNumberModel, _PhasedGenotypes), coverageLikelihoods, nBalleles)
+                : ConvertToLogLikelihood(coverageLikelihoods);
+            // estimate joint likelihood across pedigree samples from singleSampleLikelihoods using either only coverage or coverage + allele counts
+            (var pedigreeCopyNumbers, var pedigreeLikelihoods) = GetPedigreeCopyNumbers(pedigreeInfo, singleSampleLikelihoods);
+
+            var nonPedigreeCopyNumbers = CanvasPedigreeCaller.GetNonPedigreeCopyNumbers(canvasSegments, pedigreeInfo, singleSampleLikelihoods);
+
+            var mergedCopyNumbers = nonPedigreeCopyNumbers.Concat(pedigreeCopyNumbers).OrderBy(canvasSegments.SampleIds);
+
+            AssignCNandScores(canvasSegments, samplesInfo, pedigreeInfo, singleSampleLikelihoods,
+                pedigreeLikelihoods, mergedCopyNumbers);
+        }
+
+        private static ISampleMap<Dictionary<PhasedGenotype, double>> GetGenotypeLogLikelihoods(ISampleMap<CanvasSegment> canvasSegments,
+            ISampleMap<ICopyNumberModel> copyNumberModel, List<PhasedGenotype> genotypes)
+        {
+            var REF = new PhasedGenotype(1, 1);
+            var loh = new List<PhasedGenotype> { new PhasedGenotype(0, 2), new PhasedGenotype(2, 0) };
+
+            var singleSampleLikelihoods = new SampleMap<Dictionary<PhasedGenotype, double>>();
+            foreach (var sampleId in canvasSegments.SampleIds)
+            {
+                var logLikelihoods = genotypes.Select(genotype => (genotype, copyNumberModel[sampleId].
+                    GetGenotypeLogLikelihood(canvasSegments[sampleId].Balleles, genotype))).ToDictionary(kvp => kvp.Item1, kvp => kvp.Item2);
+                if (logLikelihoods[REF] >= Math.Max(logLikelihoods[loh.First()], logLikelihoods[loh.Last()]))
+                    logLikelihoods[loh.First()] = logLikelihoods[loh.Last()] = logLikelihoods.Values.Where(ll => ll > Double.NegativeInfinity).Min();
+                singleSampleLikelihoods.Add(sampleId, logLikelihoods);
+            }
+            return singleSampleLikelihoods;
+        }
+
+        private ISampleMap<Dictionary<Genotype, double>> ConvertToLogLikelihood(
+            ISampleMap<Dictionary<Genotype, double>> likelihoods)
+        {
+            var logLikelihoods = new SampleMap<Dictionary<Genotype, double>>();
+            foreach (var sampleId in likelihoods.SampleIds)
+            {
+                var logLikelihood = new Dictionary<Genotype, double>();
+                foreach (var sampleLikelihood in likelihoods[sampleId])
+                {
+                    logLikelihood[sampleLikelihood.Key] = Math.Log(sampleLikelihood.Value);
+                }
+                logLikelihoods.Add(sampleId, logLikelihood);
+            }
+            return logLikelihoods;
+        }
+
+        /// <summary>
+        /// Merge likelihoods separately derived from coverage or allele counts (from SNPs) data
+        /// </summary>
+        /// <param name="genotypeLogLikelihoods"></param>
+        /// <param name="copyNumberLikelihoods"></param>
+        /// <returns></returns>
+        private ISampleMap<Dictionary<Genotype, double>> JoinLikelihoods(ISampleMap<Dictionary<PhasedGenotype, double>> genotypeLogLikelihoods,
+            ISampleMap<Dictionary<Genotype, double>> copyNumberLikelihoods, int nBalleles)
+        {
+            double minLogLikelihood = double.MinValue;
+            var jointSampleLogLikelihoods = new SampleMap<Dictionary<Genotype, double>>();
+
+            foreach (var sampleId in genotypeLogLikelihoods.SampleIds)
+            {
+                var jointLogLikelihoods = new Dictionary<Genotype, double>();
+                // since both likelihoods use negative binomial distribution, area under the curve should be 
+                // similar except for all b-alleles vs median point estimate used for depth, so correct for this
+                // by using number of alleles
+                foreach (var genotypeLikelihood in genotypeLogLikelihoods[sampleId])
+                {
+                    int totalCopyNumber = genotypeLikelihood.Key.CopyNumberA + genotypeLikelihood.Key.CopyNumberB;
+                    double jointLogLikelihood = genotypeLikelihood.Value / nBalleles +
+                        Math.Max(minLogLikelihood, Math.Log(copyNumberLikelihoods[sampleId][Genotype.Create(totalCopyNumber)]));
+                    jointLogLikelihoods[Genotype.Create(genotypeLikelihood.Key)] = jointLogLikelihood;
+                }
+                jointSampleLogLikelihoods.Add(sampleId, jointLogLikelihoods);
+            }
+            return jointSampleLogLikelihoods;
+        }
+
+        /// <summary>
+        /// Evaluate joint likelihood of all genotype combinations across samples. 
+        /// Return joint likelihood object and the copy number states with the highest likelihood 
+        /// </summary>
+        private (SampleMap<Genotype> copyNumbersGenotypes, JointLikelihoods jointLikelihood) GetPedigreeCopyNumbers(PedigreeInfo pedigreeInfo, ISampleMap<Dictionary<Genotype, double>> singleSampleLogLikelihoods)
+        {
+            int nHighestLikelihoodGenotypes = pedigreeInfo != null && pedigreeInfo.OffspringIds.Count >= 2 ? 3 : _callerParameters.MaximumCopyNumber;
+            singleSampleLogLikelihoods = singleSampleLogLikelihoods.SelectValues(l => l.OrderByDescending(kvp => kvp.Value).Take(nHighestLikelihoodGenotypes).ToDictionary());
+
+            var sampleCopyNumbersGenotypes = new SampleMap<Genotype>();
+            var jointLikelihood = new JointLikelihoods();
+            if (!pedigreeInfo.HasFullPedigree())
+                return (sampleCopyNumbersGenotypes, jointLikelihood);
+            var usePhasedGenotypes = singleSampleLogLikelihoods.Values.First().Keys.First().PhasedGenotype != null;
+            double maxOffspringLogLikelihood = pedigreeInfo.OffspringIds.Select(key => singleSampleLogLikelihoods[key].Select(kvp => kvp.Value).Max()).Aggregate(1.0, (acc, val) => acc * val);
+
+            foreach (var parent1GtStates in singleSampleLogLikelihoods[pedigreeInfo.ParentsIds.First()])
+            {
+                foreach (var parent2GtStates in singleSampleLogLikelihoods[pedigreeInfo.ParentsIds.Last()])
+                {
+                    foreach (var genotypes in usePhasedGenotypes ? pedigreeInfo.OffspringPhasedGenotypes : pedigreeInfo.OffspringTotalCopyNumberGenotypes)
+                    {
+
+                        double currentLogLikelihood = parent1GtStates.Value + parent2GtStates.Value;
+                        if (currentLogLikelihood + maxOffspringLogLikelihood <= jointLikelihood.MaximalLogLikelihood)
+                        {
+                            continue;
+                        }
+                        if (!pedigreeInfo.OffspringIds.All(id => singleSampleLogLikelihoods[id].ContainsKey(genotypes[pedigreeInfo.OffspringIds.IndexOf(id)])))
+                        {
+                            continue;
+                        }
+
+                        var offspringGtStates = new List<Genotype>();
+                        for (int index = 0; index < pedigreeInfo.OffspringIds.Count; index++)
+                        {
+                            var offspringId = pedigreeInfo.OffspringIds[index];
+                            double tmpLikelihood = singleSampleLogLikelihoods[offspringId][genotypes[index]];
+                            offspringGtStates.Add(genotypes[index]);
+                            currentLogLikelihood += tmpLikelihood;
+                            currentLogLikelihood += EstimateTransmissionProbability(parent1GtStates, parent2GtStates,
+                                new KeyValuePair<Genotype, double>(genotypes[index], tmpLikelihood), _callerParameters.DeNovoRate, pedigreeInfo);
+                        }
+                        currentLogLikelihood = Double.IsNaN(currentLogLikelihood) || Double.IsInfinity(currentLogLikelihood) ? Double.MinValue : currentLogLikelihood;
+                        var genotypesInPedigree = new SampleMap<Genotype>
+                        {
+                            {pedigreeInfo.ParentsIds.First(), parent1GtStates.Key},
+                            {pedigreeInfo.ParentsIds.Last(), parent2GtStates.Key}
+                        };
+                        pedigreeInfo.OffspringIds.Zip(offspringGtStates).ForEach(sampleIdGenotypeKvp => genotypesInPedigree.Add(sampleIdGenotypeKvp.Item1, sampleIdGenotypeKvp.Item2));
+                        // return to SampleId ordering 
+                        var orderedGenotypesInPedigree = genotypesInPedigree.OrderBy(x => singleSampleLogLikelihoods.SampleIds.ToList().IndexOf(x.Key)).ToSampleMap();
+                        // convert to likelihood
+                        jointLikelihood.AddJointLikelihood(orderedGenotypesInPedigree, Double.IsNaN(Math.Exp(currentLogLikelihood)) ? 0 : Math.Exp(currentLogLikelihood));
+
+                        if (currentLogLikelihood > jointLikelihood.MaximalLogLikelihood)
+                        {
+                            jointLikelihood.MaximalLogLikelihood = currentLogLikelihood;
+                            sampleCopyNumbersGenotypes = orderedGenotypesInPedigree;
+                        }
+                    }
+                }
+            }
+            if (sampleCopyNumbersGenotypes.Empty())
+                throw new IlluminaException("Maximal likelihood was not found");
+            return (sampleCopyNumbersGenotypes, jointLikelihood);
+        }
+
+        /// <summary>
+        /// Estimate Transmission probability for parental copy number genotypes.
+        /// Uses de novo rate when genotypes can be evaluated (segment with SNP).
+        /// </summary>
+        /// <param name="parent1GtStates"></param>
+        /// <param name="parent2GtStates"></param>
+        /// <param name="offspringGtState"></param>
+        /// <param name="deNovoRate"></param>
+        /// <param name="pedigreeInfo"></param>
+        /// <returns></returns>
+        private static double EstimateTransmissionProbability(KeyValuePair<Genotype, double> parent1GtStates, KeyValuePair<Genotype, double> parent2GtStates, KeyValuePair<Genotype, double> offspringGtState, double deNovoRate, PedigreeInfo pedigreeInfo)
+        {
+            if (parent1GtStates.Key.HasAlleleCopyNumbers && parent2GtStates.Key.HasAlleleCopyNumbers)
+                return (offspringGtState.Key.PhasedGenotype.ContainsSharedAlleleA(parent1GtStates.Key.PhasedGenotype) ||
+                       offspringGtState.Key.PhasedGenotype.ContainsSharedAlleleA(parent2GtStates.Key.PhasedGenotype)) &&
+                       (offspringGtState.Key.PhasedGenotype.ContainsSharedAlleleB(parent1GtStates.Key.PhasedGenotype) ||
+                        offspringGtState.Key.PhasedGenotype.ContainsSharedAlleleB(parent2GtStates.Key.PhasedGenotype))
+                    ? 1.0
+                    : deNovoRate;
+            return pedigreeInfo.TransitionMatrix[parent1GtStates.Key.TotalCopyNumber][
+                       offspringGtState.Key.TotalCopyNumber] *
+                   pedigreeInfo.TransitionMatrix[parent2GtStates.Key.TotalCopyNumber][
+                       offspringGtState.Key.TotalCopyNumber];
+        }
+
+        private void AssignCNandScores(ISampleMap<CanvasSegment> canvasSegments,
+            ISampleMap<SampleMetrics> pedigreeMembersInfo,
+            PedigreeInfo pedigreeInfo, ISampleMap<Dictionary<Genotype, double>> singleSampleLikelihoods,
+            JointLikelihoods jointLikelihoods, ISampleMap<Genotype> copyNumbers)
+        {
+            foreach (var sampleId in canvasSegments.SampleIds)
+            {
+                canvasSegments[sampleId].QScore =
+                    GetSingleSampleQualityScore(singleSampleLikelihoods[sampleId], copyNumbers[sampleId]);
+                canvasSegments[sampleId].CopyNumber = copyNumbers[sampleId].TotalCopyNumber;
+                if (canvasSegments[sampleId].QScore < _qualityFilterThreshold)
+                    canvasSegments[sampleId].Filter = CanvasFilter.Create(new[] { $"q{_qualityFilterThreshold}" });
+                if (copyNumbers[sampleId].PhasedGenotype != null)
+                    canvasSegments[sampleId].MajorChromosomeCount =
+                        Math.Max(copyNumbers[sampleId].PhasedGenotype.CopyNumberA,
+                            copyNumbers[sampleId].PhasedGenotype.CopyNumberB);
+            }
+            if (pedigreeInfo.HasFullPedigree())
+            {
+                var pedigreeMembers = pedigreeInfo.ParentsIds.Concat(pedigreeInfo.OffspringIds).ToList();
+                var pedigreeMemberCopyNumbers = copyNumbers.WhereSampleIds(sampleId => pedigreeMembers.Contains(sampleId));
+                SetDenovoQualityScores(canvasSegments, pedigreeMembersInfo, pedigreeInfo.ParentsIds, pedigreeInfo.OffspringIds, jointLikelihoods, pedigreeMemberCopyNumbers);
+            }
+        }
+
+        private void SetDenovoQualityScores(ISampleMap<CanvasSegment> canvasSegments, ISampleMap<SampleMetrics> samplesInfo, List<SampleId> parentIDs, List<SampleId> offspringIDs,
+            JointLikelihoods jointLikelihoods, ISampleMap<Genotype> copyNumbers)
+        {
+
+            foreach (var probandId in offspringIDs)
+            {
+                // targeted proband is REF
+                if (IsReferenceVariant(canvasSegments, samplesInfo, probandId))
+                    continue;
+                // common variant
+                if (CanvasPedigreeCaller.IsSharedCnv(copyNumbers, canvasSegments, samplesInfo, parentIDs, probandId, _callerParameters.MaxCoreNumber))                   
+                    continue;
+                // other offsprings are ALT
+                if (!offspringIDs.Except(probandId.ToEnumerable()).All(id => IsReferenceVariant(canvasSegments, samplesInfo, id)))
+                    continue;
+                // not all q-scores are above the threshold
+                if (parentIDs.Concat(probandId).Any(id => !IsPassVariant(canvasSegments, id)))
+                    continue;
+
+                double deNovoQualityScore = CanvasPedigreeCaller.GetConditionalDeNovoQualityScore(canvasSegments, jointLikelihoods, samplesInfo, parentIDs, probandId);
+
+                // adjustment so that denovo quality score threshold is 20 (rather than 10) to match Manta 
+                deNovoQualityScore *= 2;
+
+                if (Double.IsInfinity(deNovoQualityScore) | deNovoQualityScore > _callerParameters.MaxQscore)
+                    deNovoQualityScore = _callerParameters.MaxQscore;
+                canvasSegments[probandId].DqScore = deNovoQualityScore;
+            }
+        }
+
+        private bool IsPassVariant(ISampleMap<CanvasSegment> canvasSegments, SampleId sampleId)
+        {
+            return canvasSegments[sampleId].QScore > _qualityFilterThreshold;
+        }
+
+        private bool IsReferenceVariant(ISampleMap<CanvasSegment> canvasSegments, ISampleMap<SampleMetrics> samplesInfo, SampleId sampleId)
+        {
+            var segment = canvasSegments[sampleId];
+            return GetCnState(canvasSegments, sampleId, _callerParameters.MaximumCopyNumber) == samplesInfo[sampleId].GetPloidy(segment);
+        }
+
+        private static int GetCnState(ISampleMap<CanvasSegment> canvasSegmentsSet, SampleId sampleId, int maximumCopyNumber)
+        {
+            return Math.Min(canvasSegmentsSet[sampleId].CopyNumber, maximumCopyNumber - 1);
+        }
+
+        public static int AggregateVariantCoverage(ref List<CanvasSegment> segments)
+        {
+            var variantCoverage = segments.SelectMany(segment => segment.Balleles.TotalCoverage).ToList();
+            return variantCoverage.Any() ? Utilities.Median(variantCoverage) : 0;
+        }
+
+        private double GetSingleSampleQualityScore(Dictionary<Genotype, double> copyNumbersLikelihoods, Genotype selectedGenotype)
+        {
+            var altCn = copyNumbersLikelihoods.Keys.Where(gt => gt.TotalCopyNumber == selectedGenotype.TotalCopyNumber);
+            double maxLogLikelihood = copyNumbersLikelihoods.Max(ll => ll.Value);
+            double normalizationConstant = copyNumbersLikelihoods.Sum(ll => Math.Exp(ll.Value - maxLogLikelihood));
+            double altLikelihood = copyNumbersLikelihoods.SelectKeys(altCn).Sum(ll => Math.Exp(ll.Value - maxLogLikelihood));
+            double qscore = -10.0 * Math.Log10((normalizationConstant - altLikelihood) / normalizationConstant);
+            if (Double.IsInfinity(qscore) | qscore > _callerParameters.MaxQscore)
+                qscore = _callerParameters.MaxQscore;
+            return qscore;
+        }
+
+
+        /// <summary>
+        /// Generate all possible copy number genotype combinations with the maximal number of alleles per segment set to maxAlleleNumber.
+        /// </summary>
+        /// <param name="numberOfCnStates"></param>
+        /// <returns> </returns>
+        public static List<PhasedGenotype> GenerateGenotypeCombinations(int numberOfCnStates)
+        {
+            var genotypes = new List<PhasedGenotype>();
+            for (int cn = 0; cn < numberOfCnStates; cn++)
+            {
+                for (int gt = 0; gt <= cn; gt++)
+                {
+                    genotypes.Add(new PhasedGenotype(gt, cn - gt));
+                }
+            }
+            return genotypes;
+        }
+    }
 }