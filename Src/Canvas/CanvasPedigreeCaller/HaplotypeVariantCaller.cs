﻿using System;
using System.Collections.Generic;
using System.Linq;
using CanvasCommon;
using Illumina.Common;
using Isas.Framework.DataTypes;
using Isas.Framework.DataTypes.Maps;
[assembly: System.Runtime.CompilerServices.InternalsVisibleTo("CanvasTest")]

namespace CanvasPedigreeCaller
{
    internal class HaplotypeVariantCaller : IVariantCaller
    {
        private readonly CopyNumberLikelihoodCalculator _copyNumberLikelihoodCalculator;
        private readonly List<PhasedGenotype> _PhasedGenotypes;
        private readonly int _qualityFilterThreshold;
        private readonly PedigreeCallerParameters _callerParameters;

        public HaplotypeVariantCaller(CopyNumberLikelihoodCalculator copyNumberLikelihoodCalculator, PedigreeCallerParameters callerParameters, int qualityFilterThreshold)
        {
            _copyNumberLikelihoodCalculator = copyNumberLikelihoodCalculator;
            _PhasedGenotypes = GenerateGenotypeCombinations(callerParameters.MaximumCopyNumber);
            _callerParameters = callerParameters;
            _qualityFilterThreshold = qualityFilterThreshold;
        }

        public void CallVariant(ISampleMap<CanvasSegment> canvasSegments, ISampleMap<SampleMetrics> samplesInfo,
            ISampleMap<ICopyNumberModel> copyNumberModel,
            PedigreeInfo pedigreeInfo)
        {
            var coverageLikelihoods = _copyNumberLikelihoodCalculator.GetCopyNumbersLikelihoods(canvasSegments, samplesInfo, copyNumberModel);
            // if number and properties of SNPs in the segment are above threshold, calculate likelihood from SNPs and merge with
            // coverage likelihood to form merged likelihoods
            var singleSampleLikelihoods = UseAlleleCountsInformation(canvasSegments)
                ? JoinLikelihoods(GetGenotypeLikelihoods(canvasSegments, copyNumberModel, _PhasedGenotypes), coverageLikelihoods)
                : coverageLikelihoods;

            (var pedigreeCopyNumbers, var pedigreeLikelihoods) = GetPedigreeCopyNumbers(pedigreeInfo, singleSampleLikelihoods);

            var nonPedigreeCopyNumbers = CanvasPedigreeCaller.GetNonPedigreeCopyNumbers(canvasSegments, pedigreeInfo, singleSampleLikelihoods);

            var mergedCopyNumbers = nonPedigreeCopyNumbers.Concat(pedigreeCopyNumbers).OrderBy(canvasSegments.SampleIds);

            AssignCNandScores(canvasSegments, samplesInfo, pedigreeInfo, singleSampleLikelihoods,
                pedigreeLikelihoods, mergedCopyNumbers);
        }


        /// <summary>
        /// Derives metrics from b-allele counts within each segment and determines whereas to use them for calculating MCC
        /// </summary>
        /// <param name="canvasSegments"></param>
        /// <returns></returns>
        private bool UseAlleleCountsInformation(ISampleMap<CanvasSegment> canvasSegments)
        {
            var alleles = canvasSegments.Values.Select(segments => segments.Balleles?.TotalCoverage);
            var alleleCounts = alleles.Select(allele => allele?.Count ?? 0).ToList();
            bool lowAlleleCounts = alleleCounts.Select(x => x < _callerParameters.DefaultReadCountsThreshold).Any(c => c);
            // var coverageCounts = canvasSegments.Values.Select(segments => segments.MedianCount).ToList();
            // double alleleDensity = canvasSegments.Values.First().Length / Math.Max(alleleCounts.Average(), 1.0);
            // bool useCnLikelihood = lowAlleleCounts || alleleDensity < _callerParameters.DefaultAlleleDensityThreshold || alleleCounts.Any(x => x > _callerParameters.DefaultPerSegmentAlleleMaxCounts) || coverageCounts.Any(coverage => coverage < medianCoverageThreshold); 
            // for now only use lowAlleleCounts metric
            return !lowAlleleCounts;
        }

        private ISampleMap<Dictionary<Genotype, double>> GetCopyNumbersLikelihoods(ISampleMap<CanvasSegment> canvasSegments, ISampleMap<SampleMetrics> samplesInfo,
            ISampleMap<CopyNumberModel> copyNumberModel, List<Genotype> genotypes)
        {
            const double maxCoverageMultiplier = 3.0;
            var singleSampleLikelihoods = new SampleMap<Dictionary<Genotype, double>>();

            foreach (var sampleId in canvasSegments.SampleIds)
            {
                var density = new Dictionary<Genotype, double>();

                foreach (var genotypeCopyNumber in genotypes)
                {
                    double currentLikelihood =
                        copyNumberModel[sampleId].GetTotalCopyNumberLikelihoods(
                            Math.Min(canvasSegments[sampleId].MedianCount,
                                samplesInfo[sampleId].MeanCoverage * maxCoverageMultiplier), genotypeCopyNumber);
                    currentLikelihood = Double.IsNaN(currentLikelihood) || Double.IsInfinity(currentLikelihood)
                        ? 0
                        : currentLikelihood;
                    density[genotypeCopyNumber] = currentLikelihood;
                }
                singleSampleLikelihoods.Add(sampleId, density);
            }
            return singleSampleLikelihoods;
        }

        private static ISampleMap<Dictionary<PhasedGenotype, double>> GetGenotypeLikelihoods(ISampleMap<CanvasSegment> canvasSegments,
            ISampleMap<ICopyNumberModel> copyNumberModel, List<PhasedGenotype> genotypes)
        {
            var REF = new PhasedGenotype(1, 1);
            var loh = new List<PhasedGenotype> { new PhasedGenotype(0, 2), new PhasedGenotype(2, 0) };

            var singleSampleLikelihoods = new SampleMap<Dictionary<PhasedGenotype, double>>();
            foreach (var sampleId in canvasSegments.SampleIds)
            {
                var likelihoods = genotypes.Select(genotype => (genotype, copyNumberModel[sampleId].GetGenotypeLikelihood(canvasSegments[sampleId].Balleles, genotype))).ToDictionary(kvp => kvp.Item1, kvp => kvp.Item2);
                if (likelihoods[REF] >= Math.Max(likelihoods[loh.First()], likelihoods[loh.Last()]))
                    likelihoods[loh.First()] = likelihoods[loh.Last()] = likelihoods.Values.Where(ll => ll > 0).Min();
                else if (likelihoods[loh.First()] > Math.Max(likelihoods[REF], likelihoods[loh.Last()]))
                    likelihoods[REF] = likelihoods[loh.Last()] = likelihoods.Values.Where(ll => ll > 0).Min();
                else if(likelihoods[loh.Last()] > Math.Max(likelihoods[loh.First()], likelihoods[REF]))
                    likelihoods[REF] = likelihoods[loh.First()] = likelihoods.Values.Where(ll => ll > 0).Min();
                singleSampleLikelihoods.Add(sampleId, likelihoods);
            }
            return singleSampleLikelihoods;
        }

        /// <summary>
        /// Merge likelihoods separately derived from coverage or allele counts (from SNPs) data
        /// </summary>
        /// <param name="genotypeLikelihoods"></param>
        /// <param name="copyNumberLikelihoods"></param>
        /// <returns></returns>
        private ISampleMap<Dictionary<Genotype, double>> JoinLikelihoods(ISampleMap<Dictionary<PhasedGenotype, double>> genotypeLikelihoods,
            ISampleMap<Dictionary<Genotype, double>> copyNumberLikelihoods)
        {
            var jointSampleLikelihoods = new SampleMap<Dictionary<Genotype, double>>();
            foreach (var sampleId in genotypeLikelihoods.SampleIds)
            {
                var jointLikelihoods = new Dictionary<Genotype, double>();
                double areaGt = genotypeLikelihoods[sampleId].Values.Sum();
                double areaCn = copyNumberLikelihoods[sampleId].Values.Sum();
                foreach (var genotypeLikelihood in genotypeLikelihoods[sampleId])
                {
                    double scaler = areaGt > areaCn ? areaCn / areaGt : areaGt / areaCn;
                    int totalCopyNumber = genotypeLikelihood.Key.CopyNumberA + genotypeLikelihood.Key.CopyNumberB;
                    double jointLikelihood = genotypeLikelihood.Value * scaler *
                                             copyNumberLikelihoods[sampleId][Genotype.Create(totalCopyNumber)];
                    jointLikelihoods[Genotype.Create(genotypeLikelihood.Key)] = jointLikelihood;
                }
                jointSampleLikelihoods.Add(sampleId, jointLikelihoods);
            }
            return jointSampleLikelihoods;
        }

        /// <summary>
        /// Evaluate joint likelihood of all genotype combinations across samples. 
        /// Return joint likelihood object and the copy number states with the highest likelihood 
        /// </summary>
        private (SampleMap<Genotype> copyNumbersGenotypes, JointLikelihoods jointLikelihood) GetPedigreeCopyNumbers(PedigreeInfo pedigreeInfo, ISampleMap<Dictionary<Genotype, double>> singleSampleLikelihoods)
        {
            int nHighestLikelihoodGenotypes = pedigreeInfo != null && pedigreeInfo.OffspringIds.Count >= 2 ? 3 : _callerParameters.MaximumCopyNumber;
            singleSampleLikelihoods = singleSampleLikelihoods.SelectValues(l => l.OrderByDescending(kvp => kvp.Value).Take(nHighestLikelihoodGenotypes).ToDictionary());

            var sampleCopyNumbersGenotypes = new SampleMap<Genotype>();
            var jointLikelihood = new JointLikelihoods();
            if (!pedigreeInfo.HasFullPedigree())
                return (sampleCopyNumbersGenotypes, jointLikelihood);
            var usePhasedGenotypes = singleSampleLikelihoods.Values.First().Keys.First().PhasedGenotype != null;
            double maxOffspringLikelihood = pedigreeInfo.OffspringIds.Select(key => singleSampleLikelihoods[key].Select(kvp => kvp.Value).Max()).Aggregate(1.0, (acc, val) => acc * val);

            foreach (var parent1GtStates in singleSampleLikelihoods[pedigreeInfo.ParentsIds.First()])
            {
                foreach (var parent2GtStates in singleSampleLikelihoods[pedigreeInfo.ParentsIds.Last()])
                {
                    foreach (var genotypes in usePhasedGenotypes ? pedigreeInfo.OffspringPhasedGenotypes : pedigreeInfo.OffspringTotalCopyNumberGenotypes)
                    {

                        double currentLikelihood = parent1GtStates.Value * parent2GtStates.Value;
                        if (currentLikelihood * maxOffspringLikelihood <= jointLikelihood.MaximalLikelihood)
                        {
                            continue;
                        }
                        if (!pedigreeInfo.OffspringIds.All(id => singleSampleLikelihoods[id].ContainsKey(genotypes[pedigreeInfo.OffspringIds.IndexOf(id)])))
                        {
                            continue;
                        }

                        var offspringGtStates = new List<Genotype>();
                        for (int index = 0; index < pedigreeInfo.OffspringIds.Count; index++)
                        {
                            var offspringId = pedigreeInfo.OffspringIds[index];
                            double tmpLikelihood = singleSampleLikelihoods[offspringId][genotypes[index]];
                            offspringGtStates.Add(genotypes[index]);
                            currentLikelihood *= tmpLikelihood;
                            currentLikelihood *= EstimateTransmissionProbability(parent1GtStates, parent2GtStates,
                                new KeyValuePair<Genotype, double>(genotypes[index], tmpLikelihood), _callerParameters.DeNovoRate, pedigreeInfo);
                        }
                        currentLikelihood = Double.IsNaN(currentLikelihood) || Double.IsInfinity(currentLikelihood) ? 0 : currentLikelihood;
                        var genotypesInPedigree = new SampleMap<Genotype>
                        {
                            {pedigreeInfo.ParentsIds.First(), parent1GtStates.Key},
                            {pedigreeInfo.ParentsIds.Last(), parent2GtStates.Key}
                        };
                        pedigreeInfo.OffspringIds.Zip(offspringGtStates).ForEach(sampleIdGenotypeKvp => genotypesInPedigree.Add(sampleIdGenotypeKvp.Item1, sampleIdGenotypeKvp.Item2));
                        // return to SampleId ordering 
                        var orderedGenotypesInPedigree = genotypesInPedigree.OrderBy(x => singleSampleLikelihoods.SampleIds.ToList().IndexOf(x.Key)).ToSampleMap();
                        jointLikelihood.AddJointLikelihood(orderedGenotypesInPedigree, currentLikelihood);

                        if (currentLikelihood > jointLikelihood.MaximalLikelihood)
                        {
                            jointLikelihood.MaximalLikelihood = currentLikelihood;
                            sampleCopyNumbersGenotypes = orderedGenotypesInPedigree;
                        }
                    }
                }
            }
            if (sampleCopyNumbersGenotypes.Empty())
                throw new IlluminaException("Maximal likelihood was not found");
            return (sampleCopyNumbersGenotypes, jointLikelihood);
        }

        /// <summary>
        /// Estimate Transmission probability for parental copy number genotypes.
        /// Uses de novo rate when genotypes can be evaluated (segment with SNP).
        /// </summary>
        /// <param name="parent1GtStates"></param>
        /// <param name="parent2GtStates"></param>
        /// <param name="offspringGtState"></param>
        /// <param name="deNovoRate"></param>
        /// <param name="pedigreeInfo"></param>
        /// <returns></returns>
        private static double EstimateTransmissionProbability(KeyValuePair<Genotype, double> parent1GtStates, KeyValuePair<Genotype, double> parent2GtStates, KeyValuePair<Genotype, double> offspringGtState, double deNovoRate, PedigreeInfo pedigreeInfo)
        {
            if (parent1GtStates.Key.HasAlleleCopyNumbers && parent2GtStates.Key.HasAlleleCopyNumbers)
                return (offspringGtState.Key.PhasedGenotype.ContainsSharedAlleleA(parent1GtStates.Key.PhasedGenotype) ||
                       offspringGtState.Key.PhasedGenotype.ContainsSharedAlleleA(parent2GtStates.Key.PhasedGenotype)) &&
                       (offspringGtState.Key.PhasedGenotype.ContainsSharedAlleleB(parent1GtStates.Key.PhasedGenotype) ||
                        offspringGtState.Key.PhasedGenotype.ContainsSharedAlleleB(parent2GtStates.Key.PhasedGenotype))
                    ? 1.0
                    : deNovoRate;
            return pedigreeInfo.TransitionMatrix[parent1GtStates.Key.TotalCopyNumber][
                       offspringGtState.Key.TotalCopyNumber] *
                   pedigreeInfo.TransitionMatrix[parent2GtStates.Key.TotalCopyNumber][
                       offspringGtState.Key.TotalCopyNumber];
        }

        private void AssignCNandScores(ISampleMap<CanvasSegment> canvasSegments,
            ISampleMap<SampleMetrics> pedigreeMembersInfo,
            PedigreeInfo pedigreeInfo, ISampleMap<Dictionary<Genotype, double>> singleSampleLikelihoods,
            JointLikelihoods jointLikelihoods, ISampleMap<Genotype> copyNumbers)
        {
            foreach (var sampleId in canvasSegments.SampleIds)
            {
                canvasSegments[sampleId].QScore =
                    GetSingleSampleQualityScore(singleSampleLikelihoods[sampleId], copyNumbers[sampleId]);
                canvasSegments[sampleId].CopyNumber = copyNumbers[sampleId].TotalCopyNumber;
                if (canvasSegments[sampleId].QScore < _qualityFilterThreshold)
                    canvasSegments[sampleId].Filter = CanvasFilter.Create(new[] {$"q{_qualityFilterThreshold}"});
                if (copyNumbers[sampleId].PhasedGenotype != null)
                    canvasSegments[sampleId].MajorChromosomeCount =
                        Math.Max(copyNumbers[sampleId].PhasedGenotype.CopyNumberA,
                            copyNumbers[sampleId].PhasedGenotype.CopyNumberB);
            }
            if (pedigreeInfo.HasFullPedigree())
            {
                var pedigreeMembers = pedigreeInfo.ParentsIds.Concat(pedigreeInfo.OffspringIds).ToList();
<<<<<<< HEAD
                var pedigreeMemberCopyNumbers = copyNumbers.OrderBy(x => pedigreeMembers.IndexOf(x.Key)).ToSampleMap();
=======
                var pedigreeMemberCopyNumbers = copyNumbers.WhereSampleIds(sampleId => pedigreeMembers.Contains(sampleId));
>>>>>>> 7ddcc83e
                SetDenovoQualityScores(canvasSegments, pedigreeMembersInfo, pedigreeInfo.ParentsIds, pedigreeInfo.OffspringIds, jointLikelihoods, pedigreeMemberCopyNumbers);
            }
    }

        private void SetDenovoQualityScores(ISampleMap<CanvasSegment> canvasSegments, ISampleMap<SampleMetrics> samplesInfo, List<SampleId> parentIDs, List<SampleId> offspringIDs,
            JointLikelihoods jointLikelihoods, ISampleMap<Genotype> copyNumbers)
        {

            foreach (var probandId in offspringIDs)
            {
                // targeted proband is REF
                if (IsReferenceVariant(canvasSegments, samplesInfo, probandId))
                    continue;
                // common variant
                if (IsCommonCnv(copyNumbers, parentIDs, probandId))
                    continue;
                // other offsprings are ALT
                if (!offspringIDs.Except(probandId.ToEnumerable()).All(id => IsReferenceVariant(canvasSegments, samplesInfo, id)))
                    continue;
                // not all q-scores are above the threshold
                if (parentIDs.Concat(probandId).Any(id => !IsPassVariant(canvasSegments, id)))
                    continue;

                double deNovoQualityScore = GetConditionalDeNovoQualityScore(jointLikelihoods, probandId, copyNumbers);
                if (Double.IsInfinity(deNovoQualityScore) | deNovoQualityScore > _callerParameters.MaxQscore)
                    deNovoQualityScore = _callerParameters.MaxQscore;
                canvasSegments[probandId].DqScore = deNovoQualityScore;
            }
        }

        private bool IsPassVariant(ISampleMap<CanvasSegment> canvasSegments, SampleId sampleId)
        {
            return canvasSegments[sampleId].QScore > _qualityFilterThreshold;
        }

        public static bool IsCommonCnv(ISampleMap<Genotype> copyNumberGenotypes, List<SampleId> parentIDs, SampleId probandId)
        {
            var proband = copyNumberGenotypes[probandId];
            var parent1 = copyNumberGenotypes[parentIDs.First()];
            var parent2 = copyNumberGenotypes[parentIDs.Last()];

            if (proband.PhasedGenotype == null)
                return proband.ContainsSharedAlleles(parent1) || proband.ContainsSharedAlleles(parent2) ||
                       proband.TotalCopyNumber > 3 && parent1.TotalCopyNumber > 3 && parent2.TotalCopyNumber > 3 ||
                       proband.TotalCopyNumber == 0 && parent1.TotalCopyNumber == 1 && parent2.TotalCopyNumber == 1;

            return (proband.PhasedGenotype.ContainsSharedAlleleA(parent1.PhasedGenotype) ||
                    proband.PhasedGenotype.ContainsSharedAlleleA(parent2.PhasedGenotype)) &&
                   (proband.PhasedGenotype.ContainsSharedAlleleB(parent1.PhasedGenotype) ||
                    proband.PhasedGenotype.ContainsSharedAlleleB(parent2.PhasedGenotype));
        }

        private bool IsReferenceVariant(ISampleMap<CanvasSegment> canvasSegments, ISampleMap<SampleMetrics> samplesInfo, SampleId sampleId)
        {
            var segment = canvasSegments[sampleId];
            return GetCnState(canvasSegments, sampleId, _callerParameters.MaximumCopyNumber) == samplesInfo[sampleId].GetPloidy(segment);
        }

        private static int GetCnState(ISampleMap<CanvasSegment> canvasSegmentsSet, SampleId sampleId, int maximumCopyNumber)
        {
            return Math.Min(canvasSegmentsSet[sampleId].CopyNumber, maximumCopyNumber - 1);
        }

        public static int AggregateVariantCoverage(ref List<CanvasSegment> segments)
        {
            var variantCoverage = segments.SelectMany(segment => segment.Balleles.TotalCoverage).ToList();
            return variantCoverage.Any() ? Utilities.Median(variantCoverage) : 0;
        }

        private double GetSingleSampleQualityScore(Dictionary<Genotype, double> copyNumbersLikelihoods, Genotype selectedGenotype)
        {
            double normalizationConstant = copyNumbersLikelihoods.Select(ll => ll.Value).Sum();
            var selectedGenotypes = copyNumbersLikelihoods.Keys.Where(gt => gt.TotalCopyNumber == selectedGenotype.TotalCopyNumber);
            var altLikelihood = copyNumbersLikelihoods.SelectKeys(selectedGenotypes).Select(ll => ll.Value).Sum();
            double qscore = -10.0 * Math.Log10((normalizationConstant - altLikelihood) / normalizationConstant);
            if (Double.IsInfinity(qscore) | qscore > _callerParameters.MaxQscore)
                qscore = _callerParameters.MaxQscore;
            return qscore;
        }

        private double GetConditionalDeNovoQualityScore(JointLikelihoods jointLikelihoods, SampleId probandId, ISampleMap<Genotype> copyNumberGenotypes)
        {
            const double q60 = 0.000001;
            double marginalAltLikelihood = jointLikelihoods.GetMarginalLikelihood(new KeyValuePair<SampleId, Genotype>(probandId, copyNumberGenotypes[probandId]));
            double marginalRefLikelihood = jointLikelihoods.GetMarginalNonAltLikelihood(new KeyValuePair<SampleId, Genotype>(probandId, copyNumberGenotypes[probandId]));
            double normalization = marginalAltLikelihood + marginalRefLikelihood;
            double denovoProbability = jointLikelihoods.GetJointLikelihood(copyNumberGenotypes) / marginalAltLikelihood * marginalRefLikelihood / normalization;
            return -10.0 * Math.Log10(Math.Max(denovoProbability, q60));
        }


        /// <summary>
        /// Generate all possible copy number genotype combinations with the maximal number of alleles per segment set to maxAlleleNumber.
        /// </summary>
        /// <param name="numberOfCnStates"></param>
        /// <returns> </returns>
        public static List<PhasedGenotype> GenerateGenotypeCombinations(int numberOfCnStates)
        {
            var genotypes = new List<PhasedGenotype>();
            for (int cn = 0; cn < numberOfCnStates; cn++)
            {
                for (int gt = 0; gt <= cn; gt++)
                {
                    genotypes.Add(new PhasedGenotype(gt, cn - gt));
                }
            }
            return genotypes;
        }
    }
}<|MERGE_RESOLUTION|>--- conflicted
+++ resolved
@@ -1,367 +1,363 @@
-﻿using System;
-using System.Collections.Generic;
-using System.Linq;
-using CanvasCommon;
-using Illumina.Common;
-using Isas.Framework.DataTypes;
-using Isas.Framework.DataTypes.Maps;
-[assembly: System.Runtime.CompilerServices.InternalsVisibleTo("CanvasTest")]
-
-namespace CanvasPedigreeCaller
-{
-    internal class HaplotypeVariantCaller : IVariantCaller
-    {
-        private readonly CopyNumberLikelihoodCalculator _copyNumberLikelihoodCalculator;
-        private readonly List<PhasedGenotype> _PhasedGenotypes;
-        private readonly int _qualityFilterThreshold;
-        private readonly PedigreeCallerParameters _callerParameters;
-
-        public HaplotypeVariantCaller(CopyNumberLikelihoodCalculator copyNumberLikelihoodCalculator, PedigreeCallerParameters callerParameters, int qualityFilterThreshold)
-        {
-            _copyNumberLikelihoodCalculator = copyNumberLikelihoodCalculator;
-            _PhasedGenotypes = GenerateGenotypeCombinations(callerParameters.MaximumCopyNumber);
-            _callerParameters = callerParameters;
-            _qualityFilterThreshold = qualityFilterThreshold;
-        }
-
-        public void CallVariant(ISampleMap<CanvasSegment> canvasSegments, ISampleMap<SampleMetrics> samplesInfo,
-            ISampleMap<ICopyNumberModel> copyNumberModel,
-            PedigreeInfo pedigreeInfo)
-        {
-            var coverageLikelihoods = _copyNumberLikelihoodCalculator.GetCopyNumbersLikelihoods(canvasSegments, samplesInfo, copyNumberModel);
-            // if number and properties of SNPs in the segment are above threshold, calculate likelihood from SNPs and merge with
-            // coverage likelihood to form merged likelihoods
-            var singleSampleLikelihoods = UseAlleleCountsInformation(canvasSegments)
-                ? JoinLikelihoods(GetGenotypeLikelihoods(canvasSegments, copyNumberModel, _PhasedGenotypes), coverageLikelihoods)
-                : coverageLikelihoods;
-
-            (var pedigreeCopyNumbers, var pedigreeLikelihoods) = GetPedigreeCopyNumbers(pedigreeInfo, singleSampleLikelihoods);
-
-            var nonPedigreeCopyNumbers = CanvasPedigreeCaller.GetNonPedigreeCopyNumbers(canvasSegments, pedigreeInfo, singleSampleLikelihoods);
-
-            var mergedCopyNumbers = nonPedigreeCopyNumbers.Concat(pedigreeCopyNumbers).OrderBy(canvasSegments.SampleIds);
-
-            AssignCNandScores(canvasSegments, samplesInfo, pedigreeInfo, singleSampleLikelihoods,
-                pedigreeLikelihoods, mergedCopyNumbers);
-        }
-
-
-        /// <summary>
-        /// Derives metrics from b-allele counts within each segment and determines whereas to use them for calculating MCC
-        /// </summary>
-        /// <param name="canvasSegments"></param>
-        /// <returns></returns>
-        private bool UseAlleleCountsInformation(ISampleMap<CanvasSegment> canvasSegments)
-        {
-            var alleles = canvasSegments.Values.Select(segments => segments.Balleles?.TotalCoverage);
-            var alleleCounts = alleles.Select(allele => allele?.Count ?? 0).ToList();
-            bool lowAlleleCounts = alleleCounts.Select(x => x < _callerParameters.DefaultReadCountsThreshold).Any(c => c);
-            // var coverageCounts = canvasSegments.Values.Select(segments => segments.MedianCount).ToList();
-            // double alleleDensity = canvasSegments.Values.First().Length / Math.Max(alleleCounts.Average(), 1.0);
-            // bool useCnLikelihood = lowAlleleCounts || alleleDensity < _callerParameters.DefaultAlleleDensityThreshold || alleleCounts.Any(x => x > _callerParameters.DefaultPerSegmentAlleleMaxCounts) || coverageCounts.Any(coverage => coverage < medianCoverageThreshold); 
-            // for now only use lowAlleleCounts metric
-            return !lowAlleleCounts;
-        }
-
-        private ISampleMap<Dictionary<Genotype, double>> GetCopyNumbersLikelihoods(ISampleMap<CanvasSegment> canvasSegments, ISampleMap<SampleMetrics> samplesInfo,
-            ISampleMap<CopyNumberModel> copyNumberModel, List<Genotype> genotypes)
-        {
-            const double maxCoverageMultiplier = 3.0;
-            var singleSampleLikelihoods = new SampleMap<Dictionary<Genotype, double>>();
-
-            foreach (var sampleId in canvasSegments.SampleIds)
-            {
-                var density = new Dictionary<Genotype, double>();
-
-                foreach (var genotypeCopyNumber in genotypes)
-                {
-                    double currentLikelihood =
-                        copyNumberModel[sampleId].GetTotalCopyNumberLikelihoods(
-                            Math.Min(canvasSegments[sampleId].MedianCount,
-                                samplesInfo[sampleId].MeanCoverage * maxCoverageMultiplier), genotypeCopyNumber);
-                    currentLikelihood = Double.IsNaN(currentLikelihood) || Double.IsInfinity(currentLikelihood)
-                        ? 0
-                        : currentLikelihood;
-                    density[genotypeCopyNumber] = currentLikelihood;
-                }
-                singleSampleLikelihoods.Add(sampleId, density);
-            }
-            return singleSampleLikelihoods;
-        }
-
-        private static ISampleMap<Dictionary<PhasedGenotype, double>> GetGenotypeLikelihoods(ISampleMap<CanvasSegment> canvasSegments,
-            ISampleMap<ICopyNumberModel> copyNumberModel, List<PhasedGenotype> genotypes)
-        {
-            var REF = new PhasedGenotype(1, 1);
-            var loh = new List<PhasedGenotype> { new PhasedGenotype(0, 2), new PhasedGenotype(2, 0) };
-
-            var singleSampleLikelihoods = new SampleMap<Dictionary<PhasedGenotype, double>>();
-            foreach (var sampleId in canvasSegments.SampleIds)
-            {
-                var likelihoods = genotypes.Select(genotype => (genotype, copyNumberModel[sampleId].GetGenotypeLikelihood(canvasSegments[sampleId].Balleles, genotype))).ToDictionary(kvp => kvp.Item1, kvp => kvp.Item2);
-                if (likelihoods[REF] >= Math.Max(likelihoods[loh.First()], likelihoods[loh.Last()]))
-                    likelihoods[loh.First()] = likelihoods[loh.Last()] = likelihoods.Values.Where(ll => ll > 0).Min();
-                else if (likelihoods[loh.First()] > Math.Max(likelihoods[REF], likelihoods[loh.Last()]))
-                    likelihoods[REF] = likelihoods[loh.Last()] = likelihoods.Values.Where(ll => ll > 0).Min();
-                else if(likelihoods[loh.Last()] > Math.Max(likelihoods[loh.First()], likelihoods[REF]))
-                    likelihoods[REF] = likelihoods[loh.First()] = likelihoods.Values.Where(ll => ll > 0).Min();
-                singleSampleLikelihoods.Add(sampleId, likelihoods);
-            }
-            return singleSampleLikelihoods;
-        }
-
-        /// <summary>
-        /// Merge likelihoods separately derived from coverage or allele counts (from SNPs) data
-        /// </summary>
-        /// <param name="genotypeLikelihoods"></param>
-        /// <param name="copyNumberLikelihoods"></param>
-        /// <returns></returns>
-        private ISampleMap<Dictionary<Genotype, double>> JoinLikelihoods(ISampleMap<Dictionary<PhasedGenotype, double>> genotypeLikelihoods,
-            ISampleMap<Dictionary<Genotype, double>> copyNumberLikelihoods)
-        {
-            var jointSampleLikelihoods = new SampleMap<Dictionary<Genotype, double>>();
-            foreach (var sampleId in genotypeLikelihoods.SampleIds)
-            {
-                var jointLikelihoods = new Dictionary<Genotype, double>();
-                double areaGt = genotypeLikelihoods[sampleId].Values.Sum();
-                double areaCn = copyNumberLikelihoods[sampleId].Values.Sum();
-                foreach (var genotypeLikelihood in genotypeLikelihoods[sampleId])
-                {
-                    double scaler = areaGt > areaCn ? areaCn / areaGt : areaGt / areaCn;
-                    int totalCopyNumber = genotypeLikelihood.Key.CopyNumberA + genotypeLikelihood.Key.CopyNumberB;
-                    double jointLikelihood = genotypeLikelihood.Value * scaler *
-                                             copyNumberLikelihoods[sampleId][Genotype.Create(totalCopyNumber)];
-                    jointLikelihoods[Genotype.Create(genotypeLikelihood.Key)] = jointLikelihood;
-                }
-                jointSampleLikelihoods.Add(sampleId, jointLikelihoods);
-            }
-            return jointSampleLikelihoods;
-        }
-
-        /// <summary>
-        /// Evaluate joint likelihood of all genotype combinations across samples. 
-        /// Return joint likelihood object and the copy number states with the highest likelihood 
-        /// </summary>
-        private (SampleMap<Genotype> copyNumbersGenotypes, JointLikelihoods jointLikelihood) GetPedigreeCopyNumbers(PedigreeInfo pedigreeInfo, ISampleMap<Dictionary<Genotype, double>> singleSampleLikelihoods)
-        {
-            int nHighestLikelihoodGenotypes = pedigreeInfo != null && pedigreeInfo.OffspringIds.Count >= 2 ? 3 : _callerParameters.MaximumCopyNumber;
-            singleSampleLikelihoods = singleSampleLikelihoods.SelectValues(l => l.OrderByDescending(kvp => kvp.Value).Take(nHighestLikelihoodGenotypes).ToDictionary());
-
-            var sampleCopyNumbersGenotypes = new SampleMap<Genotype>();
-            var jointLikelihood = new JointLikelihoods();
-            if (!pedigreeInfo.HasFullPedigree())
-                return (sampleCopyNumbersGenotypes, jointLikelihood);
-            var usePhasedGenotypes = singleSampleLikelihoods.Values.First().Keys.First().PhasedGenotype != null;
-            double maxOffspringLikelihood = pedigreeInfo.OffspringIds.Select(key => singleSampleLikelihoods[key].Select(kvp => kvp.Value).Max()).Aggregate(1.0, (acc, val) => acc * val);
-
-            foreach (var parent1GtStates in singleSampleLikelihoods[pedigreeInfo.ParentsIds.First()])
-            {
-                foreach (var parent2GtStates in singleSampleLikelihoods[pedigreeInfo.ParentsIds.Last()])
-                {
-                    foreach (var genotypes in usePhasedGenotypes ? pedigreeInfo.OffspringPhasedGenotypes : pedigreeInfo.OffspringTotalCopyNumberGenotypes)
-                    {
-
-                        double currentLikelihood = parent1GtStates.Value * parent2GtStates.Value;
-                        if (currentLikelihood * maxOffspringLikelihood <= jointLikelihood.MaximalLikelihood)
-                        {
-                            continue;
-                        }
-                        if (!pedigreeInfo.OffspringIds.All(id => singleSampleLikelihoods[id].ContainsKey(genotypes[pedigreeInfo.OffspringIds.IndexOf(id)])))
-                        {
-                            continue;
-                        }
-
-                        var offspringGtStates = new List<Genotype>();
-                        for (int index = 0; index < pedigreeInfo.OffspringIds.Count; index++)
-                        {
-                            var offspringId = pedigreeInfo.OffspringIds[index];
-                            double tmpLikelihood = singleSampleLikelihoods[offspringId][genotypes[index]];
-                            offspringGtStates.Add(genotypes[index]);
-                            currentLikelihood *= tmpLikelihood;
-                            currentLikelihood *= EstimateTransmissionProbability(parent1GtStates, parent2GtStates,
-                                new KeyValuePair<Genotype, double>(genotypes[index], tmpLikelihood), _callerParameters.DeNovoRate, pedigreeInfo);
-                        }
-                        currentLikelihood = Double.IsNaN(currentLikelihood) || Double.IsInfinity(currentLikelihood) ? 0 : currentLikelihood;
-                        var genotypesInPedigree = new SampleMap<Genotype>
-                        {
-                            {pedigreeInfo.ParentsIds.First(), parent1GtStates.Key},
-                            {pedigreeInfo.ParentsIds.Last(), parent2GtStates.Key}
-                        };
-                        pedigreeInfo.OffspringIds.Zip(offspringGtStates).ForEach(sampleIdGenotypeKvp => genotypesInPedigree.Add(sampleIdGenotypeKvp.Item1, sampleIdGenotypeKvp.Item2));
-                        // return to SampleId ordering 
-                        var orderedGenotypesInPedigree = genotypesInPedigree.OrderBy(x => singleSampleLikelihoods.SampleIds.ToList().IndexOf(x.Key)).ToSampleMap();
-                        jointLikelihood.AddJointLikelihood(orderedGenotypesInPedigree, currentLikelihood);
-
-                        if (currentLikelihood > jointLikelihood.MaximalLikelihood)
-                        {
-                            jointLikelihood.MaximalLikelihood = currentLikelihood;
-                            sampleCopyNumbersGenotypes = orderedGenotypesInPedigree;
-                        }
-                    }
-                }
-            }
-            if (sampleCopyNumbersGenotypes.Empty())
-                throw new IlluminaException("Maximal likelihood was not found");
-            return (sampleCopyNumbersGenotypes, jointLikelihood);
-        }
-
-        /// <summary>
-        /// Estimate Transmission probability for parental copy number genotypes.
-        /// Uses de novo rate when genotypes can be evaluated (segment with SNP).
-        /// </summary>
-        /// <param name="parent1GtStates"></param>
-        /// <param name="parent2GtStates"></param>
-        /// <param name="offspringGtState"></param>
-        /// <param name="deNovoRate"></param>
-        /// <param name="pedigreeInfo"></param>
-        /// <returns></returns>
-        private static double EstimateTransmissionProbability(KeyValuePair<Genotype, double> parent1GtStates, KeyValuePair<Genotype, double> parent2GtStates, KeyValuePair<Genotype, double> offspringGtState, double deNovoRate, PedigreeInfo pedigreeInfo)
-        {
-            if (parent1GtStates.Key.HasAlleleCopyNumbers && parent2GtStates.Key.HasAlleleCopyNumbers)
-                return (offspringGtState.Key.PhasedGenotype.ContainsSharedAlleleA(parent1GtStates.Key.PhasedGenotype) ||
-                       offspringGtState.Key.PhasedGenotype.ContainsSharedAlleleA(parent2GtStates.Key.PhasedGenotype)) &&
-                       (offspringGtState.Key.PhasedGenotype.ContainsSharedAlleleB(parent1GtStates.Key.PhasedGenotype) ||
-                        offspringGtState.Key.PhasedGenotype.ContainsSharedAlleleB(parent2GtStates.Key.PhasedGenotype))
-                    ? 1.0
-                    : deNovoRate;
-            return pedigreeInfo.TransitionMatrix[parent1GtStates.Key.TotalCopyNumber][
-                       offspringGtState.Key.TotalCopyNumber] *
-                   pedigreeInfo.TransitionMatrix[parent2GtStates.Key.TotalCopyNumber][
-                       offspringGtState.Key.TotalCopyNumber];
-        }
-
-        private void AssignCNandScores(ISampleMap<CanvasSegment> canvasSegments,
-            ISampleMap<SampleMetrics> pedigreeMembersInfo,
-            PedigreeInfo pedigreeInfo, ISampleMap<Dictionary<Genotype, double>> singleSampleLikelihoods,
-            JointLikelihoods jointLikelihoods, ISampleMap<Genotype> copyNumbers)
-        {
-            foreach (var sampleId in canvasSegments.SampleIds)
-            {
-                canvasSegments[sampleId].QScore =
-                    GetSingleSampleQualityScore(singleSampleLikelihoods[sampleId], copyNumbers[sampleId]);
-                canvasSegments[sampleId].CopyNumber = copyNumbers[sampleId].TotalCopyNumber;
-                if (canvasSegments[sampleId].QScore < _qualityFilterThreshold)
-                    canvasSegments[sampleId].Filter = CanvasFilter.Create(new[] {$"q{_qualityFilterThreshold}"});
-                if (copyNumbers[sampleId].PhasedGenotype != null)
-                    canvasSegments[sampleId].MajorChromosomeCount =
-                        Math.Max(copyNumbers[sampleId].PhasedGenotype.CopyNumberA,
-                            copyNumbers[sampleId].PhasedGenotype.CopyNumberB);
-            }
-            if (pedigreeInfo.HasFullPedigree())
-            {
-                var pedigreeMembers = pedigreeInfo.ParentsIds.Concat(pedigreeInfo.OffspringIds).ToList();
-<<<<<<< HEAD
-                var pedigreeMemberCopyNumbers = copyNumbers.OrderBy(x => pedigreeMembers.IndexOf(x.Key)).ToSampleMap();
-=======
-                var pedigreeMemberCopyNumbers = copyNumbers.WhereSampleIds(sampleId => pedigreeMembers.Contains(sampleId));
->>>>>>> 7ddcc83e
-                SetDenovoQualityScores(canvasSegments, pedigreeMembersInfo, pedigreeInfo.ParentsIds, pedigreeInfo.OffspringIds, jointLikelihoods, pedigreeMemberCopyNumbers);
-            }
-    }
-
-        private void SetDenovoQualityScores(ISampleMap<CanvasSegment> canvasSegments, ISampleMap<SampleMetrics> samplesInfo, List<SampleId> parentIDs, List<SampleId> offspringIDs,
-            JointLikelihoods jointLikelihoods, ISampleMap<Genotype> copyNumbers)
-        {
-
-            foreach (var probandId in offspringIDs)
-            {
-                // targeted proband is REF
-                if (IsReferenceVariant(canvasSegments, samplesInfo, probandId))
-                    continue;
-                // common variant
-                if (IsCommonCnv(copyNumbers, parentIDs, probandId))
-                    continue;
-                // other offsprings are ALT
-                if (!offspringIDs.Except(probandId.ToEnumerable()).All(id => IsReferenceVariant(canvasSegments, samplesInfo, id)))
-                    continue;
-                // not all q-scores are above the threshold
-                if (parentIDs.Concat(probandId).Any(id => !IsPassVariant(canvasSegments, id)))
-                    continue;
-
-                double deNovoQualityScore = GetConditionalDeNovoQualityScore(jointLikelihoods, probandId, copyNumbers);
-                if (Double.IsInfinity(deNovoQualityScore) | deNovoQualityScore > _callerParameters.MaxQscore)
-                    deNovoQualityScore = _callerParameters.MaxQscore;
-                canvasSegments[probandId].DqScore = deNovoQualityScore;
-            }
-        }
-
-        private bool IsPassVariant(ISampleMap<CanvasSegment> canvasSegments, SampleId sampleId)
-        {
-            return canvasSegments[sampleId].QScore > _qualityFilterThreshold;
-        }
-
-        public static bool IsCommonCnv(ISampleMap<Genotype> copyNumberGenotypes, List<SampleId> parentIDs, SampleId probandId)
-        {
-            var proband = copyNumberGenotypes[probandId];
-            var parent1 = copyNumberGenotypes[parentIDs.First()];
-            var parent2 = copyNumberGenotypes[parentIDs.Last()];
-
-            if (proband.PhasedGenotype == null)
-                return proband.ContainsSharedAlleles(parent1) || proband.ContainsSharedAlleles(parent2) ||
-                       proband.TotalCopyNumber > 3 && parent1.TotalCopyNumber > 3 && parent2.TotalCopyNumber > 3 ||
-                       proband.TotalCopyNumber == 0 && parent1.TotalCopyNumber == 1 && parent2.TotalCopyNumber == 1;
-
-            return (proband.PhasedGenotype.ContainsSharedAlleleA(parent1.PhasedGenotype) ||
-                    proband.PhasedGenotype.ContainsSharedAlleleA(parent2.PhasedGenotype)) &&
-                   (proband.PhasedGenotype.ContainsSharedAlleleB(parent1.PhasedGenotype) ||
-                    proband.PhasedGenotype.ContainsSharedAlleleB(parent2.PhasedGenotype));
-        }
-
-        private bool IsReferenceVariant(ISampleMap<CanvasSegment> canvasSegments, ISampleMap<SampleMetrics> samplesInfo, SampleId sampleId)
-        {
-            var segment = canvasSegments[sampleId];
-            return GetCnState(canvasSegments, sampleId, _callerParameters.MaximumCopyNumber) == samplesInfo[sampleId].GetPloidy(segment);
-        }
-
-        private static int GetCnState(ISampleMap<CanvasSegment> canvasSegmentsSet, SampleId sampleId, int maximumCopyNumber)
-        {
-            return Math.Min(canvasSegmentsSet[sampleId].CopyNumber, maximumCopyNumber - 1);
-        }
-
-        public static int AggregateVariantCoverage(ref List<CanvasSegment> segments)
-        {
-            var variantCoverage = segments.SelectMany(segment => segment.Balleles.TotalCoverage).ToList();
-            return variantCoverage.Any() ? Utilities.Median(variantCoverage) : 0;
-        }
-
-        private double GetSingleSampleQualityScore(Dictionary<Genotype, double> copyNumbersLikelihoods, Genotype selectedGenotype)
-        {
-            double normalizationConstant = copyNumbersLikelihoods.Select(ll => ll.Value).Sum();
-            var selectedGenotypes = copyNumbersLikelihoods.Keys.Where(gt => gt.TotalCopyNumber == selectedGenotype.TotalCopyNumber);
-            var altLikelihood = copyNumbersLikelihoods.SelectKeys(selectedGenotypes).Select(ll => ll.Value).Sum();
-            double qscore = -10.0 * Math.Log10((normalizationConstant - altLikelihood) / normalizationConstant);
-            if (Double.IsInfinity(qscore) | qscore > _callerParameters.MaxQscore)
-                qscore = _callerParameters.MaxQscore;
-            return qscore;
-        }
-
-        private double GetConditionalDeNovoQualityScore(JointLikelihoods jointLikelihoods, SampleId probandId, ISampleMap<Genotype> copyNumberGenotypes)
-        {
-            const double q60 = 0.000001;
-            double marginalAltLikelihood = jointLikelihoods.GetMarginalLikelihood(new KeyValuePair<SampleId, Genotype>(probandId, copyNumberGenotypes[probandId]));
-            double marginalRefLikelihood = jointLikelihoods.GetMarginalNonAltLikelihood(new KeyValuePair<SampleId, Genotype>(probandId, copyNumberGenotypes[probandId]));
-            double normalization = marginalAltLikelihood + marginalRefLikelihood;
-            double denovoProbability = jointLikelihoods.GetJointLikelihood(copyNumberGenotypes) / marginalAltLikelihood * marginalRefLikelihood / normalization;
-            return -10.0 * Math.Log10(Math.Max(denovoProbability, q60));
-        }
-
-
-        /// <summary>
-        /// Generate all possible copy number genotype combinations with the maximal number of alleles per segment set to maxAlleleNumber.
-        /// </summary>
-        /// <param name="numberOfCnStates"></param>
-        /// <returns> </returns>
-        public static List<PhasedGenotype> GenerateGenotypeCombinations(int numberOfCnStates)
-        {
-            var genotypes = new List<PhasedGenotype>();
-            for (int cn = 0; cn < numberOfCnStates; cn++)
-            {
-                for (int gt = 0; gt <= cn; gt++)
-                {
-                    genotypes.Add(new PhasedGenotype(gt, cn - gt));
-                }
-            }
-            return genotypes;
-        }
-    }
+﻿using System;
+using System.Collections.Generic;
+using System.Linq;
+using CanvasCommon;
+using Illumina.Common;
+using Isas.Framework.DataTypes;
+using Isas.Framework.DataTypes.Maps;
+[assembly: System.Runtime.CompilerServices.InternalsVisibleTo("CanvasTest")]
+
+namespace CanvasPedigreeCaller
+{
+    internal class HaplotypeVariantCaller : IVariantCaller
+    {
+        private readonly CopyNumberLikelihoodCalculator _copyNumberLikelihoodCalculator;
+        private readonly List<PhasedGenotype> _PhasedGenotypes;
+        private readonly int _qualityFilterThreshold;
+        private readonly PedigreeCallerParameters _callerParameters;
+
+        public HaplotypeVariantCaller(CopyNumberLikelihoodCalculator copyNumberLikelihoodCalculator, PedigreeCallerParameters callerParameters, int qualityFilterThreshold)
+        {
+            _copyNumberLikelihoodCalculator = copyNumberLikelihoodCalculator;
+            _PhasedGenotypes = GenerateGenotypeCombinations(callerParameters.MaximumCopyNumber);
+            _callerParameters = callerParameters;
+            _qualityFilterThreshold = qualityFilterThreshold;
+        }
+
+        public void CallVariant(ISampleMap<CanvasSegment> canvasSegments, ISampleMap<SampleMetrics> samplesInfo,
+            ISampleMap<ICopyNumberModel> copyNumberModel,
+            PedigreeInfo pedigreeInfo)
+        {
+            var coverageLikelihoods = _copyNumberLikelihoodCalculator.GetCopyNumbersLikelihoods(canvasSegments, samplesInfo, copyNumberModel);
+            // if number and properties of SNPs in the segment are above threshold, calculate likelihood from SNPs and merge with
+            // coverage likelihood to form merged likelihoods
+            var singleSampleLikelihoods = UseAlleleCountsInformation(canvasSegments)
+                ? JoinLikelihoods(GetGenotypeLikelihoods(canvasSegments, copyNumberModel, _PhasedGenotypes), coverageLikelihoods)
+                : coverageLikelihoods;
+
+            (var pedigreeCopyNumbers, var pedigreeLikelihoods) = GetPedigreeCopyNumbers(pedigreeInfo, singleSampleLikelihoods);
+
+            var nonPedigreeCopyNumbers = CanvasPedigreeCaller.GetNonPedigreeCopyNumbers(canvasSegments, pedigreeInfo, singleSampleLikelihoods);
+
+            var mergedCopyNumbers = nonPedigreeCopyNumbers.Concat(pedigreeCopyNumbers).OrderBy(canvasSegments.SampleIds);
+
+            AssignCNandScores(canvasSegments, samplesInfo, pedigreeInfo, singleSampleLikelihoods,
+                pedigreeLikelihoods, mergedCopyNumbers);
+        }
+
+
+        /// <summary>
+        /// Derives metrics from b-allele counts within each segment and determines whereas to use them for calculating MCC
+        /// </summary>
+        /// <param name="canvasSegments"></param>
+        /// <returns></returns>
+        private bool UseAlleleCountsInformation(ISampleMap<CanvasSegment> canvasSegments)
+        {
+            var alleles = canvasSegments.Values.Select(segments => segments.Balleles?.TotalCoverage);
+            var alleleCounts = alleles.Select(allele => allele?.Count ?? 0).ToList();
+            bool lowAlleleCounts = alleleCounts.Select(x => x < _callerParameters.DefaultReadCountsThreshold).Any(c => c);
+            // var coverageCounts = canvasSegments.Values.Select(segments => segments.MedianCount).ToList();
+            // double alleleDensity = canvasSegments.Values.First().Length / Math.Max(alleleCounts.Average(), 1.0);
+            // bool useCnLikelihood = lowAlleleCounts || alleleDensity < _callerParameters.DefaultAlleleDensityThreshold || alleleCounts.Any(x => x > _callerParameters.DefaultPerSegmentAlleleMaxCounts) || coverageCounts.Any(coverage => coverage < medianCoverageThreshold); 
+            // for now only use lowAlleleCounts metric
+            return !lowAlleleCounts;
+        }
+
+        private ISampleMap<Dictionary<Genotype, double>> GetCopyNumbersLikelihoods(ISampleMap<CanvasSegment> canvasSegments, ISampleMap<SampleMetrics> samplesInfo,
+            ISampleMap<CopyNumberModel> copyNumberModel, List<Genotype> genotypes)
+        {
+            const double maxCoverageMultiplier = 3.0;
+            var singleSampleLikelihoods = new SampleMap<Dictionary<Genotype, double>>();
+
+            foreach (var sampleId in canvasSegments.SampleIds)
+            {
+                var density = new Dictionary<Genotype, double>();
+
+                foreach (var genotypeCopyNumber in genotypes)
+                {
+                    double currentLikelihood =
+                        copyNumberModel[sampleId].GetTotalCopyNumberLikelihoods(
+                            Math.Min(canvasSegments[sampleId].MedianCount,
+                                samplesInfo[sampleId].MeanCoverage * maxCoverageMultiplier), genotypeCopyNumber);
+                    currentLikelihood = Double.IsNaN(currentLikelihood) || Double.IsInfinity(currentLikelihood)
+                        ? 0
+                        : currentLikelihood;
+                    density[genotypeCopyNumber] = currentLikelihood;
+                }
+                singleSampleLikelihoods.Add(sampleId, density);
+            }
+            return singleSampleLikelihoods;
+        }
+
+        private static ISampleMap<Dictionary<PhasedGenotype, double>> GetGenotypeLikelihoods(ISampleMap<CanvasSegment> canvasSegments,
+            ISampleMap<ICopyNumberModel> copyNumberModel, List<PhasedGenotype> genotypes)
+        {
+            var REF = new PhasedGenotype(1, 1);
+            var loh = new List<PhasedGenotype> { new PhasedGenotype(0, 2), new PhasedGenotype(2, 0) };
+
+            var singleSampleLikelihoods = new SampleMap<Dictionary<PhasedGenotype, double>>();
+            foreach (var sampleId in canvasSegments.SampleIds)
+            {
+                var likelihoods = genotypes.Select(genotype => (genotype, copyNumberModel[sampleId].GetGenotypeLikelihood(canvasSegments[sampleId].Balleles, genotype))).ToDictionary(kvp => kvp.Item1, kvp => kvp.Item2);
+                if (likelihoods[REF] >= Math.Max(likelihoods[loh.First()], likelihoods[loh.Last()]))
+                    likelihoods[loh.First()] = likelihoods[loh.Last()] = likelihoods.Values.Where(ll => ll > 0).Min();
+                else if (likelihoods[loh.First()] > Math.Max(likelihoods[REF], likelihoods[loh.Last()]))
+                    likelihoods[REF] = likelihoods[loh.Last()] = likelihoods.Values.Where(ll => ll > 0).Min();
+                else if(likelihoods[loh.Last()] > Math.Max(likelihoods[loh.First()], likelihoods[REF]))
+                    likelihoods[REF] = likelihoods[loh.First()] = likelihoods.Values.Where(ll => ll > 0).Min();
+                singleSampleLikelihoods.Add(sampleId, likelihoods);
+            }
+            return singleSampleLikelihoods;
+        }
+
+        /// <summary>
+        /// Merge likelihoods separately derived from coverage or allele counts (from SNPs) data
+        /// </summary>
+        /// <param name="genotypeLikelihoods"></param>
+        /// <param name="copyNumberLikelihoods"></param>
+        /// <returns></returns>
+        private ISampleMap<Dictionary<Genotype, double>> JoinLikelihoods(ISampleMap<Dictionary<PhasedGenotype, double>> genotypeLikelihoods,
+            ISampleMap<Dictionary<Genotype, double>> copyNumberLikelihoods)
+        {
+            var jointSampleLikelihoods = new SampleMap<Dictionary<Genotype, double>>();
+            foreach (var sampleId in genotypeLikelihoods.SampleIds)
+            {
+                var jointLikelihoods = new Dictionary<Genotype, double>();
+                double areaGt = genotypeLikelihoods[sampleId].Values.Sum();
+                double areaCn = copyNumberLikelihoods[sampleId].Values.Sum();
+                foreach (var genotypeLikelihood in genotypeLikelihoods[sampleId])
+                {
+                    double scaler = areaGt > areaCn ? areaCn / areaGt : areaGt / areaCn;
+                    int totalCopyNumber = genotypeLikelihood.Key.CopyNumberA + genotypeLikelihood.Key.CopyNumberB;
+                    double jointLikelihood = genotypeLikelihood.Value * scaler *
+                                             copyNumberLikelihoods[sampleId][Genotype.Create(totalCopyNumber)];
+                    jointLikelihoods[Genotype.Create(genotypeLikelihood.Key)] = jointLikelihood;
+                }
+                jointSampleLikelihoods.Add(sampleId, jointLikelihoods);
+            }
+            return jointSampleLikelihoods;
+        }
+
+        /// <summary>
+        /// Evaluate joint likelihood of all genotype combinations across samples. 
+        /// Return joint likelihood object and the copy number states with the highest likelihood 
+        /// </summary>
+        private (SampleMap<Genotype> copyNumbersGenotypes, JointLikelihoods jointLikelihood) GetPedigreeCopyNumbers(PedigreeInfo pedigreeInfo, ISampleMap<Dictionary<Genotype, double>> singleSampleLikelihoods)
+        {
+            int nHighestLikelihoodGenotypes = pedigreeInfo != null && pedigreeInfo.OffspringIds.Count >= 2 ? 3 : _callerParameters.MaximumCopyNumber;
+            singleSampleLikelihoods = singleSampleLikelihoods.SelectValues(l => l.OrderByDescending(kvp => kvp.Value).Take(nHighestLikelihoodGenotypes).ToDictionary());
+
+            var sampleCopyNumbersGenotypes = new SampleMap<Genotype>();
+            var jointLikelihood = new JointLikelihoods();
+            if (!pedigreeInfo.HasFullPedigree())
+                return (sampleCopyNumbersGenotypes, jointLikelihood);
+            var usePhasedGenotypes = singleSampleLikelihoods.Values.First().Keys.First().PhasedGenotype != null;
+            double maxOffspringLikelihood = pedigreeInfo.OffspringIds.Select(key => singleSampleLikelihoods[key].Select(kvp => kvp.Value).Max()).Aggregate(1.0, (acc, val) => acc * val);
+
+            foreach (var parent1GtStates in singleSampleLikelihoods[pedigreeInfo.ParentsIds.First()])
+            {
+                foreach (var parent2GtStates in singleSampleLikelihoods[pedigreeInfo.ParentsIds.Last()])
+                {
+                    foreach (var genotypes in usePhasedGenotypes ? pedigreeInfo.OffspringPhasedGenotypes : pedigreeInfo.OffspringTotalCopyNumberGenotypes)
+                    {
+
+                        double currentLikelihood = parent1GtStates.Value * parent2GtStates.Value;
+                        if (currentLikelihood * maxOffspringLikelihood <= jointLikelihood.MaximalLikelihood)
+                        {
+                            continue;
+                        }
+                        if (!pedigreeInfo.OffspringIds.All(id => singleSampleLikelihoods[id].ContainsKey(genotypes[pedigreeInfo.OffspringIds.IndexOf(id)])))
+                        {
+                            continue;
+                        }
+
+                        var offspringGtStates = new List<Genotype>();
+                        for (int index = 0; index < pedigreeInfo.OffspringIds.Count; index++)
+                        {
+                            var offspringId = pedigreeInfo.OffspringIds[index];
+                            double tmpLikelihood = singleSampleLikelihoods[offspringId][genotypes[index]];
+                            offspringGtStates.Add(genotypes[index]);
+                            currentLikelihood *= tmpLikelihood;
+                            currentLikelihood *= EstimateTransmissionProbability(parent1GtStates, parent2GtStates,
+                                new KeyValuePair<Genotype, double>(genotypes[index], tmpLikelihood), _callerParameters.DeNovoRate, pedigreeInfo);
+                        }
+                        currentLikelihood = Double.IsNaN(currentLikelihood) || Double.IsInfinity(currentLikelihood) ? 0 : currentLikelihood;
+                        var genotypesInPedigree = new SampleMap<Genotype>
+                        {
+                            {pedigreeInfo.ParentsIds.First(), parent1GtStates.Key},
+                            {pedigreeInfo.ParentsIds.Last(), parent2GtStates.Key}
+                        };
+                        pedigreeInfo.OffspringIds.Zip(offspringGtStates).ForEach(sampleIdGenotypeKvp => genotypesInPedigree.Add(sampleIdGenotypeKvp.Item1, sampleIdGenotypeKvp.Item2));
+                        // return to SampleId ordering 
+                        var orderedGenotypesInPedigree = genotypesInPedigree.OrderBy(x => singleSampleLikelihoods.SampleIds.ToList().IndexOf(x.Key)).ToSampleMap();
+                        jointLikelihood.AddJointLikelihood(orderedGenotypesInPedigree, currentLikelihood);
+
+                        if (currentLikelihood > jointLikelihood.MaximalLikelihood)
+                        {
+                            jointLikelihood.MaximalLikelihood = currentLikelihood;
+                            sampleCopyNumbersGenotypes = orderedGenotypesInPedigree;
+                        }
+                    }
+                }
+            }
+            if (sampleCopyNumbersGenotypes.Empty())
+                throw new IlluminaException("Maximal likelihood was not found");
+            return (sampleCopyNumbersGenotypes, jointLikelihood);
+        }
+
+        /// <summary>
+        /// Estimate Transmission probability for parental copy number genotypes.
+        /// Uses de novo rate when genotypes can be evaluated (segment with SNP).
+        /// </summary>
+        /// <param name="parent1GtStates"></param>
+        /// <param name="parent2GtStates"></param>
+        /// <param name="offspringGtState"></param>
+        /// <param name="deNovoRate"></param>
+        /// <param name="pedigreeInfo"></param>
+        /// <returns></returns>
+        private static double EstimateTransmissionProbability(KeyValuePair<Genotype, double> parent1GtStates, KeyValuePair<Genotype, double> parent2GtStates, KeyValuePair<Genotype, double> offspringGtState, double deNovoRate, PedigreeInfo pedigreeInfo)
+        {
+            if (parent1GtStates.Key.HasAlleleCopyNumbers && parent2GtStates.Key.HasAlleleCopyNumbers)
+                return (offspringGtState.Key.PhasedGenotype.ContainsSharedAlleleA(parent1GtStates.Key.PhasedGenotype) ||
+                       offspringGtState.Key.PhasedGenotype.ContainsSharedAlleleA(parent2GtStates.Key.PhasedGenotype)) &&
+                       (offspringGtState.Key.PhasedGenotype.ContainsSharedAlleleB(parent1GtStates.Key.PhasedGenotype) ||
+                        offspringGtState.Key.PhasedGenotype.ContainsSharedAlleleB(parent2GtStates.Key.PhasedGenotype))
+                    ? 1.0
+                    : deNovoRate;
+            return pedigreeInfo.TransitionMatrix[parent1GtStates.Key.TotalCopyNumber][
+                       offspringGtState.Key.TotalCopyNumber] *
+                   pedigreeInfo.TransitionMatrix[parent2GtStates.Key.TotalCopyNumber][
+                       offspringGtState.Key.TotalCopyNumber];
+        }
+
+        private void AssignCNandScores(ISampleMap<CanvasSegment> canvasSegments,
+            ISampleMap<SampleMetrics> pedigreeMembersInfo,
+            PedigreeInfo pedigreeInfo, ISampleMap<Dictionary<Genotype, double>> singleSampleLikelihoods,
+            JointLikelihoods jointLikelihoods, ISampleMap<Genotype> copyNumbers)
+        {
+            foreach (var sampleId in canvasSegments.SampleIds)
+            {
+                canvasSegments[sampleId].QScore =
+                    GetSingleSampleQualityScore(singleSampleLikelihoods[sampleId], copyNumbers[sampleId]);
+                canvasSegments[sampleId].CopyNumber = copyNumbers[sampleId].TotalCopyNumber;
+                if (canvasSegments[sampleId].QScore < _qualityFilterThreshold)
+                    canvasSegments[sampleId].Filter = CanvasFilter.Create(new[] {$"q{_qualityFilterThreshold}"});
+                if (copyNumbers[sampleId].PhasedGenotype != null)
+                    canvasSegments[sampleId].MajorChromosomeCount =
+                        Math.Max(copyNumbers[sampleId].PhasedGenotype.CopyNumberA,
+                            copyNumbers[sampleId].PhasedGenotype.CopyNumberB);
+            }
+            if (pedigreeInfo.HasFullPedigree())
+            {
+                var pedigreeMembers = pedigreeInfo.ParentsIds.Concat(pedigreeInfo.OffspringIds).ToList();
+                var pedigreeMemberCopyNumbers = copyNumbers.WhereSampleIds(sampleId => pedigreeMembers.Contains(sampleId));
+                SetDenovoQualityScores(canvasSegments, pedigreeMembersInfo, pedigreeInfo.ParentsIds, pedigreeInfo.OffspringIds, jointLikelihoods, pedigreeMemberCopyNumbers);
+            }
+    }
+
+        private void SetDenovoQualityScores(ISampleMap<CanvasSegment> canvasSegments, ISampleMap<SampleMetrics> samplesInfo, List<SampleId> parentIDs, List<SampleId> offspringIDs,
+            JointLikelihoods jointLikelihoods, ISampleMap<Genotype> copyNumbers)
+        {
+
+            foreach (var probandId in offspringIDs)
+            {
+                // targeted proband is REF
+                if (IsReferenceVariant(canvasSegments, samplesInfo, probandId))
+                    continue;
+                // common variant
+                if (IsCommonCnv(copyNumbers, parentIDs, probandId))
+                    continue;
+                // other offsprings are ALT
+                if (!offspringIDs.Except(probandId.ToEnumerable()).All(id => IsReferenceVariant(canvasSegments, samplesInfo, id)))
+                    continue;
+                // not all q-scores are above the threshold
+                if (parentIDs.Concat(probandId).Any(id => !IsPassVariant(canvasSegments, id)))
+                    continue;
+
+                double deNovoQualityScore = GetConditionalDeNovoQualityScore(jointLikelihoods, probandId, copyNumbers);
+                if (Double.IsInfinity(deNovoQualityScore) | deNovoQualityScore > _callerParameters.MaxQscore)
+                    deNovoQualityScore = _callerParameters.MaxQscore;
+                canvasSegments[probandId].DqScore = deNovoQualityScore;
+            }
+        }
+
+        private bool IsPassVariant(ISampleMap<CanvasSegment> canvasSegments, SampleId sampleId)
+        {
+            return canvasSegments[sampleId].QScore > _qualityFilterThreshold;
+        }
+
+        public static bool IsCommonCnv(ISampleMap<Genotype> copyNumberGenotypes, List<SampleId> parentIDs, SampleId probandId)
+        {
+            var proband = copyNumberGenotypes[probandId];
+            var parent1 = copyNumberGenotypes[parentIDs.First()];
+            var parent2 = copyNumberGenotypes[parentIDs.Last()];
+
+            if (proband.PhasedGenotype == null)
+                return proband.ContainsSharedAlleles(parent1) || proband.ContainsSharedAlleles(parent2) ||
+                       proband.TotalCopyNumber > 3 && parent1.TotalCopyNumber > 3 && parent2.TotalCopyNumber > 3 ||
+                       proband.TotalCopyNumber == 0 && parent1.TotalCopyNumber == 1 && parent2.TotalCopyNumber == 1;
+
+            return (proband.PhasedGenotype.ContainsSharedAlleleA(parent1.PhasedGenotype) ||
+                    proband.PhasedGenotype.ContainsSharedAlleleA(parent2.PhasedGenotype)) &&
+                   (proband.PhasedGenotype.ContainsSharedAlleleB(parent1.PhasedGenotype) ||
+                    proband.PhasedGenotype.ContainsSharedAlleleB(parent2.PhasedGenotype));
+        }
+
+        private bool IsReferenceVariant(ISampleMap<CanvasSegment> canvasSegments, ISampleMap<SampleMetrics> samplesInfo, SampleId sampleId)
+        {
+            var segment = canvasSegments[sampleId];
+            return GetCnState(canvasSegments, sampleId, _callerParameters.MaximumCopyNumber) == samplesInfo[sampleId].GetPloidy(segment);
+        }
+
+        private static int GetCnState(ISampleMap<CanvasSegment> canvasSegmentsSet, SampleId sampleId, int maximumCopyNumber)
+        {
+            return Math.Min(canvasSegmentsSet[sampleId].CopyNumber, maximumCopyNumber - 1);
+        }
+
+        public static int AggregateVariantCoverage(ref List<CanvasSegment> segments)
+        {
+            var variantCoverage = segments.SelectMany(segment => segment.Balleles.TotalCoverage).ToList();
+            return variantCoverage.Any() ? Utilities.Median(variantCoverage) : 0;
+        }
+
+        private double GetSingleSampleQualityScore(Dictionary<Genotype, double> copyNumbersLikelihoods, Genotype selectedGenotype)
+        {
+            double normalizationConstant = copyNumbersLikelihoods.Select(ll => ll.Value).Sum();
+            var selectedGenotypes = copyNumbersLikelihoods.Keys.Where(gt => gt.TotalCopyNumber == selectedGenotype.TotalCopyNumber);
+            var altLikelihood = copyNumbersLikelihoods.SelectKeys(selectedGenotypes).Select(ll => ll.Value).Sum();
+            double qscore = -10.0 * Math.Log10((normalizationConstant - altLikelihood) / normalizationConstant);
+            if (Double.IsInfinity(qscore) | qscore > _callerParameters.MaxQscore)
+                qscore = _callerParameters.MaxQscore;
+            return qscore;
+        }
+
+        private double GetConditionalDeNovoQualityScore(JointLikelihoods jointLikelihoods, SampleId probandId, ISampleMap<Genotype> copyNumberGenotypes)
+        {
+            const double q60 = 0.000001;
+            double marginalAltLikelihood = jointLikelihoods.GetMarginalLikelihood(new KeyValuePair<SampleId, Genotype>(probandId, copyNumberGenotypes[probandId]));
+            double marginalRefLikelihood = jointLikelihoods.GetMarginalNonAltLikelihood(new KeyValuePair<SampleId, Genotype>(probandId, copyNumberGenotypes[probandId]));
+            double normalization = marginalAltLikelihood + marginalRefLikelihood;
+            double denovoProbability = jointLikelihoods.GetJointLikelihood(copyNumberGenotypes) / marginalAltLikelihood * marginalRefLikelihood / normalization;
+            return -10.0 * Math.Log10(Math.Max(denovoProbability, q60));
+        }
+
+
+        /// <summary>
+        /// Generate all possible copy number genotype combinations with the maximal number of alleles per segment set to maxAlleleNumber.
+        /// </summary>
+        /// <param name="numberOfCnStates"></param>
+        /// <returns> </returns>
+        public static List<PhasedGenotype> GenerateGenotypeCombinations(int numberOfCnStates)
+        {
+            var genotypes = new List<PhasedGenotype>();
+            for (int cn = 0; cn < numberOfCnStates; cn++)
+            {
+                for (int gt = 0; gt <= cn; gt++)
+                {
+                    genotypes.Add(new PhasedGenotype(gt, cn - gt));
+                }
+            }
+            return genotypes;
+        }
+    }
 }