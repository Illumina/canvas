--- conflicted
+++ resolved
@@ -54,15 +54,12 @@
 
     public class HaplotypeCopyNumberModelFactory : ICopyNumberModelFactory
     {
-<<<<<<< HEAD
         public double LohRefModelPenaltyTerm { get; }
 
         public HaplotypeCopyNumberModelFactory(double lohRefModelPenaltyTerm)
         {
             LohRefModelPenaltyTerm = lohRefModelPenaltyTerm;
         }
-        public ICopyNumberModel CreateModel(int numCnStates, int maxCoverage, double meanCoverage, double meanMafCoverage)
-=======
         /// <summary>
         /// 
         /// </summary>
@@ -72,7 +69,6 @@
         /// <param name="diploidAlleleMeanCounts">mean diploid allele counts</param>
         /// <returns></returns>
         public ICopyNumberModel CreateModel(int numCnStates, int maxCoverage, double meanCoverage, double diploidAlleleMeanCounts)
->>>>>>> 7ddcc83e
         {
             var cnDistribution = new List<List<double>>();
             double haploidAlleleMeanCounts = diploidAlleleMeanCounts / 2.0;
@@ -80,7 +76,6 @@
             double mafVariance = diploidAlleleMeanCounts * 2.5;
             double variance = meanCoverage * 2.5;
             const double alleleStateZeroCorrector = 0.1; // prevent from using zero as a mean of model distribution
-            double coverageCeiling = meanMafCoverage * 3;
             for (int copyNumber = 0; copyNumber < numCnStates; copyNumber++)
             {
                 var multiplier = copyNumber * 1.0;
@@ -118,12 +113,8 @@
             }
             // meanMafCoverage * 3 will cap the coverage at 6 CN, which corresponds to 0-5 CN range captured by the model
             // this will prevent a read stacking scenario with high depth (i.e. > 1000) returning likelihoods of 0 for all models 
-<<<<<<< HEAD
+            double coverageCeiling = diploidAlleleMeanCounts * 3;
             return new HaplotypeCopyNumberModel(cnDistribution, alleleDistribution, Convert.ToInt32(coverageCeiling), LohRefModelPenaltyTerm);
-=======
-            double coverageCeiling = diploidAlleleMeanCounts * 3;
-            return new HaplotypeCopyNumberModel(cnDistribution, alleleDistribution, Convert.ToInt32(coverageCeiling));
->>>>>>> 7ddcc83e
         }
 
     }
