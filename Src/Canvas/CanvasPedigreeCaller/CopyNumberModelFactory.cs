--- conflicted
+++ resolved
@@ -103,14 +103,9 @@
                         new Tuple<List<double>, List<double>>(gt1Probabilities, gt2Probabilities);
                 }
             }
-<<<<<<< HEAD
-
-            return new HaplotypeCopyNumberModel(cnDistribution, alleleDistribution, maxCoverage, this.LohRefModelPenaltyTerm);
-=======
             // meanMafCoverage * 3 will cap the coverage at 6 CN, which corresponds to 0-5 CN range captured by the model
             // this will prevent a read stacking scenario with high depth (i.e. > 1000) returning likelihoods of 0 for all models 
             return new HaplotypeCopyNumberModel(cnDistribution, alleleDistribution, Convert.ToInt32(coverageCeiling));
->>>>>>> 18ff70c4
         }
 
     }
