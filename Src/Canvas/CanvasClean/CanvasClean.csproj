﻿<?xml version="1.0" encoding="utf-8"?>
<Project ToolsVersion="12.0" DefaultTargets="Build" xmlns="http://schemas.microsoft.com/developer/msbuild/2003">
  <Import Project="$(MSBuildExtensionsPath)\$(MSBuildToolsVersion)\Microsoft.Common.props" Condition="Exists('$(MSBuildExtensionsPath)\$(MSBuildToolsVersion)\Microsoft.Common.props')" />
  <PropertyGroup>
    <Configuration Condition=" '$(Configuration)' == '' ">Debug</Configuration>
    <Platform Condition=" '$(Platform)' == '' ">AnyCPU</Platform>
    <ProjectGuid>{3EA57084-D8FD-4978-8CF9-0EF97CFA47D0}</ProjectGuid>
    <OutputType>Exe</OutputType>
    <AppDesignerFolder>Properties</AppDesignerFolder>
    <RootNamespace>CanvasClean</RootNamespace>
    <AssemblyName>CanvasClean</AssemblyName>
    <TargetFrameworkVersion>v4.5.1</TargetFrameworkVersion>
    <FileAlignment>512</FileAlignment>
    <SccProjectName>SAK</SccProjectName>
    <SccLocalPath>SAK</SccLocalPath>
    <SccAuxPath>SAK</SccAuxPath>
    <SccProvider>SAK</SccProvider>
    <PublishUrl>publish\</PublishUrl>
    <Install>true</Install>
    <InstallFrom>Disk</InstallFrom>
    <UpdateEnabled>false</UpdateEnabled>
    <UpdateMode>Foreground</UpdateMode>
    <UpdateInterval>7</UpdateInterval>
    <UpdateIntervalUnits>Days</UpdateIntervalUnits>
    <UpdatePeriodically>false</UpdatePeriodically>
    <UpdateRequired>false</UpdateRequired>
    <MapFileExtensions>true</MapFileExtensions>
    <ApplicationRevision>0</ApplicationRevision>
    <ApplicationVersion>1.0.0.%2a</ApplicationVersion>
    <IsWebBootstrapper>false</IsWebBootstrapper>
    <UseApplicationTrust>false</UseApplicationTrust>
    <BootstrapperEnabled>true</BootstrapperEnabled>
    <TargetFrameworkProfile />
    <NuGetPackageImportStamp>
    </NuGetPackageImportStamp>
  </PropertyGroup>
  <PropertyGroup Condition=" '$(Configuration)|$(Platform)' == 'Debug|AnyCPU' ">
    <PlatformTarget>AnyCPU</PlatformTarget>
    <DebugSymbols>true</DebugSymbols>
    <DebugType>full</DebugType>
    <Optimize>false</Optimize>
    <OutputPath>bin\Debug\</OutputPath>
    <DefineConstants>DEBUG;TRACE</DefineConstants>
    <ErrorReport>prompt</ErrorReport>
    <WarningLevel>4</WarningLevel>
  </PropertyGroup>
  <PropertyGroup Condition=" '$(Configuration)|$(Platform)' == 'Release|AnyCPU' ">
    <PlatformTarget>x64</PlatformTarget>
    <DebugType>pdbonly</DebugType>
    <Optimize>true</Optimize>
    <OutputPath>bin\Release\</OutputPath>
    <DefineConstants>TRACE</DefineConstants>
    <ErrorReport>prompt</ErrorReport>
    <WarningLevel>4</WarningLevel>
  </PropertyGroup>
  <PropertyGroup Condition="'$(Configuration)|$(Platform)' == 'Debug|x64'">
    <DebugSymbols>true</DebugSymbols>
    <OutputPath>..\x64\Debug\</OutputPath>
    <DefineConstants>DEBUG;TRACE</DefineConstants>
    <DebugType>full</DebugType>
    <PlatformTarget>x64</PlatformTarget>
    <ErrorReport>prompt</ErrorReport>
    <CodeAnalysisRuleSet>MinimumRecommendedRules.ruleset</CodeAnalysisRuleSet>
    <Prefer32Bit>true</Prefer32Bit>
  </PropertyGroup>
  <PropertyGroup Condition="'$(Configuration)|$(Platform)' == 'Release|x64'">
    <OutputPath>..\x64\Release\</OutputPath>
    <DefineConstants>TRACE</DefineConstants>
    <Optimize>true</Optimize>
    <DebugType>pdbonly</DebugType>
    <PlatformTarget>x64</PlatformTarget>
    <ErrorReport>prompt</ErrorReport>
    <CodeAnalysisRuleSet>MinimumRecommendedRules.ruleset</CodeAnalysisRuleSet>
    <Prefer32Bit>true</Prefer32Bit>
  </PropertyGroup>
  <ItemGroup>
<<<<<<< HEAD
    <Reference Include="Illumina.Common, Version=2.0.0.35, Culture=neutral, processorArchitecture=AMD64">
      <HintPath>..\Canvas\packages\Illumina.Common.2.0.0.35\lib\net451\Illumina.Common.dll</HintPath>
=======
    <Reference Include="Illumina.Common, Version=2.0.1.46, Culture=neutral, processorArchitecture=AMD64">
      <HintPath>..\Canvas\packages\Illumina.Common.2.0.1.46\lib\net451\Illumina.Common.dll</HintPath>
>>>>>>> ead047fe
      <Private>True</Private>
    </Reference>
    <Reference Include="Isas.Framework, Version=5.0.1.51, Culture=neutral, processorArchitecture=AMD64">
      <HintPath>..\Canvas\packages\Isas.Framework.5.0.1.51\lib\net451\Isas.Framework.dll</HintPath>
      <Private>True</Private>
    </Reference>
<<<<<<< HEAD
    <Reference Include="Isas.Manifests.AmpliconManifest, Version=2.7.0.0, Culture=neutral, processorArchitecture=AMD64">
      <HintPath>..\Canvas\packages\Isas.Manifests.2.7.0\lib\net451\Isas.Manifests.AmpliconManifest.dll</HintPath>
      <Private>True</Private>
    </Reference>
    <Reference Include="Isas.Manifests.ForenSeqManifest, Version=2.7.0.0, Culture=neutral, processorArchitecture=AMD64">
      <HintPath>..\Canvas\packages\Isas.Manifests.2.7.0\lib\net451\Isas.Manifests.ForenSeqManifest.dll</HintPath>
      <Private>True</Private>
    </Reference>
    <Reference Include="Isas.Manifests.NexteraManifest, Version=2.7.0.0, Culture=neutral, processorArchitecture=AMD64">
      <HintPath>..\Canvas\packages\Isas.Manifests.2.7.0\lib\net451\Isas.Manifests.NexteraManifest.dll</HintPath>
      <Private>True</Private>
    </Reference>
    <Reference Include="Isas.SequencingFiles, Version=3.6.0.81, Culture=neutral, processorArchitecture=AMD64">
      <HintPath>..\Canvas\packages\Isas.SequencingFiles.3.6.0.81\lib\net451\Isas.SequencingFiles.dll</HintPath>
=======
    <Reference Include="Isas.Manifests.AmpliconManifest, Version=2.9.0.9, Culture=neutral, processorArchitecture=AMD64">
      <HintPath>..\Canvas\packages\Isas.Manifests.2.9.0.9\lib\net451\Isas.Manifests.AmpliconManifest.dll</HintPath>
      <Private>True</Private>
    </Reference>
    <Reference Include="Isas.Manifests.ForenSeqManifest, Version=2.9.0.9, Culture=neutral, processorArchitecture=AMD64">
      <HintPath>..\Canvas\packages\Isas.Manifests.2.9.0.9\lib\net451\Isas.Manifests.ForenSeqManifest.dll</HintPath>
      <Private>True</Private>
    </Reference>
    <Reference Include="Isas.Manifests.NexteraManifest, Version=2.9.0.9, Culture=neutral, processorArchitecture=AMD64">
      <HintPath>..\Canvas\packages\Isas.Manifests.2.9.0.9\lib\net451\Isas.Manifests.NexteraManifest.dll</HintPath>
      <Private>True</Private>
    </Reference>
    <Reference Include="Isas.SequencingFiles, Version=3.6.1.94, Culture=neutral, processorArchitecture=AMD64">
      <HintPath>..\Canvas\packages\Isas.SequencingFiles.3.6.1.94\lib\net451\Isas.SequencingFiles.dll</HintPath>
>>>>>>> ead047fe
      <Private>True</Private>
    </Reference>
    <Reference Include="NDesk.Options, Version=0.2.1.0, Culture=neutral, processorArchitecture=MSIL">
      <HintPath>..\Canvas\packages\NDesk.Options.0.2.1\lib\NDesk.Options.dll</HintPath>
      <Private>True</Private>
    </Reference>
    <Reference Include="Newtonsoft.Json, Version=9.0.0.0, Culture=neutral, PublicKeyToken=30ad4fe6b2a6aeed, processorArchitecture=MSIL">
      <HintPath>..\Canvas\packages\Newtonsoft.Json.9.0.1\lib\net45\Newtonsoft.Json.dll</HintPath>
      <Private>True</Private>
    </Reference>
    <Reference Include="protobuf-net, Version=2.1.0.0, Culture=neutral, PublicKeyToken=257b51d87d2e4d67, processorArchitecture=MSIL">
      <HintPath>..\Canvas\packages\protobuf-net.2.1.0\lib\net451\protobuf-net.dll</HintPath>
      <Private>True</Private>
    </Reference>
    <Reference Include="System" />
    <Reference Include="System.Core" />
    <Reference Include="System.Xml.Linq" />
    <Reference Include="System.Data.DataSetExtensions" />
    <Reference Include="Microsoft.CSharp" />
    <Reference Include="System.Data" />
    <Reference Include="System.Xml" />
  </ItemGroup>
  <ItemGroup>
    <Compile Include="CanvasClean.cs" />
    <Compile Include="EnrichmentUtilities.cs" />
    <Compile Include="LoessGCNormalizer.cs" />
    <Compile Include="LoessInterpolator.cs" />
    <Compile Include="Properties\AssemblyInfo.cs" />
  </ItemGroup>
  <ItemGroup>
    <None Include="App.config" />
    <None Include="packages.config" />
  </ItemGroup>
  <ItemGroup>
    <ProjectReference Include="..\CanvasCommon\CanvasCommon.csproj">
      <Project>{ec8755f1-74bd-4a1f-9b82-5133d2f6a93b}</Project>
      <Name>CanvasCommon</Name>
    </ProjectReference>
  </ItemGroup>
  <ItemGroup>
    <BootstrapperPackage Include=".NETFramework,Version=v4.5">
      <Visible>False</Visible>
      <ProductName>Microsoft .NET Framework 4.5 %28x86 and x64%29</ProductName>
      <Install>true</Install>
    </BootstrapperPackage>
    <BootstrapperPackage Include="Microsoft.Net.Client.3.5">
      <Visible>False</Visible>
      <ProductName>.NET Framework 3.5 SP1 Client Profile</ProductName>
      <Install>false</Install>
    </BootstrapperPackage>
    <BootstrapperPackage Include="Microsoft.Net.Framework.3.5.SP1">
      <Visible>False</Visible>
      <ProductName>.NET Framework 3.5 SP1</ProductName>
      <Install>false</Install>
    </BootstrapperPackage>
  </ItemGroup>
  <Import Project="$(MSBuildToolsPath)\Microsoft.CSharp.targets" />
  <PropertyGroup>
    <PostBuildEvent>
    </PostBuildEvent>
  </PropertyGroup>
<<<<<<< HEAD
  <Import Project="..\Canvas\packages\Isas.FileCompression.3.6.0.81\build\net451\Isas.FileCompression.targets" Condition="Exists('..\Canvas\packages\Isas.FileCompression.3.6.0.81\build\net451\Isas.FileCompression.targets')" />
=======
  <Import Project="..\Canvas\packages\Isas.FileCompression.3.6.1.94\build\net451\Isas.FileCompression.targets" Condition="Exists('..\Canvas\packages\Isas.FileCompression.3.6.1.94\build\net451\Isas.FileCompression.targets')" />
>>>>>>> ead047fe
  <Target Name="EnsureNuGetPackageBuildImports" BeforeTargets="PrepareForBuild">
    <PropertyGroup>
      <ErrorText>This project references NuGet package(s) that are missing on this computer. Use NuGet Package Restore to download them.  For more information, see http://go.microsoft.com/fwlink/?LinkID=322105. The missing file is {0}.</ErrorText>
    </PropertyGroup>
<<<<<<< HEAD
    <Error Condition="!Exists('..\Canvas\packages\Isas.FileCompression.3.6.0.81\build\net451\Isas.FileCompression.targets')" Text="$([System.String]::Format('$(ErrorText)', '..\Canvas\packages\Isas.FileCompression.3.6.0.81\build\net451\Isas.FileCompression.targets'))" />
=======
    <Error Condition="!Exists('..\Canvas\packages\Isas.FileCompression.3.6.1.94\build\net451\Isas.FileCompression.targets')" Text="$([System.String]::Format('$(ErrorText)', '..\Canvas\packages\Isas.FileCompression.3.6.1.94\build\net451\Isas.FileCompression.targets'))" />
>>>>>>> ead047fe
  </Target>
  <!-- To modify your build process, add your task inside one of the targets below and uncomment it. 
       Other similar extension points exist, see Microsoft.Common.targets.
  <Target Name="BeforeBuild">
  </Target>
  <Target Name="AfterBuild">
  </Target>
  -->
</Project><|MERGE_RESOLUTION|>--- conflicted
+++ resolved
@@ -1,204 +1,174 @@
-﻿<?xml version="1.0" encoding="utf-8"?>
-<Project ToolsVersion="12.0" DefaultTargets="Build" xmlns="http://schemas.microsoft.com/developer/msbuild/2003">
-  <Import Project="$(MSBuildExtensionsPath)\$(MSBuildToolsVersion)\Microsoft.Common.props" Condition="Exists('$(MSBuildExtensionsPath)\$(MSBuildToolsVersion)\Microsoft.Common.props')" />
-  <PropertyGroup>
-    <Configuration Condition=" '$(Configuration)' == '' ">Debug</Configuration>
-    <Platform Condition=" '$(Platform)' == '' ">AnyCPU</Platform>
-    <ProjectGuid>{3EA57084-D8FD-4978-8CF9-0EF97CFA47D0}</ProjectGuid>
-    <OutputType>Exe</OutputType>
-    <AppDesignerFolder>Properties</AppDesignerFolder>
-    <RootNamespace>CanvasClean</RootNamespace>
-    <AssemblyName>CanvasClean</AssemblyName>
-    <TargetFrameworkVersion>v4.5.1</TargetFrameworkVersion>
-    <FileAlignment>512</FileAlignment>
-    <SccProjectName>SAK</SccProjectName>
-    <SccLocalPath>SAK</SccLocalPath>
-    <SccAuxPath>SAK</SccAuxPath>
-    <SccProvider>SAK</SccProvider>
-    <PublishUrl>publish\</PublishUrl>
-    <Install>true</Install>
-    <InstallFrom>Disk</InstallFrom>
-    <UpdateEnabled>false</UpdateEnabled>
-    <UpdateMode>Foreground</UpdateMode>
-    <UpdateInterval>7</UpdateInterval>
-    <UpdateIntervalUnits>Days</UpdateIntervalUnits>
-    <UpdatePeriodically>false</UpdatePeriodically>
-    <UpdateRequired>false</UpdateRequired>
-    <MapFileExtensions>true</MapFileExtensions>
-    <ApplicationRevision>0</ApplicationRevision>
-    <ApplicationVersion>1.0.0.%2a</ApplicationVersion>
-    <IsWebBootstrapper>false</IsWebBootstrapper>
-    <UseApplicationTrust>false</UseApplicationTrust>
-    <BootstrapperEnabled>true</BootstrapperEnabled>
-    <TargetFrameworkProfile />
-    <NuGetPackageImportStamp>
-    </NuGetPackageImportStamp>
-  </PropertyGroup>
-  <PropertyGroup Condition=" '$(Configuration)|$(Platform)' == 'Debug|AnyCPU' ">
-    <PlatformTarget>AnyCPU</PlatformTarget>
-    <DebugSymbols>true</DebugSymbols>
-    <DebugType>full</DebugType>
-    <Optimize>false</Optimize>
-    <OutputPath>bin\Debug\</OutputPath>
-    <DefineConstants>DEBUG;TRACE</DefineConstants>
-    <ErrorReport>prompt</ErrorReport>
-    <WarningLevel>4</WarningLevel>
-  </PropertyGroup>
-  <PropertyGroup Condition=" '$(Configuration)|$(Platform)' == 'Release|AnyCPU' ">
-    <PlatformTarget>x64</PlatformTarget>
-    <DebugType>pdbonly</DebugType>
-    <Optimize>true</Optimize>
-    <OutputPath>bin\Release\</OutputPath>
-    <DefineConstants>TRACE</DefineConstants>
-    <ErrorReport>prompt</ErrorReport>
-    <WarningLevel>4</WarningLevel>
-  </PropertyGroup>
-  <PropertyGroup Condition="'$(Configuration)|$(Platform)' == 'Debug|x64'">
-    <DebugSymbols>true</DebugSymbols>
-    <OutputPath>..\x64\Debug\</OutputPath>
-    <DefineConstants>DEBUG;TRACE</DefineConstants>
-    <DebugType>full</DebugType>
-    <PlatformTarget>x64</PlatformTarget>
-    <ErrorReport>prompt</ErrorReport>
-    <CodeAnalysisRuleSet>MinimumRecommendedRules.ruleset</CodeAnalysisRuleSet>
-    <Prefer32Bit>true</Prefer32Bit>
-  </PropertyGroup>
-  <PropertyGroup Condition="'$(Configuration)|$(Platform)' == 'Release|x64'">
-    <OutputPath>..\x64\Release\</OutputPath>
-    <DefineConstants>TRACE</DefineConstants>
-    <Optimize>true</Optimize>
-    <DebugType>pdbonly</DebugType>
-    <PlatformTarget>x64</PlatformTarget>
-    <ErrorReport>prompt</ErrorReport>
-    <CodeAnalysisRuleSet>MinimumRecommendedRules.ruleset</CodeAnalysisRuleSet>
-    <Prefer32Bit>true</Prefer32Bit>
-  </PropertyGroup>
-  <ItemGroup>
-<<<<<<< HEAD
-    <Reference Include="Illumina.Common, Version=2.0.0.35, Culture=neutral, processorArchitecture=AMD64">
-      <HintPath>..\Canvas\packages\Illumina.Common.2.0.0.35\lib\net451\Illumina.Common.dll</HintPath>
-=======
-    <Reference Include="Illumina.Common, Version=2.0.1.46, Culture=neutral, processorArchitecture=AMD64">
-      <HintPath>..\Canvas\packages\Illumina.Common.2.0.1.46\lib\net451\Illumina.Common.dll</HintPath>
->>>>>>> ead047fe
-      <Private>True</Private>
-    </Reference>
-    <Reference Include="Isas.Framework, Version=5.0.1.51, Culture=neutral, processorArchitecture=AMD64">
-      <HintPath>..\Canvas\packages\Isas.Framework.5.0.1.51\lib\net451\Isas.Framework.dll</HintPath>
-      <Private>True</Private>
-    </Reference>
-<<<<<<< HEAD
-    <Reference Include="Isas.Manifests.AmpliconManifest, Version=2.7.0.0, Culture=neutral, processorArchitecture=AMD64">
-      <HintPath>..\Canvas\packages\Isas.Manifests.2.7.0\lib\net451\Isas.Manifests.AmpliconManifest.dll</HintPath>
-      <Private>True</Private>
-    </Reference>
-    <Reference Include="Isas.Manifests.ForenSeqManifest, Version=2.7.0.0, Culture=neutral, processorArchitecture=AMD64">
-      <HintPath>..\Canvas\packages\Isas.Manifests.2.7.0\lib\net451\Isas.Manifests.ForenSeqManifest.dll</HintPath>
-      <Private>True</Private>
-    </Reference>
-    <Reference Include="Isas.Manifests.NexteraManifest, Version=2.7.0.0, Culture=neutral, processorArchitecture=AMD64">
-      <HintPath>..\Canvas\packages\Isas.Manifests.2.7.0\lib\net451\Isas.Manifests.NexteraManifest.dll</HintPath>
-      <Private>True</Private>
-    </Reference>
-    <Reference Include="Isas.SequencingFiles, Version=3.6.0.81, Culture=neutral, processorArchitecture=AMD64">
-      <HintPath>..\Canvas\packages\Isas.SequencingFiles.3.6.0.81\lib\net451\Isas.SequencingFiles.dll</HintPath>
-=======
-    <Reference Include="Isas.Manifests.AmpliconManifest, Version=2.9.0.9, Culture=neutral, processorArchitecture=AMD64">
-      <HintPath>..\Canvas\packages\Isas.Manifests.2.9.0.9\lib\net451\Isas.Manifests.AmpliconManifest.dll</HintPath>
-      <Private>True</Private>
-    </Reference>
-    <Reference Include="Isas.Manifests.ForenSeqManifest, Version=2.9.0.9, Culture=neutral, processorArchitecture=AMD64">
-      <HintPath>..\Canvas\packages\Isas.Manifests.2.9.0.9\lib\net451\Isas.Manifests.ForenSeqManifest.dll</HintPath>
-      <Private>True</Private>
-    </Reference>
-    <Reference Include="Isas.Manifests.NexteraManifest, Version=2.9.0.9, Culture=neutral, processorArchitecture=AMD64">
-      <HintPath>..\Canvas\packages\Isas.Manifests.2.9.0.9\lib\net451\Isas.Manifests.NexteraManifest.dll</HintPath>
-      <Private>True</Private>
-    </Reference>
-    <Reference Include="Isas.SequencingFiles, Version=3.6.1.94, Culture=neutral, processorArchitecture=AMD64">
-      <HintPath>..\Canvas\packages\Isas.SequencingFiles.3.6.1.94\lib\net451\Isas.SequencingFiles.dll</HintPath>
->>>>>>> ead047fe
-      <Private>True</Private>
-    </Reference>
-    <Reference Include="NDesk.Options, Version=0.2.1.0, Culture=neutral, processorArchitecture=MSIL">
-      <HintPath>..\Canvas\packages\NDesk.Options.0.2.1\lib\NDesk.Options.dll</HintPath>
-      <Private>True</Private>
-    </Reference>
-    <Reference Include="Newtonsoft.Json, Version=9.0.0.0, Culture=neutral, PublicKeyToken=30ad4fe6b2a6aeed, processorArchitecture=MSIL">
-      <HintPath>..\Canvas\packages\Newtonsoft.Json.9.0.1\lib\net45\Newtonsoft.Json.dll</HintPath>
-      <Private>True</Private>
-    </Reference>
-    <Reference Include="protobuf-net, Version=2.1.0.0, Culture=neutral, PublicKeyToken=257b51d87d2e4d67, processorArchitecture=MSIL">
-      <HintPath>..\Canvas\packages\protobuf-net.2.1.0\lib\net451\protobuf-net.dll</HintPath>
-      <Private>True</Private>
-    </Reference>
-    <Reference Include="System" />
-    <Reference Include="System.Core" />
-    <Reference Include="System.Xml.Linq" />
-    <Reference Include="System.Data.DataSetExtensions" />
-    <Reference Include="Microsoft.CSharp" />
-    <Reference Include="System.Data" />
-    <Reference Include="System.Xml" />
-  </ItemGroup>
-  <ItemGroup>
-    <Compile Include="CanvasClean.cs" />
-    <Compile Include="EnrichmentUtilities.cs" />
-    <Compile Include="LoessGCNormalizer.cs" />
-    <Compile Include="LoessInterpolator.cs" />
-    <Compile Include="Properties\AssemblyInfo.cs" />
-  </ItemGroup>
-  <ItemGroup>
-    <None Include="App.config" />
-    <None Include="packages.config" />
-  </ItemGroup>
-  <ItemGroup>
-    <ProjectReference Include="..\CanvasCommon\CanvasCommon.csproj">
-      <Project>{ec8755f1-74bd-4a1f-9b82-5133d2f6a93b}</Project>
-      <Name>CanvasCommon</Name>
-    </ProjectReference>
-  </ItemGroup>
-  <ItemGroup>
-    <BootstrapperPackage Include=".NETFramework,Version=v4.5">
-      <Visible>False</Visible>
-      <ProductName>Microsoft .NET Framework 4.5 %28x86 and x64%29</ProductName>
-      <Install>true</Install>
-    </BootstrapperPackage>
-    <BootstrapperPackage Include="Microsoft.Net.Client.3.5">
-      <Visible>False</Visible>
-      <ProductName>.NET Framework 3.5 SP1 Client Profile</ProductName>
-      <Install>false</Install>
-    </BootstrapperPackage>
-    <BootstrapperPackage Include="Microsoft.Net.Framework.3.5.SP1">
-      <Visible>False</Visible>
-      <ProductName>.NET Framework 3.5 SP1</ProductName>
-      <Install>false</Install>
-    </BootstrapperPackage>
-  </ItemGroup>
-  <Import Project="$(MSBuildToolsPath)\Microsoft.CSharp.targets" />
-  <PropertyGroup>
-    <PostBuildEvent>
-    </PostBuildEvent>
-  </PropertyGroup>
-<<<<<<< HEAD
-  <Import Project="..\Canvas\packages\Isas.FileCompression.3.6.0.81\build\net451\Isas.FileCompression.targets" Condition="Exists('..\Canvas\packages\Isas.FileCompression.3.6.0.81\build\net451\Isas.FileCompression.targets')" />
-=======
-  <Import Project="..\Canvas\packages\Isas.FileCompression.3.6.1.94\build\net451\Isas.FileCompression.targets" Condition="Exists('..\Canvas\packages\Isas.FileCompression.3.6.1.94\build\net451\Isas.FileCompression.targets')" />
->>>>>>> ead047fe
-  <Target Name="EnsureNuGetPackageBuildImports" BeforeTargets="PrepareForBuild">
-    <PropertyGroup>
-      <ErrorText>This project references NuGet package(s) that are missing on this computer. Use NuGet Package Restore to download them.  For more information, see http://go.microsoft.com/fwlink/?LinkID=322105. The missing file is {0}.</ErrorText>
-    </PropertyGroup>
-<<<<<<< HEAD
-    <Error Condition="!Exists('..\Canvas\packages\Isas.FileCompression.3.6.0.81\build\net451\Isas.FileCompression.targets')" Text="$([System.String]::Format('$(ErrorText)', '..\Canvas\packages\Isas.FileCompression.3.6.0.81\build\net451\Isas.FileCompression.targets'))" />
-=======
-    <Error Condition="!Exists('..\Canvas\packages\Isas.FileCompression.3.6.1.94\build\net451\Isas.FileCompression.targets')" Text="$([System.String]::Format('$(ErrorText)', '..\Canvas\packages\Isas.FileCompression.3.6.1.94\build\net451\Isas.FileCompression.targets'))" />
->>>>>>> ead047fe
-  </Target>
-  <!-- To modify your build process, add your task inside one of the targets below and uncomment it. 
-       Other similar extension points exist, see Microsoft.Common.targets.
-  <Target Name="BeforeBuild">
-  </Target>
-  <Target Name="AfterBuild">
-  </Target>
-  -->
+﻿<?xml version="1.0" encoding="utf-8"?>
+<Project ToolsVersion="12.0" DefaultTargets="Build" xmlns="http://schemas.microsoft.com/developer/msbuild/2003">
+  <Import Project="$(MSBuildExtensionsPath)\$(MSBuildToolsVersion)\Microsoft.Common.props" Condition="Exists('$(MSBuildExtensionsPath)\$(MSBuildToolsVersion)\Microsoft.Common.props')" />
+  <PropertyGroup>
+    <Configuration Condition=" '$(Configuration)' == '' ">Debug</Configuration>
+    <Platform Condition=" '$(Platform)' == '' ">AnyCPU</Platform>
+    <ProjectGuid>{3EA57084-D8FD-4978-8CF9-0EF97CFA47D0}</ProjectGuid>
+    <OutputType>Exe</OutputType>
+    <AppDesignerFolder>Properties</AppDesignerFolder>
+    <RootNamespace>CanvasClean</RootNamespace>
+    <AssemblyName>CanvasClean</AssemblyName>
+    <TargetFrameworkVersion>v4.5.1</TargetFrameworkVersion>
+    <FileAlignment>512</FileAlignment>
+    <SccProjectName>SAK</SccProjectName>
+    <SccLocalPath>SAK</SccLocalPath>
+    <SccAuxPath>SAK</SccAuxPath>
+    <SccProvider>SAK</SccProvider>
+    <PublishUrl>publish\</PublishUrl>
+    <Install>true</Install>
+    <InstallFrom>Disk</InstallFrom>
+    <UpdateEnabled>false</UpdateEnabled>
+    <UpdateMode>Foreground</UpdateMode>
+    <UpdateInterval>7</UpdateInterval>
+    <UpdateIntervalUnits>Days</UpdateIntervalUnits>
+    <UpdatePeriodically>false</UpdatePeriodically>
+    <UpdateRequired>false</UpdateRequired>
+    <MapFileExtensions>true</MapFileExtensions>
+    <ApplicationRevision>0</ApplicationRevision>
+    <ApplicationVersion>1.0.0.%2a</ApplicationVersion>
+    <IsWebBootstrapper>false</IsWebBootstrapper>
+    <UseApplicationTrust>false</UseApplicationTrust>
+    <BootstrapperEnabled>true</BootstrapperEnabled>
+    <TargetFrameworkProfile />
+    <NuGetPackageImportStamp>
+    </NuGetPackageImportStamp>
+  </PropertyGroup>
+  <PropertyGroup Condition=" '$(Configuration)|$(Platform)' == 'Debug|AnyCPU' ">
+    <PlatformTarget>AnyCPU</PlatformTarget>
+    <DebugSymbols>true</DebugSymbols>
+    <DebugType>full</DebugType>
+    <Optimize>false</Optimize>
+    <OutputPath>bin\Debug\</OutputPath>
+    <DefineConstants>DEBUG;TRACE</DefineConstants>
+    <ErrorReport>prompt</ErrorReport>
+    <WarningLevel>4</WarningLevel>
+  </PropertyGroup>
+  <PropertyGroup Condition=" '$(Configuration)|$(Platform)' == 'Release|AnyCPU' ">
+    <PlatformTarget>x64</PlatformTarget>
+    <DebugType>pdbonly</DebugType>
+    <Optimize>true</Optimize>
+    <OutputPath>bin\Release\</OutputPath>
+    <DefineConstants>TRACE</DefineConstants>
+    <ErrorReport>prompt</ErrorReport>
+    <WarningLevel>4</WarningLevel>
+  </PropertyGroup>
+  <PropertyGroup Condition="'$(Configuration)|$(Platform)' == 'Debug|x64'">
+    <DebugSymbols>true</DebugSymbols>
+    <OutputPath>..\x64\Debug\</OutputPath>
+    <DefineConstants>DEBUG;TRACE</DefineConstants>
+    <DebugType>full</DebugType>
+    <PlatformTarget>x64</PlatformTarget>
+    <ErrorReport>prompt</ErrorReport>
+    <CodeAnalysisRuleSet>MinimumRecommendedRules.ruleset</CodeAnalysisRuleSet>
+    <Prefer32Bit>true</Prefer32Bit>
+  </PropertyGroup>
+  <PropertyGroup Condition="'$(Configuration)|$(Platform)' == 'Release|x64'">
+    <OutputPath>..\x64\Release\</OutputPath>
+    <DefineConstants>TRACE</DefineConstants>
+    <Optimize>true</Optimize>
+    <DebugType>pdbonly</DebugType>
+    <PlatformTarget>x64</PlatformTarget>
+    <ErrorReport>prompt</ErrorReport>
+    <CodeAnalysisRuleSet>MinimumRecommendedRules.ruleset</CodeAnalysisRuleSet>
+    <Prefer32Bit>true</Prefer32Bit>
+  </PropertyGroup>
+  <ItemGroup>
+    <Reference Include="Illumina.Common, Version=2.0.1.46, Culture=neutral, processorArchitecture=AMD64">
+      <HintPath>..\Canvas\packages\Illumina.Common.2.0.1.46\lib\net451\Illumina.Common.dll</HintPath>
+      <Private>True</Private>
+    </Reference>
+    <Reference Include="Isas.Framework, Version=5.0.1.51, Culture=neutral, processorArchitecture=AMD64">
+      <HintPath>..\Canvas\packages\Isas.Framework.5.0.1.51\lib\net451\Isas.Framework.dll</HintPath>
+      <Private>True</Private>
+    </Reference>
+    <Reference Include="Isas.Manifests.AmpliconManifest, Version=2.9.0.9, Culture=neutral, processorArchitecture=AMD64">
+      <HintPath>..\Canvas\packages\Isas.Manifests.2.9.0.9\lib\net451\Isas.Manifests.AmpliconManifest.dll</HintPath>
+      <Private>True</Private>
+    </Reference>
+    <Reference Include="Isas.Manifests.ForenSeqManifest, Version=2.9.0.9, Culture=neutral, processorArchitecture=AMD64">
+      <HintPath>..\Canvas\packages\Isas.Manifests.2.9.0.9\lib\net451\Isas.Manifests.ForenSeqManifest.dll</HintPath>
+      <Private>True</Private>
+    </Reference>
+    <Reference Include="Isas.Manifests.NexteraManifest, Version=2.9.0.9, Culture=neutral, processorArchitecture=AMD64">
+      <HintPath>..\Canvas\packages\Isas.Manifests.2.9.0.9\lib\net451\Isas.Manifests.NexteraManifest.dll</HintPath>
+      <Private>True</Private>
+    </Reference>
+    <Reference Include="Isas.SequencingFiles, Version=3.6.1.94, Culture=neutral, processorArchitecture=AMD64">
+      <HintPath>..\Canvas\packages\Isas.SequencingFiles.3.6.1.94\lib\net451\Isas.SequencingFiles.dll</HintPath>
+      <Private>True</Private>
+    </Reference>
+    <Reference Include="NDesk.Options, Version=0.2.1.0, Culture=neutral, processorArchitecture=MSIL">
+      <HintPath>..\Canvas\packages\NDesk.Options.0.2.1\lib\NDesk.Options.dll</HintPath>
+      <Private>True</Private>
+    </Reference>
+    <Reference Include="Newtonsoft.Json, Version=9.0.0.0, Culture=neutral, PublicKeyToken=30ad4fe6b2a6aeed, processorArchitecture=MSIL">
+      <HintPath>..\Canvas\packages\Newtonsoft.Json.9.0.1\lib\net45\Newtonsoft.Json.dll</HintPath>
+      <Private>True</Private>
+    </Reference>
+    <Reference Include="protobuf-net, Version=2.1.0.0, Culture=neutral, PublicKeyToken=257b51d87d2e4d67, processorArchitecture=MSIL">
+      <HintPath>..\Canvas\packages\protobuf-net.2.1.0\lib\net451\protobuf-net.dll</HintPath>
+      <Private>True</Private>
+    </Reference>
+    <Reference Include="System" />
+    <Reference Include="System.Core" />
+    <Reference Include="System.Xml.Linq" />
+    <Reference Include="System.Data.DataSetExtensions" />
+    <Reference Include="Microsoft.CSharp" />
+    <Reference Include="System.Data" />
+    <Reference Include="System.Xml" />
+  </ItemGroup>
+  <ItemGroup>
+    <Compile Include="CanvasClean.cs" />
+    <Compile Include="EnrichmentUtilities.cs" />
+    <Compile Include="LoessGCNormalizer.cs" />
+    <Compile Include="LoessInterpolator.cs" />
+    <Compile Include="Properties\AssemblyInfo.cs" />
+  </ItemGroup>
+  <ItemGroup>
+    <None Include="App.config" />
+    <None Include="packages.config" />
+  </ItemGroup>
+  <ItemGroup>
+    <ProjectReference Include="..\CanvasCommon\CanvasCommon.csproj">
+      <Project>{ec8755f1-74bd-4a1f-9b82-5133d2f6a93b}</Project>
+      <Name>CanvasCommon</Name>
+    </ProjectReference>
+  </ItemGroup>
+  <ItemGroup>
+    <BootstrapperPackage Include=".NETFramework,Version=v4.5">
+      <Visible>False</Visible>
+      <ProductName>Microsoft .NET Framework 4.5 %28x86 and x64%29</ProductName>
+      <Install>true</Install>
+    </BootstrapperPackage>
+    <BootstrapperPackage Include="Microsoft.Net.Client.3.5">
+      <Visible>False</Visible>
+      <ProductName>.NET Framework 3.5 SP1 Client Profile</ProductName>
+      <Install>false</Install>
+    </BootstrapperPackage>
+    <BootstrapperPackage Include="Microsoft.Net.Framework.3.5.SP1">
+      <Visible>False</Visible>
+      <ProductName>.NET Framework 3.5 SP1</ProductName>
+      <Install>false</Install>
+    </BootstrapperPackage>
+  </ItemGroup>
+  <Import Project="$(MSBuildToolsPath)\Microsoft.CSharp.targets" />
+  <PropertyGroup>
+    <PostBuildEvent>
+    </PostBuildEvent>
+  </PropertyGroup>
+  <Import Project="..\Canvas\packages\Isas.FileCompression.3.6.1.94\build\net451\Isas.FileCompression.targets" Condition="Exists('..\Canvas\packages\Isas.FileCompression.3.6.1.94\build\net451\Isas.FileCompression.targets')" />
+  <Target Name="EnsureNuGetPackageBuildImports" BeforeTargets="PrepareForBuild">
+    <PropertyGroup>
+      <ErrorText>This project references NuGet package(s) that are missing on this computer. Use NuGet Package Restore to download them.  For more information, see http://go.microsoft.com/fwlink/?LinkID=322105. The missing file is {0}.</ErrorText>
+    </PropertyGroup>
+    <Error Condition="!Exists('..\Canvas\packages\Isas.FileCompression.3.6.1.94\build\net451\Isas.FileCompression.targets')" Text="$([System.String]::Format('$(ErrorText)', '..\Canvas\packages\Isas.FileCompression.3.6.1.94\build\net451\Isas.FileCompression.targets'))" />
+  </Target>
+  <!-- To modify your build process, add your task inside one of the targets below and uncomment it. 
+       Other similar extension points exist, see Microsoft.Common.targets.
+  <Target Name="BeforeBuild">
+  </Target>
+  <Target Name="AfterBuild">
+  </Target>
+  -->
 </Project>