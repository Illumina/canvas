--- conflicted
+++ resolved
@@ -29,11 +29,7 @@
     <PackageReference Include="Isas.Framework" Version="7.5.2.530" />
     <PackageReference Include="Isas.Manifests" Version="4.4.2.119" />
     <PackageReference Include="Isas.Ploidy" Version="3.0.0.73" />
-<<<<<<< HEAD
-    <PackageReference Include="Isas.SequencingFiles" Version="5.3.0.356" />
-=======
-    <PackageReference Include="Isas.SequencingFiles" Version="5.1.2.348" />
->>>>>>> 67b3c2ef
+    <PackageReference Include="Isas.SequencingFiles" Version="5.3.0.356" />
   </ItemGroup>
 
 </Project>