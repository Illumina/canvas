--- conflicted
+++ resolved
@@ -11,18 +11,11 @@
     <copyright>Copyright 2017</copyright>
     <tags>Canvas</tags>
     <dependencies>
-<<<<<<< HEAD
-      <dependency id="Isas.Manifests" version="[2.3.0,3.0.0)" />
-      <dependency id="Isas.Ploidy" version="(0.2.0,1.0.0)" />
-      <dependency id="Isas.SequencingFiles" version="(3.4.0,4.0.0)" />
-      <dependency id="Isas.Framework" version="(4.0.0,5.0.0)" />
-=======
       <dependency id="Isas.Manifests" version="[2.9.0,3.0.0)" />
       <dependency id="Isas.Ploidy" version="[1.0.0,2.0.0)" />
       <dependency id="Isas.SequencingFiles" version="[3.6.1,4.0.0)" />
       <dependency id="Isas.Framework" version="[5.0.0,6.0.0)" />
       <dependency id="Illumina.Common" version="[2.0.1,3.0.0)" />
->>>>>>> ead047fe
     </dependencies>
   </metadata>
   <files>
