﻿using System;
using System.Collections;
using System.Collections.Generic;
using System.Linq;
using System.IO;
using System.Text;
using System.Text.RegularExpressions;
using System.Threading.Tasks;
using Canvas;
using Canvas.CommandLineParsing;
using Canvas.SmallPedigree;
using CanvasBin;
using CanvasPartition;
using CanvasCommon;
using Illumina.Common;
using Isas.SequencingFiles;
using Isas.Shared.Checkpointing;
using Isas.Shared.DataTypes;
using Isas.Shared.Utilities;
using Isas.Shared.Utilities.FileSystem;
using Utilities = Isas.Shared.Utilities.Utilities;

namespace Illumina.SecondaryAnalysis
{
    /// <summary>
    /// Run Canvas tools to generate CNV calls:
    /// </summary>
    public class CanvasRunner
    {
        #region Members

        private readonly string _canvasFolder;
        private readonly CanvasCoverageMode _coverageMode = CanvasCoverageMode.TruncatedDynamicRange;
        private readonly CanvasNormalizeMode _normalizeMode = CanvasNormalizeMode.WeightedAverage;
        private readonly int _countsPerBin;
        private readonly ILogger _logger;
        private readonly IWorkManager _workManager;
        private readonly ICheckpointRunnerAsync _checkpointRunner;
        private readonly bool _isSomatic;
        private readonly Dictionary<string, string> _customParameters = new Dictionary<string, string>();
        #endregion

        public CanvasRunner(ILogger logger, IWorkManager workManager, ICheckpointRunnerAsync checkpointRunner, bool isSomatic, CanvasCoverageMode coverageMode,
            int countsPerBin, Dictionary<string, string> customParameters = null)
        {
            _logger = logger;
            _workManager = workManager;
            _checkpointRunner = checkpointRunner;
            _isSomatic = isSomatic;
            _canvasFolder = Path.Combine(Utilities.GetAssemblyFolder(typeof(CanvasRunner)));
            _coverageMode = coverageMode;
            _countsPerBin = countsPerBin;
            if (customParameters != null)
            {
                _customParameters = new Dictionary<string, string>(customParameters, StringComparer.InvariantCultureIgnoreCase);
                UpdateCoverageMode(ref _coverageMode);
                UpdateNormalizeMode(ref _normalizeMode);
            }
        }

        private void UpdateCoverageMode(ref CanvasCoverageMode mode)
        {
            if (_customParameters.ContainsKey("CanvasBin"))
            {
                string beforeFirstOption;
                var options = Utilities.GetCommandOptions(_customParameters["CanvasBin"], out beforeFirstOption);
                foreach (var option in options)
                {
                    if (option.Key != "-m" && option.Key != "--mode")
                        continue;
                    mode = CanvasCommon.Utilities.ParseCanvasCoverageMode(option.Value.TrimStart('=').Trim());
                }
                // remove mode from custom parameters
                _customParameters["CanvasBin"] = Utilities.MergeCommandLineOptions(_customParameters["CanvasBin"], "#m #mode");
            }
        }

        private void UpdateNormalizeMode(ref CanvasNormalizeMode mode)
        {
            if (_customParameters.ContainsKey("CanvasNormalize"))
            {
                string beforeFirstOption;
                var options = Utilities.GetCommandOptions(_customParameters["CanvasNormalize"], out beforeFirstOption);
                foreach (var option in options)
                {
                    if (option.Key != "-m" && option.Key != "--mode")
                        continue;
                    mode = CanvasCommon.Utilities.ParseCanvasNormalizeMode(option.Value.TrimStart('=').Trim());
                }
                // remove mode from custom parameters
                _customParameters["CanvasNormalize"] = Utilities.MergeCommandLineOptions(_customParameters["CanvasNormalize"], "#m #mode");
            }
        }

        private string SmallestFile(List<string> paths)
        {
            long minFileSize = long.MaxValue;
            string smallestBamPath = null;
            foreach (string path in paths)
            {
                long fileSize = (new FileInfo(path)).Length;
                if (smallestBamPath == null || minFileSize > fileSize)
                {
                    smallestBamPath = path;
                    minFileSize = fileSize;
                }
            }
            return smallestBamPath;
        }

        private int GetBinSize(CanvasCallset callset, string bamPath, List<string> intermediateDataPaths,
            string canvasReferencePath, string canvasBedPath)
        {
            string canvasBinPath = Path.Combine(_canvasFolder, "CanvasBin.exe");
            string executablePath = canvasBinPath;
            if (CrossPlatform.IsThisMono())
                executablePath = Utilities.GetMonoPath();

            StringBuilder commandLine = new StringBuilder();
            if (CrossPlatform.IsThisMono())
            {
                commandLine.AppendFormat("{0} ", canvasBinPath);
            }
            commandLine.AppendFormat("-b \"{0}\" ", bamPath);
            commandLine.AppendFormat("-p "); // Paired-end input mode (Isaac or BWA output)
            commandLine.AppendFormat("-r \"{0}\" ", canvasReferencePath);

            foreach (string path in intermediateDataPaths)
            {
                commandLine.AppendFormat("-i \"{0}\" ", path);
            }

            commandLine.AppendFormat("-y "); // bin size only

            if (callset.IsEnrichment) // manifest
            {
                if (!File.Exists(callset.TempManifestPath)) { NexteraManifestUtils.WriteNexteraManifests(callset.Manifest, callset.TempManifestPath); }
                commandLine.AppendFormat("-t \"{0}\" ", callset.TempManifestPath);
            }

            string outputStub = Path.Combine(Path.GetDirectoryName(callset.SingleSampleCallset.BinSizePath), 
                Path.GetFileNameWithoutExtension(callset.SingleSampleCallset.BinSizePath));
            commandLine.AppendFormat("-f \"{0}\" -d {1} -o \"{2}\"", canvasBedPath, _countsPerBin, outputStub);

            UnitOfWork binJob = new UnitOfWork()
            {
                ExecutablePath = executablePath,
                LoggingFolder = _workManager.LoggingFolder.FullName,
                LoggingStub = Path.GetFileNameWithoutExtension(callset.SingleSampleCallset.BinSizePath),
                CommandLine = commandLine.ToString()
            };
            if (_customParameters.ContainsKey("CanvasBin"))
            {
                binJob.CommandLine = Utilities.MergeCommandLineOptions(binJob.CommandLine, _customParameters["CanvasBin"], true);
            }
            _workManager.DoWorkSingleThread(binJob);

            int binSize;
            using (StreamReader reader = new StreamReader(callset.SingleSampleCallset.BinSizePath))
            {
                binSize = int.Parse(reader.ReadLine());
            }

            return binSize;
        }

        /// <summary>
        /// Invoke CanvasBin.  Return null if this fails and we need to abort CNV calling for this sample.
        /// </summary>
        protected IFileLocation InvokeCanvasBin(CanvasCallset callset, string canvasReferencePath, string canvasBedPath, string ploidyBedPath)
        {
            // use bam as input
            if (callset.Bam == null)
            {
                Console.WriteLine("Input bam file not seen for sample {0}_{1} - no CNV calls", callset.SampleName, callset.Id);
                return null;
            }

            if (_coverageMode == CanvasCoverageMode.Fragment)
            {
                return InvokeCanvasBinFragment(callset, canvasReferencePath, canvasBedPath, ploidyBedPath);
            }
            else
            {
                return InvokeCanvasBin35Mers(callset, canvasReferencePath, canvasBedPath, ploidyBedPath);
            }
        }

        /// <summary>
        /// Invoke CanvasBin in a mode that is not the Fragment mode.  Return null if this fails and we need to abort CNV calling for this sample.
        /// </summary>
        protected IFileLocation InvokeCanvasBin35Mers(CanvasCallset callset, string canvasReferencePath, string canvasBedPath, string ploidyBedPath)
        {
            StringBuilder commandLine = new StringBuilder();
            string canvasBinPath = Path.Combine(_canvasFolder, "CanvasBin.exe");
            string executablePath = canvasBinPath;
            if (CrossPlatform.IsThisMono())
                executablePath = Utilities.GetMonoPath();

<<<<<<< HEAD
            List<string> bamPaths = new List<string>();
            bamPaths.Add(callset.Bam.BamFile.FullName);
=======
            //use bam as input
            if (callset.SingleSampleCallset.Bam == null)
            {
                Console.WriteLine("Input bam file not seen for sample {0}_{1} - no CNV calls", callset.SingleSampleCallset.SampleName, callset.SingleSampleCallset.SampleName);
                return null;
            }
            List<string> bamPaths = new List<string> {callset.SingleSampleCallset.Bam.BamFile.FullName};
>>>>>>> 591b38d7
            if (!(callset.IsEnrichment && callset.Manifest.CanvasControlAvailable)) // do not add normal BAMs if Canvas Control is available
            {
                bamPaths.AddRange(callset.NormalBamPaths.Select(bam => bam.BamFile.FullName));
            }

            // enrichment options
            if (callset.IsEnrichment) // manifest
            {
                if (!File.Exists(callset.TempManifestPath))
                {
                    NexteraManifestUtils.WriteNexteraManifests(callset.Manifest, callset.TempManifestPath);
                }
            }
          
            // read bams 
            var intermediateDataPathsByBamPath = ReadBams(callset.AnalysisDetails.GenomeMetadata, callset.SingleSampleCallset.Bam.IsPairedEnd, new List<string>(){callset.SingleSampleCallset.SampleName}, callset.SingleSampleCallset.SampleName,
                canvasReferencePath, canvasBedPath, bamPaths, commandLine, canvasBinPath, executablePath, callset.TempManifestPath);

            // get bin size (of the smallest BAM) if normal BAMs are given
            var intermediateDataPathsByBamPathCopy = (from x in intermediateDataPathsByBamPath
                                                      select x).ToDictionary(x => x.Key, x => x.Value.Select(y => y).ToList()); // deep dictionary copy
            int binSize = -1;
            if (bamPaths.Count > 1)
            {
                string smallestBamPath = SmallestFile(bamPaths);
                binSize = GetBinSize(callset, smallestBamPath, intermediateDataPathsByBamPathCopy[smallestBamPath],
                    canvasReferencePath, canvasBedPath);
            }
            else if (callset.IsEnrichment && callset.Manifest.CanvasControlAvailable)
            {
                if (callset.Manifest.CanvasBinSize != null) binSize = callset.Manifest.CanvasBinSize.Value;
            }

            // derive Canvas bins
            var bamToBinned = BamToBinned(callset.SingleSampleCallset.TempFolder, callset.SingleSampleCallset.Bam.IsPairedEnd, new List<string>() {callset.SingleSampleCallset.SampleName}, canvasReferencePath, canvasBedPath, bamPaths, commandLine, canvasBinPath, binSize, intermediateDataPathsByBamPath, executablePath);

            string tumorBinnedPath = bamToBinned[callset.SingleSampleCallset.Bam.BamFile.FullName]; // binned tumor sample
            string outputPath = tumorBinnedPath;
            if (callset.NormalBamPaths.Any() || (callset.IsEnrichment && callset.Manifest.CanvasControlAvailable))
            {
                outputPath = InvokeCanvasNormalize(callset, tumorBinnedPath, bamToBinned, ploidyBedPath);
            }
            return new FileLocation(outputPath);
        }

        /// <summary>
        /// Invoke CanvasBin.  Return null if this fails and we need to abort CNV calling for this sample.
        /// </summary>
        protected List<string> InvokeCanvasBin(SmallPedigreeCallset callset, string canvasReferencePath, string canvasBedPath)
        {
            StringBuilder commandLine = new StringBuilder();
            string canvasBinPath = Path.Combine(_canvasFolder, "CanvasBin.exe");
            string executablePath = canvasBinPath;
            if (CrossPlatform.IsThisMono())
                executablePath = Utilities.GetMonoPath();

            //use bam as input
            List<string> bamPaths = new List<string>();
            foreach (PedigreeSample sample in callset.PedigreeSample)
            {
                Bam bam = sample.Sample.Bam;
                if (bam.BamFile.FullName == null || !File.Exists(bam.BamFile.FullName))
                {
                    Console.WriteLine("Input bam file not seen {0}", bam.BamFile.FullName);
                    return null;
                }
                bamPaths.Add(bam.BamFile.FullName);
            }

            var sampleNames = callset.PedigreeSample.Select(x => x.Sample.SampleName).ToList();
            // read bams 
            var intermediateDataPathsByBamPath = ReadBams(callset.AnalysisDetails.GenomeMetadata, true, sampleNames, callset.AnalysisDetails.TempFolder,
                canvasReferencePath, canvasBedPath, bamPaths, commandLine, canvasBinPath, executablePath, null);

            // get bin size (of the smallest BAM) if normal BAMs are given
            int binSize = -1;
            var intermediateDataPathsByBamPathCopy = (from x in intermediateDataPathsByBamPath
                                                      select x).ToDictionary(x => x.Key, x => x.Value.Select(y=>y).ToList()); // deep dictionary copy

            if (bamPaths.Count > 1)
            {
                string smallestBamPath = SmallestFile(bamPaths);
                CanvasBin.CanvasBin canvasBin = new CanvasBin.CanvasBin();
                binSize = canvasBin.CalculateMultiSampleBinSize(intermediateDataPathsByBamPathCopy, 
                    binSize, _countsPerBin, CanvasCommon.CanvasCoverageMode.TruncatedDynamicRange);
            }

            // derive Canvas bins
            var bamToBinned = BamToBinned(callset.AnalysisDetails.TempFolder, true, sampleNames, canvasReferencePath, canvasBedPath, bamPaths, commandLine, canvasBinPath, binSize, intermediateDataPathsByBamPath, executablePath);
            return bamToBinned.Values.ToList();
        }

        private Dictionary<string, string> BamToBinned(string tempFolder, bool isPairedEnd, IEnumerable<string> Id, string canvasReferencePath, string canvasBedPath, List<string> bamPaths,
            StringBuilder commandLine, string canvasBinPath, int binSize, Dictionary<string, List<string>> intermediateDataPathsByBamPaths,
            string executablePath)
        {
            Dictionary<string, string> bamToBinned = new Dictionary<string, string>();
            List<UnitOfWork> finalBinJobs = new List<UnitOfWork>();
            int bamIdx = 0;
            foreach (List<string> intermediateDataPathsByBamPath in intermediateDataPathsByBamPaths.Values)
            { 
                string bamPath = bamPaths[bamIdx];
                // finish up CanvasBin step by merging intermediate data and finally binning                
                string binnedPath = Path.Combine(tempFolder, string.Format("{0}_{1}.binned", Id.ToList()[bamIdx], bamIdx));
                bamToBinned[bamPath] = binnedPath;
                commandLine.Clear();
                if (CrossPlatform.IsThisMono())
                {
                    commandLine.AppendFormat("{0} ", canvasBinPath);
                }
                commandLine.AppendFormat("-b \"{0}\" ", bamPath);
                if (isPairedEnd) commandLine.AppendFormat("-p ");

                commandLine.AppendFormat("-r \"{0}\" ", canvasReferencePath);
                commandLine.AppendFormat("-f \"{0}\" -d {1} -o \"{2}\" ", canvasBedPath, _countsPerBin, binnedPath);
                if (binSize != -1)
                {
                    commandLine.AppendFormat("-z \"{0}\" ", binSize);
                }

                foreach (string path in intermediateDataPathsByBamPath)
                {
                    commandLine.AppendFormat("-i \"{0}\" ", path);
                    Console.WriteLine("path: {0}", path);
                }

                commandLine.AppendFormat("-m {0} ", _coverageMode);

                UnitOfWork finalBinJob = new UnitOfWork()
                {
                    ExecutablePath = executablePath,
                    LoggingFolder = _workManager.LoggingFolder.FullName,
                    LoggingStub = Path.GetFileName(binnedPath),
                    CommandLine = commandLine.ToString()
                };
                if (_customParameters.ContainsKey("CanvasBin"))
                {
                    finalBinJob.CommandLine = Utilities.MergeCommandLineOptions(finalBinJob.CommandLine,
                        _customParameters["CanvasBin"], true);
                }
                finalBinJobs.Add(finalBinJob);
                bamIdx++;
            }
            _workManager.DoWorkParallel(finalBinJobs, new TaskResourceRequirements(8, 25));
                // CanvasBin itself is multi-threaded
            return bamToBinned;
        }

        private Dictionary<string, List<string>> ReadBams(GenomeMetadata genomeInfo, bool isPairedEnd, 
            IEnumerable<string> Id, string tempFolder, string canvasReferencePath, string canvasBedPath, List<string> bamPaths,
            StringBuilder commandLine, string canvasBinPath, string executablePath, string tempManifestPath = null)
        {
            GenomeMetadata genomeMetadata = genomeInfo;
            List<UnitOfWork> binJobs = new List<UnitOfWork>();

            Dictionary<string, List<string>> intermediateDataPathsByBamPath = new Dictionary<string, List<string>>();
            for (int bamIndex = 0; bamIndex < bamPaths.Count; bamIndex++)
            {
                intermediateDataPathsByBamPath[Id.ToList()[bamIndex]] = new List<string>();
                foreach (
                    GenomeMetadata.SequenceMetadata sequenceMetadata in
                        genomeMetadata.Sequences.OrderByDescending(sequence => sequence.Length))
                {
                    // Only invoke CanvasBin for autosomes + allosomes;
                    // don't invoke it for mitochondrial chromosome or extra contigs or decoys
                    if (sequenceMetadata.Type != GenomeMetadata.SequenceType.Allosome && !sequenceMetadata.IsAutosome())
                        continue;

                    string bamPath = bamPaths[bamIndex];
                    commandLine.Clear();
                    if (CrossPlatform.IsThisMono())
                    {
                        commandLine.AppendFormat("{0} ", canvasBinPath);
                    }
                    commandLine.AppendFormat("-b \"{0}\" ", bamPath);
                    if (isPairedEnd) commandLine.AppendFormat("-p ");
                    commandLine.AppendFormat("-r \"{0}\" ", canvasReferencePath);
                    commandLine.AppendFormat("-c {0} ", sequenceMetadata.Name);
                    commandLine.AppendFormat("-m {0} ", _coverageMode);

                    string intermediateDataPath = Path.Combine(tempFolder, string.Format("{0}_{1}_{2}.dat",
                        Id.ToList()[bamIndex], bamIndex, sequenceMetadata.Name));
                    intermediateDataPathsByBamPath[Id.ToList()[bamIndex]].Add(intermediateDataPath);
                    commandLine.AppendFormat("-f \"{0}\" -d {1} -o \"{2}\" ", canvasBedPath, _countsPerBin, intermediateDataPath);
                    if (tempManifestPath != null)
                        commandLine.AppendFormat("-t \"{0}\" ", tempManifestPath);

                    UnitOfWork binJob = new UnitOfWork()
                    {
                        ExecutablePath = executablePath,
                        LoggingFolder = _workManager.LoggingFolder.FullName,
                        LoggingStub = Path.GetFileName(intermediateDataPath),
                        CommandLine = commandLine.ToString()
                    };
                    if (_customParameters.ContainsKey("CanvasBin"))
                    {
                        binJob.CommandLine = Utilities.MergeCommandLineOptions(binJob.CommandLine,
                            _customParameters["CanvasBin"], true);
                    }
                    binJobs.Add(binJob);
                }
            }

            _workManager.DoWorkParallelThreads(binJobs);
            return intermediateDataPathsByBamPath;
        }

        /// <summary>
        /// Invoke CanvasBin in the Fragment mode.  Return null if this fails and we need to abort CNV calling for this sample.
        /// </summary>
        protected IFileLocation InvokeCanvasBinFragment(CanvasCallset callset, string canvasReferencePath, string canvasBedPath, string ploidyBedPath)
        {
            StringBuilder commandLine = new StringBuilder();
            string canvasBinPath = Path.Combine(_canvasFolder, "CanvasBin.exe");
            string executablePath = canvasBinPath;
            if (CrossPlatform.IsThisMono())
                executablePath = Utilities.GetMonoPath();

            // require predefined bins
            string predefinedBinsPath = GetPredefinedBinsPath();
            if (string.IsNullOrEmpty(predefinedBinsPath))
            {
                Console.WriteLine("Predefined bins are required to run CanvasBin in the Fragment mode");
                return null;
            }

            List<string> bamPaths = new List<string>();
            bool isPairedEnd = true;
            bamPaths.Add(callset.Bam.BamFile.FullName);
            isPairedEnd = isPairedEnd && callset.Bam.IsPairedEnd;
            if (!(callset.IsEnrichment && callset.Manifest.CanvasControlAvailable)) // do not add normal BAMs if Canvas Control is available
            {
                bamPaths.AddRange(callset.NormalBamPaths.Select(bam => bam.BamFile.FullName));
                isPairedEnd = isPairedEnd && callset.NormalBamPaths.All(bam => bam.IsPairedEnd);
            }

            // require paired-end reads
            if (!isPairedEnd)
            {
                Console.WriteLine("Paired-end reads are required to run CanvasBin in the Fragment mode");
                return null;
            }

            Dictionary<string, string> bamToBinned = new Dictionary<string, string>();
            List<UnitOfWork> binJobs = new List<UnitOfWork>();
            for (int bamIndex = 0; bamIndex < bamPaths.Count; bamIndex++)
            {
                string bamPath = bamPaths[bamIndex];
                string binnedPath = Path.Combine(callset.TempFolder, string.Format("{0}_{1}.binned", callset.Id, bamIndex));
                bamToBinned[bamPath] = binnedPath;

                commandLine.Clear();
                if (CrossPlatform.IsThisMono())
                {
                    commandLine.AppendFormat("{0} ", canvasBinPath);
                }
                commandLine.AppendFormat(" -p -b {0} ", bamPath.WrapWithShellQuote());
                commandLine.AppendFormat("-r {0} ", canvasReferencePath.WrapWithShellQuote());
                commandLine.AppendFormat("-m {0} ", _coverageMode);
                commandLine.AppendFormat("-f {0} -o {1} ", canvasBedPath.WrapWithShellQuote(), binnedPath.WrapWithShellQuote());
                commandLine.AppendFormat("-n {0} ", predefinedBinsPath); // assumes that predefinedBinsPath has been properly quoted

                UnitOfWork binJob = new UnitOfWork()
                {
                    ExecutablePath = executablePath,
                    LoggingFolder = _workManager.LoggingFolder.FullName,
                    LoggingStub = Path.GetFileName(binnedPath),
                    CommandLine = commandLine.ToString()
                };
                if (_customParameters.ContainsKey("CanvasBin"))
                {
                    binJob.CommandLine = Utilities.MergeCommandLineOptions(binJob.CommandLine, _customParameters["CanvasBin"], true);
                }
                binJobs.Add(binJob);
            }
            _workManager.DoWorkParallel(binJobs, new TaskResourceRequirements(8, 25)); // CanvasBin itself is multi-threaded

            return NormalizeCoverage(callset, bamToBinned, ploidyBedPath);
        }

<<<<<<< HEAD
            return NormalizeCoverage(callset, bamToBinned, ploidyBedPath);
        }

        private string GetPredefinedBinsPath()
        {
            string path = null;
            if (_customParameters.ContainsKey("CanvasBin"))
            {
                string beforeFirstOption;
                var options = Utilities.GetCommandOptions(_customParameters["CanvasBin"], out beforeFirstOption);
                foreach (var option in options)
                {
                    if (option.Key != "-n" && option.Key != "--bins")
                        continue;
                    path = option.Value.TrimStart('=').Trim();
                }
                // remove bins from custom parameters
                _customParameters["CanvasBin"] = Utilities.MergeCommandLineOptions(_customParameters["CanvasBin"], "#n #bins");
            }
            return path;
        }

        /// <summary>
        /// Invoke CanvasBin in the Fragment mode.  Return null if this fails and we need to abort CNV calling for this sample.
        /// </summary>
        protected IFileLocation InvokeCanvasBinFragment(CanvasCallset callset, string canvasReferencePath, string canvasBedPath, string ploidyBedPath)
        {
            StringBuilder commandLine = new StringBuilder();
            string canvasBinPath = Path.Combine(_canvasFolder, "CanvasBin.exe");
            string executablePath = canvasBinPath;
            if (CrossPlatform.IsThisMono())
                executablePath = Utilities.GetMonoPath();

            // require predefined bins
            string predefinedBinsPath = GetPredefinedBinsPath();
            if (string.IsNullOrEmpty(predefinedBinsPath))
            {
                Console.WriteLine("Predefined bins are required to run CanvasBin in the Fragment mode");
                return null;
            }

            List<string> bamPaths = new List<string>();
            bool isPairedEnd = true;
            bamPaths.Add(callset.Bam.BamFile.FullName);
            isPairedEnd = isPairedEnd && callset.Bam.IsPairedEnd;
            if (!(callset.IsEnrichment && callset.Manifest.CanvasControlAvailable)) // do not add normal BAMs if Canvas Control is available
            {
                bamPaths.AddRange(callset.NormalBamPaths.Select(bam => bam.BamFile.FullName));
                isPairedEnd = isPairedEnd && callset.NormalBamPaths.All(bam => bam.IsPairedEnd);
            }

            // require paired-end reads
            if (!isPairedEnd)
            {
                Console.WriteLine("Paired-end reads are required to run CanvasBin in the Fragment mode");
                return null;
            }

            Dictionary<string, string> bamToBinned = new Dictionary<string, string>();
            List<UnitOfWork> binJobs = new List<UnitOfWork>();
            for (int bamIndex = 0; bamIndex < bamPaths.Count; bamIndex++)
            {
                string bamPath = bamPaths[bamIndex];
                string binnedPath = Path.Combine(callset.TempFolder, string.Format("{0}_{1}.binned", callset.Id, bamIndex));
                bamToBinned[bamPath] = binnedPath;

                commandLine.Clear();
                if (CrossPlatform.IsThisMono())
                {
                    commandLine.AppendFormat("{0} ", canvasBinPath);
                }
                commandLine.AppendFormat(" -p -b {0} ", bamPath.WrapWithShellQuote());
                commandLine.AppendFormat("-r {0} ", canvasReferencePath.WrapWithShellQuote());
                commandLine.AppendFormat("-m {0} ", _coverageMode);
                commandLine.AppendFormat("-f {0} -o {1} ", canvasBedPath.WrapWithShellQuote(), binnedPath.WrapWithShellQuote());
                commandLine.AppendFormat("-n {0} ", predefinedBinsPath); // assumes that predefinedBinsPath has been properly quoted

                UnitOfWork binJob = new UnitOfWork()
                {
                    ExecutablePath = executablePath,
                    LoggingFolder = _workManager.LoggingFolder.FullName,
                    LoggingStub = Path.GetFileName(binnedPath),
                    CommandLine = commandLine.ToString()
                };
                if (_customParameters.ContainsKey("CanvasBin"))
                {
                    binJob.CommandLine = Utilities.MergeCommandLineOptions(binJob.CommandLine, _customParameters["CanvasBin"], true);
                }
                binJobs.Add(binJob);
            }
            _workManager.DoWorkParallel(binJobs, new TaskResourceRequirements(8, 25)); // CanvasBin itself is multi-threaded

            return NormalizeCoverage(callset, bamToBinned, ploidyBedPath);
        }

=======
>>>>>>> 591b38d7

        protected IFileLocation NormalizeCoverage(CanvasCallset callset, Dictionary<string, string> bamToBinned, string ploidyBedPath)
        {
            string tumorBinnedPath = bamToBinned[callset.Bam.BamFile.FullName]; // binned tumor sample
            string outputPath = tumorBinnedPath;
            if (callset.NormalBamPaths.Any() ||
                (callset.IsEnrichment && (callset.Manifest.CanvasControlAvailable)) ||
                _normalizeMode == CanvasNormalizeMode.PCA)
            {
                outputPath = InvokeCanvasNormalize(callset, tumorBinnedPath, bamToBinned, ploidyBedPath);
            }

            return new FileLocation(outputPath);
        }

        /// <summary>
        /// Invoke CanvasNormalize.
        /// </summary
        /// <param name="callset"></param>
        /// <returns>path to the bin ratio bed file</returns>
        protected string InvokeCanvasNormalize(CanvasCallset callset, string tumorBinnedPath, Dictionary<string, string> bamToBinned,
            string ploidyBedPath)
        {
            string ratioBinnedPath = Path.Combine(callset.SingleSampleCallset.TempFolder, string.Format("{0}.ratio.binned", callset.SingleSampleCallset.SampleName));

            string canvasNormalizePath = Path.Combine(_canvasFolder, "CanvasNormalize.exe");
            string executablePath = canvasNormalizePath;
            if (CrossPlatform.IsThisMono())
                executablePath = Utilities.GetMonoPath();

            StringBuilder commandLine = new StringBuilder();
            if (CrossPlatform.IsThisMono())
            {
                commandLine.AppendFormat("{0} ", canvasNormalizePath);
            }

            commandLine.AppendFormat("-t {0} ", tumorBinnedPath.WrapWithShellQuote()); // tumor bed

            if ((callset.IsEnrichment && callset.Manifest.CanvasControlAvailable) ||
                _normalizeMode == CanvasNormalizeMode.PCA)
            {
                commandLine.AppendFormat("-n {0} ", callset.Manifest.CanvasControlBinnedPath.WrapWithShellQuote()); // normal bed
            }
            else
            {
                foreach (string normalBinnedPath in callset.NormalBamPaths.Select(path => bamToBinned[path.BamFile.FullName]))
                {
                    commandLine.AppendFormat("-n {0} ", normalBinnedPath.WrapWithShellQuote()); // normal bed
                }
            }

            commandLine.AppendFormat("-w {0} ", callset.SingleSampleCallset.NormalBinnedPath.WrapWithShellQuote()); // weighted average normal bed

            commandLine.AppendFormat("-o {0} ", ratioBinnedPath.WrapWithShellQuote()); // ratio bed

            if (callset.IsEnrichment) // manifest
            {
                if (!File.Exists(callset.TempManifestPath)) { NexteraManifestUtils.WriteNexteraManifests(callset.Manifest, callset.TempManifestPath); }
                commandLine.AppendFormat("-f {0} ", callset.TempManifestPath.WrapWithShellQuote());
            }

            commandLine.AppendFormat("-m {0} ", _normalizeMode);

            if (!string.IsNullOrEmpty(ploidyBedPath))
            {
                commandLine.AppendFormat("-p {0} ", ploidyBedPath.WrapWithShellQuote());
            }

            UnitOfWork normalizeJob = new UnitOfWork()
            {
                ExecutablePath = executablePath,
                LoggingFolder = _workManager.LoggingFolder.FullName,
                LoggingStub = Path.GetFileName(ratioBinnedPath),
                CommandLine = commandLine.ToString()
            };
            if (_customParameters.ContainsKey("CanvasNormalize"))
            {
                normalizeJob.CommandLine = Utilities.MergeCommandLineOptions(normalizeJob.CommandLine, _customParameters["CanvasNormalize"], true);
            }
            _workManager.DoWorkSingleThread(normalizeJob);

            return ratioBinnedPath;
        }

        /// <summary>
        /// Intersect bins with the targeted regions defined in callset.Manifest.
        /// Assumes that the targeted regions don't intersect, the bins are sorted by genomic location and the bins don't intersect.
        /// </summary>
        /// <param name="callset"></param>
        /// <param name="partitionedPath">Output of CanvasPartition. Bins are assumed to be sorted</param>
        /// <returns></returns>
        private IFileLocation IntersectBinsWithTargetedRegions(CanvasCallset callset, IFileLocation partitionedPath)
        {
            if (!partitionedPath.Exists) { return partitionedPath; }
            var rawPartitionedPath = partitionedPath.AppendName(".raw");
            if (rawPartitionedPath.Exists) { rawPartitionedPath.Delete(); }
            partitionedPath.MoveTo(rawPartitionedPath);

            //callset.Manifest
            Dictionary<string, List<NexteraManifest.ManifestRegion>> manifestRegionsByChrom = callset.Manifest.GetManifestRegionsByChromosome();

            // CanvasPartition output file is in the BED format
            //   start: 0-based, inclusive
            //   end: 0-based, exclusive
            // Manifest
            //   start: 1-based, inclusive
            //   end: 1-based, inclusive
            using (GzipReader reader = new GzipReader(rawPartitionedPath.FullName))
            using (GzipWriter writer = new GzipWriter(partitionedPath.FullName))
            {
                string currentChrom = null;
                int manifestRegionIdx = 0;
                string line;
                string[] toks;
                while ((line = reader.ReadLine()) != null)
                {
                    toks = line.Split('\t');
                    string chrom = toks[0];
                    int start = int.Parse(toks[1]) + 1; // 1-based, inclusive
                    int end = int.Parse(toks[2]); // 1-based, inclusive
                    if (chrom != currentChrom)
                    {
                        currentChrom = chrom;
                        manifestRegionIdx = 0;
                    }
                    if (!manifestRegionsByChrom.ContainsKey(currentChrom)) { continue; }
                    while (manifestRegionIdx < manifestRegionsByChrom[currentChrom].Count
                        && manifestRegionsByChrom[currentChrom][manifestRegionIdx].End < start) // |- manifest region -| |- bin -|
                    {
                        manifestRegionIdx++;
                    }
                    if (manifestRegionIdx >= manifestRegionsByChrom[currentChrom].Count || // |- last manifest region -| |- bin -|
                        end < manifestRegionsByChrom[currentChrom][manifestRegionIdx].Start) // |- bin -| |- manifest region -|
                    {
                        continue; // skip bin
                    }

                    // |- bin -|
                    //       |- manifest region -|
                    while (manifestRegionIdx < manifestRegionsByChrom[currentChrom].Count &&
                        end >= manifestRegionsByChrom[currentChrom][manifestRegionIdx].Start)
                    {
                        // calculate intersection
                        int intersectionStart = Math.Max(start, manifestRegionsByChrom[currentChrom][manifestRegionIdx].Start); // 1-based, inclusive
                        int intersectionEnd = Math.Min(end, manifestRegionsByChrom[currentChrom][manifestRegionIdx].End); // 1-based, inclusive
                                                                                                                          // start/end in BED format
                        toks[1] = String.Format("{0}", intersectionStart - 1); // 0-based, inclusive
                        toks[2] = String.Format("{0}", intersectionEnd); // 0-based, exclusive

                        // write intersected bin
                        writer.WriteLine(String.Join("\t", toks));

                        manifestRegionIdx++;
                    }
                }
            }

            return partitionedPath;
        }

        /// <summary>
        /// Invoke CanvasSNV on SmallPedigreeCallset callsets.  Return null if this fails and we need to abort CNV calling for this sample.
        /// </summary>
        protected void InvokeCanvasSnv(SmallPedigreeCallset callsets)
        {
            foreach (PedigreeSample callset in callsets.PedigreeSample)
            {
                var canvasCallset = new CanvasCallset(callset.Sample, callsets.AnalysisDetails, null, null, null);
                InvokeCanvasSnv(canvasCallset, callset.Sample.SampleName);
        }
        }

        /// <summary>
        /// Invoke CanvasSNV.  Return null if this fails and we need to abort CNV calling for this sample.
        /// </summary>
        protected void InvokeCanvasSnv(CanvasCallset callset, string sampleName = null)
        {
            List<UnitOfWork> jobList = new List<UnitOfWork>();
            List<string> outputPaths = new List<string>();
            GenomeMetadata genomeMetadata = callset.AnalysisDetails.GenomeMetadata;

            string bamPath = callset.SingleSampleCallset.Bam.BamFile.FullName;
            string normalVcfPath = callset.SingleSampleCallset.NormalVcfPath.FullName;
            foreach (GenomeMetadata.SequenceMetadata chromosome in genomeMetadata.Sequences)
            {
                // Only invoke for autosomes + allosomes;
                // don't invoke it for mitochondrial chromosome or extra contigs or decoys
                if (chromosome.Type != GenomeMetadata.SequenceType.Allosome && !chromosome.IsAutosome())
                    continue;

                UnitOfWork job = new UnitOfWork();
                job.ExecutablePath = Path.Combine(_canvasFolder, "CanvasSNV.exe");
                if (CrossPlatform.IsThisMono())
                {
                    job.CommandLine = job.ExecutablePath;
                    job.ExecutablePath = Utilities.GetMonoPath();
                }

                string outputPath = Path.Combine(callset.SingleSampleCallset.TempFolder, $"{chromosome.Name}-{callset.SingleSampleCallset.SampleName}.SNV.txt.gz");
                outputPaths.Add(outputPath);
                job.CommandLine += $" {chromosome.Name} {normalVcfPath} {bamPath} {outputPath}";
                if (!sampleName.IsNullOrEmpty())
                    job.CommandLine += $" {sampleName}";
                if (_customParameters.ContainsKey("CanvasSNV"))
                {
                    job.CommandLine = Utilities.MergeCommandLineOptions(job.CommandLine, _customParameters["CanvasSNV"], true);
                }
                job.LoggingFolder = _workManager.LoggingFolder.FullName;
                job.LoggingStub = $"CanvasSNV-'{callset.SingleSampleCallset.SampleName}'-'{chromosome.Name}'";
                jobList.Add(job);
            }
            Console.WriteLine($"Invoking {jobList.Count} processor jobs...for sample {callset.SingleSampleCallset.SampleName}");

            // Invoke CanvasSNV jobs:
            Console.WriteLine($"CanvasSNV start for sample {callset.SingleSampleCallset.SampleName}");
            _workManager.DoWorkParallelThreads(jobList);
            Console.WriteLine($"CanvasSNV complete for sample {callset.SingleSampleCallset.SampleName}");

            // Concatenate CanvasSNV results:
            ConcatenateCanvasSNVResults(callset.SingleSampleCallset.VfSummaryPath, outputPaths);
            ConcatenateCanvasSNVBafResults(callset.SingleSampleCallset.VfSummaryBafPath, outputPaths.Select(path => path + ".baf"));
        }

        protected void ConcatenateCanvasSNVResults(string vfSummaryPath, IEnumerable<string> outputPaths)
        {
            using (GzipWriter writer = new GzipWriter(vfSummaryPath))
            {
                bool headerWritten = false;
                foreach (string outputPath in outputPaths)
                {
                    using (GzipReader reader = new GzipReader(outputPath))
                    {
                        while (true)
                        {
                            string fileLine = reader.ReadLine();
                            if (fileLine == null) break;
                            if (fileLine.Length > 0 && fileLine[0] == '#')
                            {
                                if (headerWritten) continue;
                                headerWritten = true;
                            }
                            writer.WriteLine(fileLine);
                        }
                    }
                }
            }
        }

        protected void ConcatenateCanvasSNVBafResults(string vfSummaryBafPath, IEnumerable<string> outputBafPaths)
        {
            using (StreamWriter writer = new StreamWriter(vfSummaryBafPath))
            {
                string headers = null;
                foreach (string outputPath in outputBafPaths)
                {
                    using (StreamReader reader = new StreamReader(outputPath))
                    {
                        string fileLine = reader.ReadLine(); // headers
                        if (headers == null)
                        {
                            headers = fileLine;
                            writer.WriteLine(headers);
                        }
                        while (true)
                        {
                            fileLine = reader.ReadLine();
                            if (fileLine == null) break;
                            writer.WriteLine(fileLine);
                        }
                    }
                }
            }
        }

        public class CanvasCleanOutput
        {
            public IFileLocation CleanedPath { get; set; }
            public IFileLocation FfpePath { get; set; }

            public CanvasCleanOutput(IFileLocation cleanedPath, IFileLocation ffpePath)
            {
                CleanedPath = cleanedPath;
                FfpePath = ffpePath;
            }
        }

        public void CallSample(CanvasCallset callset)
        {
            Task.Run(() => CallSampleInternal(callset)).GetAwaiter().GetResult();
        }

        public void CallPedigree(SmallPedigreeCallset callset)
        {
            Task.Run(() => CallSampleInternal(callset)).GetAwaiter().GetResult();
        }


        /// <summary>
        /// Germline workflow:
        /// - Run CanvasBin, CanvasClean, CanvasPartition, CanvasDiploidCaller
        /// 
        /// Somatic workflow:
        /// - Run CanvasBin, CanvasClean, CanvasPartition, CanvasSNV, CanvasSomaticCaller
        /// </summary>
        private async Task CallSampleInternal(CanvasCallset callset)
        {
            Directory.CreateDirectory(callset.SingleSampleCallset.TempFolder);
            string canvasReferencePath = callset.AnalysisDetails.KmerFasta.FullName;
            string canvasBedPath = callset.AnalysisDetails.FilterBed.FullName;
            if (!File.Exists(canvasReferencePath))
            {
                throw new ApplicationException(string.Format("Error: Missing reference fasta file required for CNV calling at '{0}'", canvasReferencePath));
            }
            if (!File.Exists(canvasBedPath))
            {
                throw new ApplicationException(string.Format("Error: Missing filter bed file required for CNV calling at '{0}'", canvasBedPath));
            }

            // CanvasSNV
            var canvasSnvTask = _checkpointRunner.RunCheckpointAsync("CanvasSNV", () => InvokeCanvasSnv(callset));

            // Prepare ploidy file:
            string ploidyBedPath = callset.AnalysisDetails.PloidyVcf?.FullName;

            // CanvasBin:
            var binnedPath = _checkpointRunner.RunCheckpoint("CanvasBin", () => InvokeCanvasBin(callset, canvasReferencePath, canvasBedPath, ploidyBedPath));
            if (binnedPath == null) return;

            // CanvasClean:
            var canvasCleanOutput = _checkpointRunner.RunCheckpoint("CanvasClean", () => InvokeCanvasClean(callset, binnedPath));

            // CanvasPartition:
            var partitionedPath = _checkpointRunner.RunCheckpoint("CanvasPartition", () => InvokeCanvasPartition(callset, canvasCleanOutput.CleanedPath, canvasBedPath));

            // Intersect bins with manifest
            if (callset.IsEnrichment)
            {
                partitionedPath = _checkpointRunner.RunCheckpoint("Intersect bins with manifest",
                    () => IntersectBinsWithTargetedRegions(callset, partitionedPath));
            }

            await canvasSnvTask;

            // Variant calling
            _checkpointRunner.RunCheckpoint("Variant calling", () =>
            {
                if (_isSomatic)
                {
                    RunSomaticCalling(partitionedPath, callset, canvasBedPath, ploidyBedPath, canvasCleanOutput.FfpePath);
                }
                else
                {
                    RunGermlineCalling(partitionedPath, callset, ploidyBedPath);
                }
            });
        }


        private async Task CallSampleInternal(SmallPedigreeCallset callset)
        {
            Directory.CreateDirectory(callset.AnalysisDetails.TempFolder);
            foreach (var pedigreeSample in callset.PedigreeSample)
                Directory.CreateDirectory(pedigreeSample.Sample.TempFolder);

            string canvasReferencePath = callset.AnalysisDetails.KmerFasta.FullName;
            string canvasBedPath = callset.AnalysisDetails.FilterBed.FullName;
            string commonCnvsBed = null;
            if (callset.AnalysisDetails.CommonCnvsBed != null)
                commonCnvsBed = callset.AnalysisDetails.CommonCnvsBed.FullName;
            if (!File.Exists(canvasReferencePath))
            {
                throw new ApplicationException(
                    $"Error: Missing reference fasta file required for CNV calling at '{canvasReferencePath}'");
            }
            if (!File.Exists(canvasBedPath))
            {
                throw new ApplicationException(
                    $"Error: Missing filter bed file required for CNV calling at '{canvasBedPath}'");
            }

            // CanvasBin:
            var binnedPaths = _checkpointRunner.RunCheckpoint("CanvasBin", () => InvokeCanvasBin(callset, canvasReferencePath, canvasBedPath));
            if (binnedPaths == null) return;

            // CanvasClean:
            var canvasCleanOutput = _checkpointRunner.RunCheckpoint("CanvasClean", () => InvokeCanvasClean(callset, binnedPaths));

            // CanvasPartition:
            var partitionedPaths = _checkpointRunner.RunCheckpoint("CanvasPartition", () => InvokeCanvasPartitionMultisample(callset, canvasCleanOutput, canvasBedPath, commonCnvsBed));

            // CanvasSNV
            var canvasSnvTask = _checkpointRunner.RunCheckpointAsync("CanvasSNV", () => InvokeCanvasSnv(callset));

            // Variant calling
            await canvasSnvTask;
            RunSmallPedigreeCalling(partitionedPaths, callset);
        }

        private void NormalizeCanvasClean(List<IFileLocation> cleanedPaths, string tempFolder)
        {
            Dictionary<string, List<MultiSampleGenomicBin>> normalizedCanvasClean = CanvasCommon.Utilities.MergeMultiSampleCleanedBedFile(cleanedPaths);
            int fileCounter = 0;
            foreach (IFileLocation cleanedPath in cleanedPaths)
            {
                using (GzipWriter writer = new GzipWriter(cleanedPath.FullName))
                {
                    foreach (string chr in normalizedCanvasClean.Keys)
                    {
                        foreach (MultiSampleGenomicBin genomicBin in normalizedCanvasClean[chr])
                        {
                            string outLine = string.Format($"{genomicBin.Bin.Chromosome}\t{genomicBin.Bin.Interval.Start}\t{genomicBin.Bin.Interval.End}");
                            outLine += string.Format($"\t{genomicBin.Counts[fileCounter]}");
                            writer.WriteLine(outLine);
                        }
                    }
                }
                fileCounter ++;
            }
        }

        private List<IFileLocation> InvokeCanvasPartitionMultisample(SmallPedigreeCallset callsets, List<IFileLocation> cleanedPaths, string canvasBedPath, string commonCnvsBed)
        {
            NormalizeCanvasClean(cleanedPaths, callsets.AnalysisDetails.TempFolder);
            StringBuilder commandLine = new StringBuilder();
            string executablePath = Path.Combine(_canvasFolder, "CanvasPartition.exe");
            if (CrossPlatform.IsThisMono())
            {
                commandLine.AppendFormat("{0} ", executablePath);
                executablePath = Utilities.GetMonoPath();
            }
            foreach (IFileLocation cleanedPath in cleanedPaths)
                commandLine.AppendFormat("-i \"{0}\" ", cleanedPath);

            commandLine.AppendFormat("-b \"{0}\" ", canvasBedPath);

            if (!commonCnvsBed.IsNullOrEmpty())
                commandLine.AppendFormat("-c \"{0}\" ", commonCnvsBed);

            List<IFileLocation> partitionedPaths = new List<IFileLocation>();
            foreach (var pedigreeSample in callsets.PedigreeSample)
            {
                IFileLocation partitionedPath = new FileLocation(Path.Combine(pedigreeSample.Sample.TempFolder, $"{pedigreeSample.Sample.SampleName}.partitioned"));
                partitionedPaths.Add(partitionedPath);
                commandLine.AppendFormat("-o \"{0}\" ", partitionedPath);
            }

            commandLine.AppendFormat("-m HMM");

            UnitOfWork partitionJob = new UnitOfWork()
            {
                ExecutablePath = executablePath,
                LoggingFolder = _workManager.LoggingFolder.FullName,
                LoggingStub = Path.GetFileName(partitionedPaths.First().ToString()),
                CommandLine = commandLine.ToString()
            };
            if (_customParameters.ContainsKey("CanvasPartition"))
            {
                partitionJob.CommandLine = Utilities.MergeCommandLineOptions(partitionJob.CommandLine, _customParameters["CanvasPartition"], true);
            }
            _workManager.DoWorkSingleThread(partitionJob);
            return partitionedPaths;
        }

        private IFileLocation InvokeCanvasPartition(CanvasCallset callset, IFileLocation cleanedPath, string canvasBedPath)
        {
            StringBuilder commandLine = new StringBuilder();
            string executablePath = Path.Combine(_canvasFolder, "CanvasPartition.exe");
            if (CrossPlatform.IsThisMono())
            {
                commandLine.AppendFormat("{0} ", executablePath);
                executablePath = Utilities.GetMonoPath();
            }
            commandLine.AppendFormat("-i \"{0}\" ", cleanedPath);
            commandLine.AppendFormat("-b \"{0}\" ", canvasBedPath);
            string partitionedPath = Path.Combine(callset.SingleSampleCallset.TempFolder, string.Format("{0}.partitioned", callset.SingleSampleCallset.SampleName));
            commandLine.AppendFormat("-o \"{0}\" ", partitionedPath);
            if (!_isSomatic)
                commandLine.AppendFormat(" -g");

            UnitOfWork partitionJob = new UnitOfWork()
            {
                ExecutablePath = executablePath,
                LoggingFolder = _workManager.LoggingFolder.FullName,
                LoggingStub = Path.GetFileName(partitionedPath),
                CommandLine = commandLine.ToString()
            };
            if (_customParameters.ContainsKey("CanvasPartition"))
            {
                partitionJob.CommandLine = Utilities.MergeCommandLineOptions(partitionJob.CommandLine, _customParameters["CanvasPartition"], true);
            }
            _workManager.DoWorkSingleThread(partitionJob);
            return new FileLocation(partitionedPath);
        }

        /// <summary>
        /// Invoke CanvasClean on SmallPedigreeCallset callsets. 
        /// </summary>
        protected List<IFileLocation> InvokeCanvasClean(SmallPedigreeCallset callsets, List<string> binnedPaths)
        {
            List<IFileLocation> cleanedPaths = new List<IFileLocation>();
            if (callsets.PedigreeSample.Count != binnedPaths.Count)
                throw new Exception($"Number of output CanvasBin files {binnedPaths.Count} is not equal to the number of Canvas callsets {callsets.PedigreeSample.Count}");
            for (int i = 0; i < callsets.PedigreeSample.Count; i++)
            {
                IFileLocation binnedPath = new FileLocation(binnedPaths[i]);

                var canvasCallset = new CanvasCallset(callsets.PedigreeSample[i].Sample, callsets.AnalysisDetails, null, null, null);
                Console.WriteLine($"Created callset");

                cleanedPaths.Add(InvokeCanvasClean(canvasCallset, binnedPath).CleanedPath);
                Console.WriteLine($"Run InvokeCanvasClean");

            }
            return cleanedPaths;
        }

        private CanvasCleanOutput InvokeCanvasClean(CanvasCallset callset, IFileLocation binnedPath)
        {
            StringBuilder commandLine = new StringBuilder();
            commandLine.Length = 0;
            string executablePath = Path.Combine(_canvasFolder, "CanvasClean.exe");
            if (CrossPlatform.IsThisMono())
            {
                commandLine.AppendFormat("{0} ", executablePath);
                executablePath = Utilities.GetMonoPath();
            }
            commandLine.AppendFormat("-i \"{0}\" ", binnedPath);
            var tempFolder = new DirectoryLocation(callset.SingleSampleCallset.TempFolder);
            var cleanedPath = tempFolder.GetFileLocation($"{callset.SingleSampleCallset.SampleName}.cleaned");
            commandLine.AppendFormat("-o \"{0}\" ", cleanedPath);
            commandLine.AppendFormat("-g");

            IFileLocation ffpePath = null;

            // TruSight Cancer has 1,737 targeted regions. The cut-off 2000 is somewhat arbitrary.
            // TruSight One has 62,309 targeted regions.
            // Nextera Rapid Capture v1.1 has 411,513 targeted regions.
            if (!callset.IsEnrichment || callset.Manifest.Regions.Count > 2000)
            {
                ffpePath = tempFolder.GetFileLocation("FilterRegions.txt");
                commandLine.AppendFormat(" -s -r -f \"{0}\"", ffpePath);
            }
            if (callset.IsEnrichment) // manifest
            {
                if (!File.Exists(callset.TempManifestPath))
                {
                    NexteraManifestUtils.WriteNexteraManifests(callset.Manifest, callset.TempManifestPath);
                }
                commandLine.AppendFormat(" -t \"{0}\"", callset.TempManifestPath);
            }
            UnitOfWork cleanJob = new UnitOfWork()
            {
                ExecutablePath = executablePath,
                LoggingFolder = _workManager.LoggingFolder.FullName,
                LoggingStub = cleanedPath.Name,
                CommandLine = commandLine.ToString()
            };
            if (_customParameters.ContainsKey("CanvasClean"))
            {
                cleanJob.CommandLine = Utilities.MergeCommandLineOptions(cleanJob.CommandLine, _customParameters["CanvasClean"], true);
            }
            _workManager.DoWorkSingleThread(cleanJob);

            var canvasCleanOutput = new CanvasCleanOutput(cleanedPath, ffpePath);
            return canvasCleanOutput;
        }

        protected void RunSomaticCalling(IFileLocation partitionedPath, CanvasCallset callset, string canvasBedPath,
            string ploidyBedPath, IFileLocation ffpePath)
        {

            // get somatic SNV output:
            string somaticSnvPath = callset.SomaticVcfPath?.FullName;

            // Prepare and run CanvasSomaticCaller job:
            UnitOfWork callerJob = new UnitOfWork();
            var cnvVcfPath = callset.SingleSampleCallset.OutputVcfPath;
            callerJob.ExecutablePath = Path.Combine(this._canvasFolder, "CanvasSomaticCaller.exe");
            if (CrossPlatform.IsThisMono())
            {
                callerJob.CommandLine = callerJob.ExecutablePath;
                callerJob.ExecutablePath = Utilities.GetMonoPath();
            }
            callerJob.CommandLine += $" -v {callset.SingleSampleCallset.VfSummaryPath}";
            callerJob.CommandLine += $" -i {partitionedPath}";
            callerJob.CommandLine += $" -o {cnvVcfPath}";
            callerJob.CommandLine += $" -b {canvasBedPath}";
            if (!string.IsNullOrEmpty(ploidyBedPath))
                callerJob.CommandLine += $" -p {ploidyBedPath}";
            callerJob.CommandLine += $" -n {callset.SingleSampleCallset.SampleName}";
            if (callset.IsEnrichment)
                callerJob.CommandLine += " -e";
            if (callset.SingleSampleCallset.IsDbSnpVcf) // a dbSNP VCF file is used in place of the normal VCF file
                callerJob.CommandLine += " -d";
            // get localSD metric:
            if (ffpePath != null)
            {
                // Sanity-check: CanvasClean does not always write this file. 
                // If it's not present, just carry on:
                if (ffpePath.Exists)
                {
                    callerJob.CommandLine += $" -f \"{ffpePath}\"";
                }
                else
                {
                    _logger.Info("Note: SD file not found at '{0}'", ffpePath);
                }
            }

            if (!string.IsNullOrEmpty(somaticSnvPath))
                callerJob.CommandLine += $" -s {somaticSnvPath}";
            callerJob.CommandLine += $" -r \"{callset.AnalysisDetails.WholeGenomeFastaFolder}\" ";
            if (_customParameters.ContainsKey("CanvasSomaticCaller"))
            {
                callerJob.CommandLine = Utilities.MergeCommandLineOptions(callerJob.CommandLine, _customParameters["CanvasSomaticCaller"], true);
            }
            callerJob.LoggingFolder = _workManager.LoggingFolder.FullName;
            callerJob.LoggingStub = $"SomaticCNV-{callset.SingleSampleCallset.SampleName}";
            _workManager.DoWorkSingleThread(callerJob);
        }

        protected void RunSmallPedigreeCalling(List<IFileLocation> partitionedPaths, SmallPedigreeCallset callsets)
        {

            if (callsets.PedigreeSample.Count != partitionedPaths.Count)
                throw new Exception($"Number of output CanvasPartition files {partitionedPaths.Count} is not equal to the number of Canvas callsets {callsets.PedigreeSample.Count}");

            string pedigreeFile = WritePedigreeFile(callsets);

            // CanvasSmallPedigreeCaller:
            StringBuilder commandLine = new StringBuilder {Length = 0};

            string executablePath = Path.Combine(_canvasFolder, "CanvasPedigreeCaller.exe");
            if (CrossPlatform.IsThisMono())
            {
                commandLine.AppendFormat("{0} ", executablePath);
                executablePath = Utilities.GetMonoPath();
            }
            foreach (IFileLocation partitionedPath in partitionedPaths)
                commandLine.AppendFormat("-i \"{0}\" ", partitionedPath);              

            foreach (var callset in callsets.PedigreeSample)
            {
                commandLine.AppendFormat("-v \"{0}\" ", callset.Sample.VfSummaryPath);
                commandLine.AppendFormat("-n \"{0}\" ", callset.Sample.SampleName);
                commandLine.AppendFormat("-o \"{0}\" ", callset.Sample.OutputVcfPath); 
            }
            commandLine.AppendFormat("-r \"{0}\" ", callsets.AnalysisDetails.WholeGenomeFastaFolder);
            commandLine.AppendFormat("-f \"{0}\" ", pedigreeFile);
            commandLine.AppendFormat("-p \"{0}\" ", callsets.AnalysisDetails.PloidyVcf);

            UnitOfWork callJob = new UnitOfWork()
            {
                ExecutablePath = executablePath,
                LoggingFolder = _workManager.LoggingFolder.FullName,
                LoggingStub = "CanvasPedigreeCaller",
                CommandLine = commandLine.ToString()
            };

            if (_customParameters.ContainsKey("CanvasPedigreeCaller"))
            {
                callJob.CommandLine = Utilities.MergeCommandLineOptions(callJob.CommandLine, _customParameters["CanvasPedigreeCaller"], true);
            }

            _workManager.DoWorkSingleThread(callJob);
        }

        private static string  WritePedigreeFile(SmallPedigreeCallset callsets)
        {
            string outFile = Path.Combine(callsets.AnalysisDetails.OutputFolder.FullName, "pedigree.ped");
            string motherSampleName = callsets.PedigreeSample.Where(x => x.SampleType == SampleType.Mother).Select(x => x.Sample.SampleName).Single();
            string fatherSampleName = callsets.PedigreeSample.Where(x => x.SampleType == SampleType.Father).Select(x => x.Sample.SampleName).Single();

            using (StreamWriter writer = new StreamWriter(outFile))
            {
                foreach (PedigreeSample callset in callsets.PedigreeSample) 
                    if (callset.SampleType == SampleType.Mother || callset.SampleType == SampleType.Father)
                        writer.WriteLine($"1\t{callset.Sample.SampleName}\t0\t0\t0\t0");
                    else
                    {
                        string phenotype = callset.SampleType == SampleType.Proband ? "affected" : "0";
                        writer.WriteLine($"1\t{callset.Sample.SampleName}\t{fatherSampleName}\t{motherSampleName}\t0\t{phenotype}");
                    }
            }
            return outFile;
        }

        protected void RunGermlineCalling(IFileLocation partitionedPath, CanvasCallset callset, string ploidyBedPath)
        {
            StringBuilder commandLine = new StringBuilder();
            ////////////////////////////////////////////////////////
            // CanvasDiploidCaller:
            commandLine.Length = 0;
            string executablePath = Path.Combine(_canvasFolder, "CanvasDiploidCaller.exe");
            if (CrossPlatform.IsThisMono())
            {
                commandLine.AppendFormat("{0} ", executablePath);
                executablePath = Utilities.GetMonoPath();
            }
            commandLine.AppendFormat("-i \"{0}\" ", partitionedPath);
            commandLine.AppendFormat("-v \"{0}\" ", callset.SingleSampleCallset.VfSummaryPath);
            var cnvVcfPath = callset.SingleSampleCallset.OutputVcfPath;
            commandLine.AppendFormat("-o \"{0}\" ", cnvVcfPath);
            commandLine.AppendFormat("-n \"{0}\" ", callset.SingleSampleCallset.SampleName);
            commandLine.AppendFormat("-r \"{0}\" ", callset.AnalysisDetails.WholeGenomeFastaFolder);
            if (!string.IsNullOrEmpty(ploidyBedPath))
            {
                commandLine.AppendFormat("-p \"{0}\" ", ploidyBedPath);
            }
            if (callset.SingleSampleCallset.IsDbSnpVcf) // a dbSNP VCF file is used in place of the normal VCF file
                commandLine.AppendFormat("-d ");
            UnitOfWork callJob = new UnitOfWork()
            {
                ExecutablePath = executablePath,
                LoggingFolder = _workManager.LoggingFolder.FullName,
                LoggingStub = cnvVcfPath.Name,
                CommandLine = commandLine.ToString()
            };
            if (_customParameters.ContainsKey("CanvasDiploidCaller"))
            {
                callJob.CommandLine = Utilities.MergeCommandLineOptions(callJob.CommandLine, _customParameters["CanvasDiploidCaller"], true);
            }
            _workManager.DoWorkSingleThread(callJob);
        }
    }
}
<|MERGE_RESOLUTION|>--- conflicted
+++ resolved
@@ -1,1315 +1,1230 @@
-﻿using System;
-using System.Collections;
-using System.Collections.Generic;
-using System.Linq;
-using System.IO;
-using System.Text;
-using System.Text.RegularExpressions;
-using System.Threading.Tasks;
-using Canvas;
-using Canvas.CommandLineParsing;
-using Canvas.SmallPedigree;
-using CanvasBin;
-using CanvasPartition;
-using CanvasCommon;
-using Illumina.Common;
-using Isas.SequencingFiles;
-using Isas.Shared.Checkpointing;
-using Isas.Shared.DataTypes;
-using Isas.Shared.Utilities;
-using Isas.Shared.Utilities.FileSystem;
-using Utilities = Isas.Shared.Utilities.Utilities;
-
-namespace Illumina.SecondaryAnalysis
-{
-    /// <summary>
-    /// Run Canvas tools to generate CNV calls:
-    /// </summary>
-    public class CanvasRunner
-    {
-        #region Members
-
-        private readonly string _canvasFolder;
-        private readonly CanvasCoverageMode _coverageMode = CanvasCoverageMode.TruncatedDynamicRange;
-        private readonly CanvasNormalizeMode _normalizeMode = CanvasNormalizeMode.WeightedAverage;
-        private readonly int _countsPerBin;
-        private readonly ILogger _logger;
-        private readonly IWorkManager _workManager;
-        private readonly ICheckpointRunnerAsync _checkpointRunner;
-        private readonly bool _isSomatic;
-        private readonly Dictionary<string, string> _customParameters = new Dictionary<string, string>();
-        #endregion
-
-        public CanvasRunner(ILogger logger, IWorkManager workManager, ICheckpointRunnerAsync checkpointRunner, bool isSomatic, CanvasCoverageMode coverageMode,
-            int countsPerBin, Dictionary<string, string> customParameters = null)
-        {
-            _logger = logger;
-            _workManager = workManager;
-            _checkpointRunner = checkpointRunner;
-            _isSomatic = isSomatic;
-            _canvasFolder = Path.Combine(Utilities.GetAssemblyFolder(typeof(CanvasRunner)));
-            _coverageMode = coverageMode;
-            _countsPerBin = countsPerBin;
-            if (customParameters != null)
-            {
-                _customParameters = new Dictionary<string, string>(customParameters, StringComparer.InvariantCultureIgnoreCase);
-                UpdateCoverageMode(ref _coverageMode);
-                UpdateNormalizeMode(ref _normalizeMode);
-            }
-        }
-
-        private void UpdateCoverageMode(ref CanvasCoverageMode mode)
-        {
-            if (_customParameters.ContainsKey("CanvasBin"))
-            {
-                string beforeFirstOption;
-                var options = Utilities.GetCommandOptions(_customParameters["CanvasBin"], out beforeFirstOption);
-                foreach (var option in options)
-                {
-                    if (option.Key != "-m" && option.Key != "--mode")
-                        continue;
-                    mode = CanvasCommon.Utilities.ParseCanvasCoverageMode(option.Value.TrimStart('=').Trim());
-                }
-                // remove mode from custom parameters
-                _customParameters["CanvasBin"] = Utilities.MergeCommandLineOptions(_customParameters["CanvasBin"], "#m #mode");
-            }
-        }
-
-        private void UpdateNormalizeMode(ref CanvasNormalizeMode mode)
-        {
-            if (_customParameters.ContainsKey("CanvasNormalize"))
-            {
-                string beforeFirstOption;
-                var options = Utilities.GetCommandOptions(_customParameters["CanvasNormalize"], out beforeFirstOption);
-                foreach (var option in options)
-                {
-                    if (option.Key != "-m" && option.Key != "--mode")
-                        continue;
-                    mode = CanvasCommon.Utilities.ParseCanvasNormalizeMode(option.Value.TrimStart('=').Trim());
-                }
-                // remove mode from custom parameters
-                _customParameters["CanvasNormalize"] = Utilities.MergeCommandLineOptions(_customParameters["CanvasNormalize"], "#m #mode");
-            }
-        }
-
-        private string SmallestFile(List<string> paths)
-        {
-            long minFileSize = long.MaxValue;
-            string smallestBamPath = null;
-            foreach (string path in paths)
-            {
-                long fileSize = (new FileInfo(path)).Length;
-                if (smallestBamPath == null || minFileSize > fileSize)
-                {
-                    smallestBamPath = path;
-                    minFileSize = fileSize;
-                }
-            }
-            return smallestBamPath;
-        }
-
-        private int GetBinSize(CanvasCallset callset, string bamPath, List<string> intermediateDataPaths,
-            string canvasReferencePath, string canvasBedPath)
-        {
-            string canvasBinPath = Path.Combine(_canvasFolder, "CanvasBin.exe");
-            string executablePath = canvasBinPath;
-            if (CrossPlatform.IsThisMono())
-                executablePath = Utilities.GetMonoPath();
-
-            StringBuilder commandLine = new StringBuilder();
-            if (CrossPlatform.IsThisMono())
-            {
-                commandLine.AppendFormat("{0} ", canvasBinPath);
-            }
-            commandLine.AppendFormat("-b \"{0}\" ", bamPath);
-            commandLine.AppendFormat("-p "); // Paired-end input mode (Isaac or BWA output)
-            commandLine.AppendFormat("-r \"{0}\" ", canvasReferencePath);
-
-            foreach (string path in intermediateDataPaths)
-            {
-                commandLine.AppendFormat("-i \"{0}\" ", path);
-            }
-
-            commandLine.AppendFormat("-y "); // bin size only
-
-            if (callset.IsEnrichment) // manifest
-            {
-                if (!File.Exists(callset.TempManifestPath)) { NexteraManifestUtils.WriteNexteraManifests(callset.Manifest, callset.TempManifestPath); }
-                commandLine.AppendFormat("-t \"{0}\" ", callset.TempManifestPath);
-            }
-
-            string outputStub = Path.Combine(Path.GetDirectoryName(callset.SingleSampleCallset.BinSizePath), 
-                Path.GetFileNameWithoutExtension(callset.SingleSampleCallset.BinSizePath));
-            commandLine.AppendFormat("-f \"{0}\" -d {1} -o \"{2}\"", canvasBedPath, _countsPerBin, outputStub);
-
-            UnitOfWork binJob = new UnitOfWork()
-            {
-                ExecutablePath = executablePath,
-                LoggingFolder = _workManager.LoggingFolder.FullName,
-                LoggingStub = Path.GetFileNameWithoutExtension(callset.SingleSampleCallset.BinSizePath),
-                CommandLine = commandLine.ToString()
-            };
-            if (_customParameters.ContainsKey("CanvasBin"))
-            {
-                binJob.CommandLine = Utilities.MergeCommandLineOptions(binJob.CommandLine, _customParameters["CanvasBin"], true);
-            }
-            _workManager.DoWorkSingleThread(binJob);
-
-            int binSize;
-            using (StreamReader reader = new StreamReader(callset.SingleSampleCallset.BinSizePath))
-            {
-                binSize = int.Parse(reader.ReadLine());
-            }
-
-            return binSize;
-        }
-
-        /// <summary>
-        /// Invoke CanvasBin.  Return null if this fails and we need to abort CNV calling for this sample.
-        /// </summary>
-        protected IFileLocation InvokeCanvasBin(CanvasCallset callset, string canvasReferencePath, string canvasBedPath, string ploidyBedPath)
-        {
-            // use bam as input
-            if (callset.Bam == null)
-            {
-                Console.WriteLine("Input bam file not seen for sample {0}_{1} - no CNV calls", callset.SampleName, callset.Id);
-                return null;
-            }
-
-            if (_coverageMode == CanvasCoverageMode.Fragment)
-            {
-                return InvokeCanvasBinFragment(callset, canvasReferencePath, canvasBedPath, ploidyBedPath);
-            }
-            else
-            {
-                return InvokeCanvasBin35Mers(callset, canvasReferencePath, canvasBedPath, ploidyBedPath);
-            }
-        }
-
-        /// <summary>
-        /// Invoke CanvasBin in a mode that is not the Fragment mode.  Return null if this fails and we need to abort CNV calling for this sample.
-        /// </summary>
-        protected IFileLocation InvokeCanvasBin35Mers(CanvasCallset callset, string canvasReferencePath, string canvasBedPath, string ploidyBedPath)
-        {
-            StringBuilder commandLine = new StringBuilder();
-            string canvasBinPath = Path.Combine(_canvasFolder, "CanvasBin.exe");
-            string executablePath = canvasBinPath;
-            if (CrossPlatform.IsThisMono())
-                executablePath = Utilities.GetMonoPath();
-
-<<<<<<< HEAD
-            List<string> bamPaths = new List<string>();
-            bamPaths.Add(callset.Bam.BamFile.FullName);
-=======
-            //use bam as input
-            if (callset.SingleSampleCallset.Bam == null)
-            {
-                Console.WriteLine("Input bam file not seen for sample {0}_{1} - no CNV calls", callset.SingleSampleCallset.SampleName, callset.SingleSampleCallset.SampleName);
-                return null;
-            }
-            List<string> bamPaths = new List<string> {callset.SingleSampleCallset.Bam.BamFile.FullName};
->>>>>>> 591b38d7
-            if (!(callset.IsEnrichment && callset.Manifest.CanvasControlAvailable)) // do not add normal BAMs if Canvas Control is available
-            {
-                bamPaths.AddRange(callset.NormalBamPaths.Select(bam => bam.BamFile.FullName));
-            }
-
-            // enrichment options
-            if (callset.IsEnrichment) // manifest
-            {
-                if (!File.Exists(callset.TempManifestPath))
-                {
-                    NexteraManifestUtils.WriteNexteraManifests(callset.Manifest, callset.TempManifestPath);
-                }
-            }
-          
-            // read bams 
-            var intermediateDataPathsByBamPath = ReadBams(callset.AnalysisDetails.GenomeMetadata, callset.SingleSampleCallset.Bam.IsPairedEnd, new List<string>(){callset.SingleSampleCallset.SampleName}, callset.SingleSampleCallset.SampleName,
-                canvasReferencePath, canvasBedPath, bamPaths, commandLine, canvasBinPath, executablePath, callset.TempManifestPath);
-
-            // get bin size (of the smallest BAM) if normal BAMs are given
-            var intermediateDataPathsByBamPathCopy = (from x in intermediateDataPathsByBamPath
-                                                      select x).ToDictionary(x => x.Key, x => x.Value.Select(y => y).ToList()); // deep dictionary copy
-            int binSize = -1;
-            if (bamPaths.Count > 1)
-            {
-                string smallestBamPath = SmallestFile(bamPaths);
-                binSize = GetBinSize(callset, smallestBamPath, intermediateDataPathsByBamPathCopy[smallestBamPath],
-                    canvasReferencePath, canvasBedPath);
-            }
-            else if (callset.IsEnrichment && callset.Manifest.CanvasControlAvailable)
-            {
-                if (callset.Manifest.CanvasBinSize != null) binSize = callset.Manifest.CanvasBinSize.Value;
-            }
-
-            // derive Canvas bins
-            var bamToBinned = BamToBinned(callset.SingleSampleCallset.TempFolder, callset.SingleSampleCallset.Bam.IsPairedEnd, new List<string>() {callset.SingleSampleCallset.SampleName}, canvasReferencePath, canvasBedPath, bamPaths, commandLine, canvasBinPath, binSize, intermediateDataPathsByBamPath, executablePath);
-
-            string tumorBinnedPath = bamToBinned[callset.SingleSampleCallset.Bam.BamFile.FullName]; // binned tumor sample
-            string outputPath = tumorBinnedPath;
-            if (callset.NormalBamPaths.Any() || (callset.IsEnrichment && callset.Manifest.CanvasControlAvailable))
-            {
-                outputPath = InvokeCanvasNormalize(callset, tumorBinnedPath, bamToBinned, ploidyBedPath);
-            }
-            return new FileLocation(outputPath);
-        }
-
-        /// <summary>
-        /// Invoke CanvasBin.  Return null if this fails and we need to abort CNV calling for this sample.
-        /// </summary>
-        protected List<string> InvokeCanvasBin(SmallPedigreeCallset callset, string canvasReferencePath, string canvasBedPath)
-        {
-            StringBuilder commandLine = new StringBuilder();
-            string canvasBinPath = Path.Combine(_canvasFolder, "CanvasBin.exe");
-            string executablePath = canvasBinPath;
-            if (CrossPlatform.IsThisMono())
-                executablePath = Utilities.GetMonoPath();
-
-            //use bam as input
-            List<string> bamPaths = new List<string>();
-            foreach (PedigreeSample sample in callset.PedigreeSample)
-            {
-                Bam bam = sample.Sample.Bam;
-                if (bam.BamFile.FullName == null || !File.Exists(bam.BamFile.FullName))
-                {
-                    Console.WriteLine("Input bam file not seen {0}", bam.BamFile.FullName);
-                    return null;
-                }
-                bamPaths.Add(bam.BamFile.FullName);
-            }
-
-            var sampleNames = callset.PedigreeSample.Select(x => x.Sample.SampleName).ToList();
-            // read bams 
-            var intermediateDataPathsByBamPath = ReadBams(callset.AnalysisDetails.GenomeMetadata, true, sampleNames, callset.AnalysisDetails.TempFolder,
-                canvasReferencePath, canvasBedPath, bamPaths, commandLine, canvasBinPath, executablePath, null);
-
-            // get bin size (of the smallest BAM) if normal BAMs are given
-            int binSize = -1;
-            var intermediateDataPathsByBamPathCopy = (from x in intermediateDataPathsByBamPath
-                                                      select x).ToDictionary(x => x.Key, x => x.Value.Select(y=>y).ToList()); // deep dictionary copy
-
-            if (bamPaths.Count > 1)
-            {
-                string smallestBamPath = SmallestFile(bamPaths);
-                CanvasBin.CanvasBin canvasBin = new CanvasBin.CanvasBin();
-                binSize = canvasBin.CalculateMultiSampleBinSize(intermediateDataPathsByBamPathCopy, 
-                    binSize, _countsPerBin, CanvasCommon.CanvasCoverageMode.TruncatedDynamicRange);
-            }
-
-            // derive Canvas bins
-            var bamToBinned = BamToBinned(callset.AnalysisDetails.TempFolder, true, sampleNames, canvasReferencePath, canvasBedPath, bamPaths, commandLine, canvasBinPath, binSize, intermediateDataPathsByBamPath, executablePath);
-            return bamToBinned.Values.ToList();
-        }
-
-        private Dictionary<string, string> BamToBinned(string tempFolder, bool isPairedEnd, IEnumerable<string> Id, string canvasReferencePath, string canvasBedPath, List<string> bamPaths,
-            StringBuilder commandLine, string canvasBinPath, int binSize, Dictionary<string, List<string>> intermediateDataPathsByBamPaths,
-            string executablePath)
-        {
-            Dictionary<string, string> bamToBinned = new Dictionary<string, string>();
-            List<UnitOfWork> finalBinJobs = new List<UnitOfWork>();
-            int bamIdx = 0;
-            foreach (List<string> intermediateDataPathsByBamPath in intermediateDataPathsByBamPaths.Values)
-            { 
-                string bamPath = bamPaths[bamIdx];
-                // finish up CanvasBin step by merging intermediate data and finally binning                
-                string binnedPath = Path.Combine(tempFolder, string.Format("{0}_{1}.binned", Id.ToList()[bamIdx], bamIdx));
-                bamToBinned[bamPath] = binnedPath;
-                commandLine.Clear();
-                if (CrossPlatform.IsThisMono())
-                {
-                    commandLine.AppendFormat("{0} ", canvasBinPath);
-                }
-                commandLine.AppendFormat("-b \"{0}\" ", bamPath);
-                if (isPairedEnd) commandLine.AppendFormat("-p ");
-
-                commandLine.AppendFormat("-r \"{0}\" ", canvasReferencePath);
-                commandLine.AppendFormat("-f \"{0}\" -d {1} -o \"{2}\" ", canvasBedPath, _countsPerBin, binnedPath);
-                if (binSize != -1)
-                {
-                    commandLine.AppendFormat("-z \"{0}\" ", binSize);
-                }
-
-                foreach (string path in intermediateDataPathsByBamPath)
-                {
-                    commandLine.AppendFormat("-i \"{0}\" ", path);
-                    Console.WriteLine("path: {0}", path);
-                }
-
-                commandLine.AppendFormat("-m {0} ", _coverageMode);
-
-                UnitOfWork finalBinJob = new UnitOfWork()
-                {
-                    ExecutablePath = executablePath,
-                    LoggingFolder = _workManager.LoggingFolder.FullName,
-                    LoggingStub = Path.GetFileName(binnedPath),
-                    CommandLine = commandLine.ToString()
-                };
-                if (_customParameters.ContainsKey("CanvasBin"))
-                {
-                    finalBinJob.CommandLine = Utilities.MergeCommandLineOptions(finalBinJob.CommandLine,
-                        _customParameters["CanvasBin"], true);
-                }
-                finalBinJobs.Add(finalBinJob);
-                bamIdx++;
-            }
-            _workManager.DoWorkParallel(finalBinJobs, new TaskResourceRequirements(8, 25));
-                // CanvasBin itself is multi-threaded
-            return bamToBinned;
-        }
-
-        private Dictionary<string, List<string>> ReadBams(GenomeMetadata genomeInfo, bool isPairedEnd, 
-            IEnumerable<string> Id, string tempFolder, string canvasReferencePath, string canvasBedPath, List<string> bamPaths,
-            StringBuilder commandLine, string canvasBinPath, string executablePath, string tempManifestPath = null)
-        {
-            GenomeMetadata genomeMetadata = genomeInfo;
-            List<UnitOfWork> binJobs = new List<UnitOfWork>();
-
-            Dictionary<string, List<string>> intermediateDataPathsByBamPath = new Dictionary<string, List<string>>();
-            for (int bamIndex = 0; bamIndex < bamPaths.Count; bamIndex++)
-            {
-                intermediateDataPathsByBamPath[Id.ToList()[bamIndex]] = new List<string>();
-                foreach (
-                    GenomeMetadata.SequenceMetadata sequenceMetadata in
-                        genomeMetadata.Sequences.OrderByDescending(sequence => sequence.Length))
-                {
-                    // Only invoke CanvasBin for autosomes + allosomes;
-                    // don't invoke it for mitochondrial chromosome or extra contigs or decoys
-                    if (sequenceMetadata.Type != GenomeMetadata.SequenceType.Allosome && !sequenceMetadata.IsAutosome())
-                        continue;
-
-                    string bamPath = bamPaths[bamIndex];
-                    commandLine.Clear();
-                    if (CrossPlatform.IsThisMono())
-                    {
-                        commandLine.AppendFormat("{0} ", canvasBinPath);
-                    }
-                    commandLine.AppendFormat("-b \"{0}\" ", bamPath);
-                    if (isPairedEnd) commandLine.AppendFormat("-p ");
-                    commandLine.AppendFormat("-r \"{0}\" ", canvasReferencePath);
-                    commandLine.AppendFormat("-c {0} ", sequenceMetadata.Name);
-                    commandLine.AppendFormat("-m {0} ", _coverageMode);
-
-                    string intermediateDataPath = Path.Combine(tempFolder, string.Format("{0}_{1}_{2}.dat",
-                        Id.ToList()[bamIndex], bamIndex, sequenceMetadata.Name));
-                    intermediateDataPathsByBamPath[Id.ToList()[bamIndex]].Add(intermediateDataPath);
-                    commandLine.AppendFormat("-f \"{0}\" -d {1} -o \"{2}\" ", canvasBedPath, _countsPerBin, intermediateDataPath);
-                    if (tempManifestPath != null)
-                        commandLine.AppendFormat("-t \"{0}\" ", tempManifestPath);
-
-                    UnitOfWork binJob = new UnitOfWork()
-                    {
-                        ExecutablePath = executablePath,
-                        LoggingFolder = _workManager.LoggingFolder.FullName,
-                        LoggingStub = Path.GetFileName(intermediateDataPath),
-                        CommandLine = commandLine.ToString()
-                    };
-                    if (_customParameters.ContainsKey("CanvasBin"))
-                    {
-                        binJob.CommandLine = Utilities.MergeCommandLineOptions(binJob.CommandLine,
-                            _customParameters["CanvasBin"], true);
-                    }
-                    binJobs.Add(binJob);
-                }
-            }
-
-            _workManager.DoWorkParallelThreads(binJobs);
-            return intermediateDataPathsByBamPath;
-        }
-
-        /// <summary>
-        /// Invoke CanvasBin in the Fragment mode.  Return null if this fails and we need to abort CNV calling for this sample.
-        /// </summary>
-        protected IFileLocation InvokeCanvasBinFragment(CanvasCallset callset, string canvasReferencePath, string canvasBedPath, string ploidyBedPath)
-        {
-            StringBuilder commandLine = new StringBuilder();
-            string canvasBinPath = Path.Combine(_canvasFolder, "CanvasBin.exe");
-            string executablePath = canvasBinPath;
-            if (CrossPlatform.IsThisMono())
-                executablePath = Utilities.GetMonoPath();
-
-            // require predefined bins
-            string predefinedBinsPath = GetPredefinedBinsPath();
-            if (string.IsNullOrEmpty(predefinedBinsPath))
-            {
-                Console.WriteLine("Predefined bins are required to run CanvasBin in the Fragment mode");
-                return null;
-            }
-
-            List<string> bamPaths = new List<string>();
-            bool isPairedEnd = true;
-            bamPaths.Add(callset.Bam.BamFile.FullName);
-            isPairedEnd = isPairedEnd && callset.Bam.IsPairedEnd;
-            if (!(callset.IsEnrichment && callset.Manifest.CanvasControlAvailable)) // do not add normal BAMs if Canvas Control is available
-            {
-                bamPaths.AddRange(callset.NormalBamPaths.Select(bam => bam.BamFile.FullName));
-                isPairedEnd = isPairedEnd && callset.NormalBamPaths.All(bam => bam.IsPairedEnd);
-            }
-
-            // require paired-end reads
-            if (!isPairedEnd)
-            {
-                Console.WriteLine("Paired-end reads are required to run CanvasBin in the Fragment mode");
-                return null;
-            }
-
-            Dictionary<string, string> bamToBinned = new Dictionary<string, string>();
-            List<UnitOfWork> binJobs = new List<UnitOfWork>();
-            for (int bamIndex = 0; bamIndex < bamPaths.Count; bamIndex++)
-            {
-                string bamPath = bamPaths[bamIndex];
-                string binnedPath = Path.Combine(callset.TempFolder, string.Format("{0}_{1}.binned", callset.Id, bamIndex));
-                bamToBinned[bamPath] = binnedPath;
-
-                commandLine.Clear();
-                if (CrossPlatform.IsThisMono())
-                {
-                    commandLine.AppendFormat("{0} ", canvasBinPath);
-                }
-                commandLine.AppendFormat(" -p -b {0} ", bamPath.WrapWithShellQuote());
-                commandLine.AppendFormat("-r {0} ", canvasReferencePath.WrapWithShellQuote());
-                commandLine.AppendFormat("-m {0} ", _coverageMode);
-                commandLine.AppendFormat("-f {0} -o {1} ", canvasBedPath.WrapWithShellQuote(), binnedPath.WrapWithShellQuote());
-                commandLine.AppendFormat("-n {0} ", predefinedBinsPath); // assumes that predefinedBinsPath has been properly quoted
-
-                UnitOfWork binJob = new UnitOfWork()
-                {
-                    ExecutablePath = executablePath,
-                    LoggingFolder = _workManager.LoggingFolder.FullName,
-                    LoggingStub = Path.GetFileName(binnedPath),
-                    CommandLine = commandLine.ToString()
-                };
-                if (_customParameters.ContainsKey("CanvasBin"))
-                {
-                    binJob.CommandLine = Utilities.MergeCommandLineOptions(binJob.CommandLine, _customParameters["CanvasBin"], true);
-                }
-                binJobs.Add(binJob);
-            }
-            _workManager.DoWorkParallel(binJobs, new TaskResourceRequirements(8, 25)); // CanvasBin itself is multi-threaded
-
-            return NormalizeCoverage(callset, bamToBinned, ploidyBedPath);
-        }
-
-<<<<<<< HEAD
-            return NormalizeCoverage(callset, bamToBinned, ploidyBedPath);
-        }
-
-        private string GetPredefinedBinsPath()
-        {
-            string path = null;
-            if (_customParameters.ContainsKey("CanvasBin"))
-            {
-                string beforeFirstOption;
-                var options = Utilities.GetCommandOptions(_customParameters["CanvasBin"], out beforeFirstOption);
-                foreach (var option in options)
-                {
-                    if (option.Key != "-n" && option.Key != "--bins")
-                        continue;
-                    path = option.Value.TrimStart('=').Trim();
-                }
-                // remove bins from custom parameters
-                _customParameters["CanvasBin"] = Utilities.MergeCommandLineOptions(_customParameters["CanvasBin"], "#n #bins");
-            }
-            return path;
-        }
-
-        /// <summary>
-        /// Invoke CanvasBin in the Fragment mode.  Return null if this fails and we need to abort CNV calling for this sample.
-        /// </summary>
-        protected IFileLocation InvokeCanvasBinFragment(CanvasCallset callset, string canvasReferencePath, string canvasBedPath, string ploidyBedPath)
-        {
-            StringBuilder commandLine = new StringBuilder();
-            string canvasBinPath = Path.Combine(_canvasFolder, "CanvasBin.exe");
-            string executablePath = canvasBinPath;
-            if (CrossPlatform.IsThisMono())
-                executablePath = Utilities.GetMonoPath();
-
-            // require predefined bins
-            string predefinedBinsPath = GetPredefinedBinsPath();
-            if (string.IsNullOrEmpty(predefinedBinsPath))
-            {
-                Console.WriteLine("Predefined bins are required to run CanvasBin in the Fragment mode");
-                return null;
-            }
-
-            List<string> bamPaths = new List<string>();
-            bool isPairedEnd = true;
-            bamPaths.Add(callset.Bam.BamFile.FullName);
-            isPairedEnd = isPairedEnd && callset.Bam.IsPairedEnd;
-            if (!(callset.IsEnrichment && callset.Manifest.CanvasControlAvailable)) // do not add normal BAMs if Canvas Control is available
-            {
-                bamPaths.AddRange(callset.NormalBamPaths.Select(bam => bam.BamFile.FullName));
-                isPairedEnd = isPairedEnd && callset.NormalBamPaths.All(bam => bam.IsPairedEnd);
-            }
-
-            // require paired-end reads
-            if (!isPairedEnd)
-            {
-                Console.WriteLine("Paired-end reads are required to run CanvasBin in the Fragment mode");
-                return null;
-            }
-
-            Dictionary<string, string> bamToBinned = new Dictionary<string, string>();
-            List<UnitOfWork> binJobs = new List<UnitOfWork>();
-            for (int bamIndex = 0; bamIndex < bamPaths.Count; bamIndex++)
-            {
-                string bamPath = bamPaths[bamIndex];
-                string binnedPath = Path.Combine(callset.TempFolder, string.Format("{0}_{1}.binned", callset.Id, bamIndex));
-                bamToBinned[bamPath] = binnedPath;
-
-                commandLine.Clear();
-                if (CrossPlatform.IsThisMono())
-                {
-                    commandLine.AppendFormat("{0} ", canvasBinPath);
-                }
-                commandLine.AppendFormat(" -p -b {0} ", bamPath.WrapWithShellQuote());
-                commandLine.AppendFormat("-r {0} ", canvasReferencePath.WrapWithShellQuote());
-                commandLine.AppendFormat("-m {0} ", _coverageMode);
-                commandLine.AppendFormat("-f {0} -o {1} ", canvasBedPath.WrapWithShellQuote(), binnedPath.WrapWithShellQuote());
-                commandLine.AppendFormat("-n {0} ", predefinedBinsPath); // assumes that predefinedBinsPath has been properly quoted
-
-                UnitOfWork binJob = new UnitOfWork()
-                {
-                    ExecutablePath = executablePath,
-                    LoggingFolder = _workManager.LoggingFolder.FullName,
-                    LoggingStub = Path.GetFileName(binnedPath),
-                    CommandLine = commandLine.ToString()
-                };
-                if (_customParameters.ContainsKey("CanvasBin"))
-                {
-                    binJob.CommandLine = Utilities.MergeCommandLineOptions(binJob.CommandLine, _customParameters["CanvasBin"], true);
-                }
-                binJobs.Add(binJob);
-            }
-            _workManager.DoWorkParallel(binJobs, new TaskResourceRequirements(8, 25)); // CanvasBin itself is multi-threaded
-
-            return NormalizeCoverage(callset, bamToBinned, ploidyBedPath);
-        }
-
-=======
->>>>>>> 591b38d7
-
-        protected IFileLocation NormalizeCoverage(CanvasCallset callset, Dictionary<string, string> bamToBinned, string ploidyBedPath)
-        {
-            string tumorBinnedPath = bamToBinned[callset.Bam.BamFile.FullName]; // binned tumor sample
-            string outputPath = tumorBinnedPath;
-            if (callset.NormalBamPaths.Any() ||
-                (callset.IsEnrichment && (callset.Manifest.CanvasControlAvailable)) ||
-                _normalizeMode == CanvasNormalizeMode.PCA)
-            {
-                outputPath = InvokeCanvasNormalize(callset, tumorBinnedPath, bamToBinned, ploidyBedPath);
-            }
-
-            return new FileLocation(outputPath);
-        }
-
-        /// <summary>
-        /// Invoke CanvasNormalize.
-        /// </summary
-        /// <param name="callset"></param>
-        /// <returns>path to the bin ratio bed file</returns>
-        protected string InvokeCanvasNormalize(CanvasCallset callset, string tumorBinnedPath, Dictionary<string, string> bamToBinned,
-            string ploidyBedPath)
-        {
-            string ratioBinnedPath = Path.Combine(callset.SingleSampleCallset.TempFolder, string.Format("{0}.ratio.binned", callset.SingleSampleCallset.SampleName));
-
-            string canvasNormalizePath = Path.Combine(_canvasFolder, "CanvasNormalize.exe");
-            string executablePath = canvasNormalizePath;
-            if (CrossPlatform.IsThisMono())
-                executablePath = Utilities.GetMonoPath();
-
-            StringBuilder commandLine = new StringBuilder();
-            if (CrossPlatform.IsThisMono())
-            {
-                commandLine.AppendFormat("{0} ", canvasNormalizePath);
-            }
-
-            commandLine.AppendFormat("-t {0} ", tumorBinnedPath.WrapWithShellQuote()); // tumor bed
-
-            if ((callset.IsEnrichment && callset.Manifest.CanvasControlAvailable) ||
-                _normalizeMode == CanvasNormalizeMode.PCA)
-            {
-                commandLine.AppendFormat("-n {0} ", callset.Manifest.CanvasControlBinnedPath.WrapWithShellQuote()); // normal bed
-            }
-            else
-            {
-                foreach (string normalBinnedPath in callset.NormalBamPaths.Select(path => bamToBinned[path.BamFile.FullName]))
-                {
-                    commandLine.AppendFormat("-n {0} ", normalBinnedPath.WrapWithShellQuote()); // normal bed
-                }
-            }
-
-            commandLine.AppendFormat("-w {0} ", callset.SingleSampleCallset.NormalBinnedPath.WrapWithShellQuote()); // weighted average normal bed
-
-            commandLine.AppendFormat("-o {0} ", ratioBinnedPath.WrapWithShellQuote()); // ratio bed
-
-            if (callset.IsEnrichment) // manifest
-            {
-                if (!File.Exists(callset.TempManifestPath)) { NexteraManifestUtils.WriteNexteraManifests(callset.Manifest, callset.TempManifestPath); }
-                commandLine.AppendFormat("-f {0} ", callset.TempManifestPath.WrapWithShellQuote());
-            }
-
-            commandLine.AppendFormat("-m {0} ", _normalizeMode);
-
-            if (!string.IsNullOrEmpty(ploidyBedPath))
-            {
-                commandLine.AppendFormat("-p {0} ", ploidyBedPath.WrapWithShellQuote());
-            }
-
-            UnitOfWork normalizeJob = new UnitOfWork()
-            {
-                ExecutablePath = executablePath,
-                LoggingFolder = _workManager.LoggingFolder.FullName,
-                LoggingStub = Path.GetFileName(ratioBinnedPath),
-                CommandLine = commandLine.ToString()
-            };
-            if (_customParameters.ContainsKey("CanvasNormalize"))
-            {
-                normalizeJob.CommandLine = Utilities.MergeCommandLineOptions(normalizeJob.CommandLine, _customParameters["CanvasNormalize"], true);
-            }
-            _workManager.DoWorkSingleThread(normalizeJob);
-
-            return ratioBinnedPath;
-        }
-
-        /// <summary>
-        /// Intersect bins with the targeted regions defined in callset.Manifest.
-        /// Assumes that the targeted regions don't intersect, the bins are sorted by genomic location and the bins don't intersect.
-        /// </summary>
-        /// <param name="callset"></param>
-        /// <param name="partitionedPath">Output of CanvasPartition. Bins are assumed to be sorted</param>
-        /// <returns></returns>
-        private IFileLocation IntersectBinsWithTargetedRegions(CanvasCallset callset, IFileLocation partitionedPath)
-        {
-            if (!partitionedPath.Exists) { return partitionedPath; }
-            var rawPartitionedPath = partitionedPath.AppendName(".raw");
-            if (rawPartitionedPath.Exists) { rawPartitionedPath.Delete(); }
-            partitionedPath.MoveTo(rawPartitionedPath);
-
-            //callset.Manifest
-            Dictionary<string, List<NexteraManifest.ManifestRegion>> manifestRegionsByChrom = callset.Manifest.GetManifestRegionsByChromosome();
-
-            // CanvasPartition output file is in the BED format
-            //   start: 0-based, inclusive
-            //   end: 0-based, exclusive
-            // Manifest
-            //   start: 1-based, inclusive
-            //   end: 1-based, inclusive
-            using (GzipReader reader = new GzipReader(rawPartitionedPath.FullName))
-            using (GzipWriter writer = new GzipWriter(partitionedPath.FullName))
-            {
-                string currentChrom = null;
-                int manifestRegionIdx = 0;
-                string line;
-                string[] toks;
-                while ((line = reader.ReadLine()) != null)
-                {
-                    toks = line.Split('\t');
-                    string chrom = toks[0];
-                    int start = int.Parse(toks[1]) + 1; // 1-based, inclusive
-                    int end = int.Parse(toks[2]); // 1-based, inclusive
-                    if (chrom != currentChrom)
-                    {
-                        currentChrom = chrom;
-                        manifestRegionIdx = 0;
-                    }
-                    if (!manifestRegionsByChrom.ContainsKey(currentChrom)) { continue; }
-                    while (manifestRegionIdx < manifestRegionsByChrom[currentChrom].Count
-                        && manifestRegionsByChrom[currentChrom][manifestRegionIdx].End < start) // |- manifest region -| |- bin -|
-                    {
-                        manifestRegionIdx++;
-                    }
-                    if (manifestRegionIdx >= manifestRegionsByChrom[currentChrom].Count || // |- last manifest region -| |- bin -|
-                        end < manifestRegionsByChrom[currentChrom][manifestRegionIdx].Start) // |- bin -| |- manifest region -|
-                    {
-                        continue; // skip bin
-                    }
-
-                    // |- bin -|
-                    //       |- manifest region -|
-                    while (manifestRegionIdx < manifestRegionsByChrom[currentChrom].Count &&
-                        end >= manifestRegionsByChrom[currentChrom][manifestRegionIdx].Start)
-                    {
-                        // calculate intersection
-                        int intersectionStart = Math.Max(start, manifestRegionsByChrom[currentChrom][manifestRegionIdx].Start); // 1-based, inclusive
-                        int intersectionEnd = Math.Min(end, manifestRegionsByChrom[currentChrom][manifestRegionIdx].End); // 1-based, inclusive
-                                                                                                                          // start/end in BED format
-                        toks[1] = String.Format("{0}", intersectionStart - 1); // 0-based, inclusive
-                        toks[2] = String.Format("{0}", intersectionEnd); // 0-based, exclusive
-
-                        // write intersected bin
-                        writer.WriteLine(String.Join("\t", toks));
-
-                        manifestRegionIdx++;
-                    }
-                }
-            }
-
-            return partitionedPath;
-        }
-
-        /// <summary>
-        /// Invoke CanvasSNV on SmallPedigreeCallset callsets.  Return null if this fails and we need to abort CNV calling for this sample.
-        /// </summary>
-        protected void InvokeCanvasSnv(SmallPedigreeCallset callsets)
-        {
-            foreach (PedigreeSample callset in callsets.PedigreeSample)
-            {
-                var canvasCallset = new CanvasCallset(callset.Sample, callsets.AnalysisDetails, null, null, null);
-                InvokeCanvasSnv(canvasCallset, callset.Sample.SampleName);
-        }
-        }
-
-        /// <summary>
-        /// Invoke CanvasSNV.  Return null if this fails and we need to abort CNV calling for this sample.
-        /// </summary>
-        protected void InvokeCanvasSnv(CanvasCallset callset, string sampleName = null)
-        {
-            List<UnitOfWork> jobList = new List<UnitOfWork>();
-            List<string> outputPaths = new List<string>();
-            GenomeMetadata genomeMetadata = callset.AnalysisDetails.GenomeMetadata;
-
-            string bamPath = callset.SingleSampleCallset.Bam.BamFile.FullName;
-            string normalVcfPath = callset.SingleSampleCallset.NormalVcfPath.FullName;
-            foreach (GenomeMetadata.SequenceMetadata chromosome in genomeMetadata.Sequences)
-            {
-                // Only invoke for autosomes + allosomes;
-                // don't invoke it for mitochondrial chromosome or extra contigs or decoys
-                if (chromosome.Type != GenomeMetadata.SequenceType.Allosome && !chromosome.IsAutosome())
-                    continue;
-
-                UnitOfWork job = new UnitOfWork();
-                job.ExecutablePath = Path.Combine(_canvasFolder, "CanvasSNV.exe");
-                if (CrossPlatform.IsThisMono())
-                {
-                    job.CommandLine = job.ExecutablePath;
-                    job.ExecutablePath = Utilities.GetMonoPath();
-                }
-
-                string outputPath = Path.Combine(callset.SingleSampleCallset.TempFolder, $"{chromosome.Name}-{callset.SingleSampleCallset.SampleName}.SNV.txt.gz");
-                outputPaths.Add(outputPath);
-                job.CommandLine += $" {chromosome.Name} {normalVcfPath} {bamPath} {outputPath}";
-                if (!sampleName.IsNullOrEmpty())
-                    job.CommandLine += $" {sampleName}";
-                if (_customParameters.ContainsKey("CanvasSNV"))
-                {
-                    job.CommandLine = Utilities.MergeCommandLineOptions(job.CommandLine, _customParameters["CanvasSNV"], true);
-                }
-                job.LoggingFolder = _workManager.LoggingFolder.FullName;
-                job.LoggingStub = $"CanvasSNV-'{callset.SingleSampleCallset.SampleName}'-'{chromosome.Name}'";
-                jobList.Add(job);
-            }
-            Console.WriteLine($"Invoking {jobList.Count} processor jobs...for sample {callset.SingleSampleCallset.SampleName}");
-
-            // Invoke CanvasSNV jobs:
-            Console.WriteLine($"CanvasSNV start for sample {callset.SingleSampleCallset.SampleName}");
-            _workManager.DoWorkParallelThreads(jobList);
-            Console.WriteLine($"CanvasSNV complete for sample {callset.SingleSampleCallset.SampleName}");
-
-            // Concatenate CanvasSNV results:
-            ConcatenateCanvasSNVResults(callset.SingleSampleCallset.VfSummaryPath, outputPaths);
-            ConcatenateCanvasSNVBafResults(callset.SingleSampleCallset.VfSummaryBafPath, outputPaths.Select(path => path + ".baf"));
-        }
-
-        protected void ConcatenateCanvasSNVResults(string vfSummaryPath, IEnumerable<string> outputPaths)
-        {
-            using (GzipWriter writer = new GzipWriter(vfSummaryPath))
-            {
-                bool headerWritten = false;
-                foreach (string outputPath in outputPaths)
-                {
-                    using (GzipReader reader = new GzipReader(outputPath))
-                    {
-                        while (true)
-                        {
-                            string fileLine = reader.ReadLine();
-                            if (fileLine == null) break;
-                            if (fileLine.Length > 0 && fileLine[0] == '#')
-                            {
-                                if (headerWritten) continue;
-                                headerWritten = true;
-                            }
-                            writer.WriteLine(fileLine);
-                        }
-                    }
-                }
-            }
-        }
-
-        protected void ConcatenateCanvasSNVBafResults(string vfSummaryBafPath, IEnumerable<string> outputBafPaths)
-        {
-            using (StreamWriter writer = new StreamWriter(vfSummaryBafPath))
-            {
-                string headers = null;
-                foreach (string outputPath in outputBafPaths)
-                {
-                    using (StreamReader reader = new StreamReader(outputPath))
-                    {
-                        string fileLine = reader.ReadLine(); // headers
-                        if (headers == null)
-                        {
-                            headers = fileLine;
-                            writer.WriteLine(headers);
-                        }
-                        while (true)
-                        {
-                            fileLine = reader.ReadLine();
-                            if (fileLine == null) break;
-                            writer.WriteLine(fileLine);
-                        }
-                    }
-                }
-            }
-        }
-
-        public class CanvasCleanOutput
-        {
-            public IFileLocation CleanedPath { get; set; }
-            public IFileLocation FfpePath { get; set; }
-
-            public CanvasCleanOutput(IFileLocation cleanedPath, IFileLocation ffpePath)
-            {
-                CleanedPath = cleanedPath;
-                FfpePath = ffpePath;
-            }
-        }
-
-        public void CallSample(CanvasCallset callset)
-        {
-            Task.Run(() => CallSampleInternal(callset)).GetAwaiter().GetResult();
-        }
-
-        public void CallPedigree(SmallPedigreeCallset callset)
-        {
-            Task.Run(() => CallSampleInternal(callset)).GetAwaiter().GetResult();
-        }
-
-
-        /// <summary>
-        /// Germline workflow:
-        /// - Run CanvasBin, CanvasClean, CanvasPartition, CanvasDiploidCaller
-        /// 
-        /// Somatic workflow:
-        /// - Run CanvasBin, CanvasClean, CanvasPartition, CanvasSNV, CanvasSomaticCaller
-        /// </summary>
-        private async Task CallSampleInternal(CanvasCallset callset)
-        {
-            Directory.CreateDirectory(callset.SingleSampleCallset.TempFolder);
-            string canvasReferencePath = callset.AnalysisDetails.KmerFasta.FullName;
-            string canvasBedPath = callset.AnalysisDetails.FilterBed.FullName;
-            if (!File.Exists(canvasReferencePath))
-            {
-                throw new ApplicationException(string.Format("Error: Missing reference fasta file required for CNV calling at '{0}'", canvasReferencePath));
-            }
-            if (!File.Exists(canvasBedPath))
-            {
-                throw new ApplicationException(string.Format("Error: Missing filter bed file required for CNV calling at '{0}'", canvasBedPath));
-            }
-
-            // CanvasSNV
-            var canvasSnvTask = _checkpointRunner.RunCheckpointAsync("CanvasSNV", () => InvokeCanvasSnv(callset));
-
-            // Prepare ploidy file:
-            string ploidyBedPath = callset.AnalysisDetails.PloidyVcf?.FullName;
-
-            // CanvasBin:
-            var binnedPath = _checkpointRunner.RunCheckpoint("CanvasBin", () => InvokeCanvasBin(callset, canvasReferencePath, canvasBedPath, ploidyBedPath));
-            if (binnedPath == null) return;
-
-            // CanvasClean:
-            var canvasCleanOutput = _checkpointRunner.RunCheckpoint("CanvasClean", () => InvokeCanvasClean(callset, binnedPath));
-
-            // CanvasPartition:
-            var partitionedPath = _checkpointRunner.RunCheckpoint("CanvasPartition", () => InvokeCanvasPartition(callset, canvasCleanOutput.CleanedPath, canvasBedPath));
-
-            // Intersect bins with manifest
-            if (callset.IsEnrichment)
-            {
-                partitionedPath = _checkpointRunner.RunCheckpoint("Intersect bins with manifest",
-                    () => IntersectBinsWithTargetedRegions(callset, partitionedPath));
-            }
-
-            await canvasSnvTask;
-
-            // Variant calling
-            _checkpointRunner.RunCheckpoint("Variant calling", () =>
-            {
-                if (_isSomatic)
-                {
-                    RunSomaticCalling(partitionedPath, callset, canvasBedPath, ploidyBedPath, canvasCleanOutput.FfpePath);
-                }
-                else
-                {
-                    RunGermlineCalling(partitionedPath, callset, ploidyBedPath);
-                }
-            });
-        }
-
-
-        private async Task CallSampleInternal(SmallPedigreeCallset callset)
-        {
-            Directory.CreateDirectory(callset.AnalysisDetails.TempFolder);
-            foreach (var pedigreeSample in callset.PedigreeSample)
-                Directory.CreateDirectory(pedigreeSample.Sample.TempFolder);
-
-            string canvasReferencePath = callset.AnalysisDetails.KmerFasta.FullName;
-            string canvasBedPath = callset.AnalysisDetails.FilterBed.FullName;
-            string commonCnvsBed = null;
-            if (callset.AnalysisDetails.CommonCnvsBed != null)
-                commonCnvsBed = callset.AnalysisDetails.CommonCnvsBed.FullName;
-            if (!File.Exists(canvasReferencePath))
-            {
-                throw new ApplicationException(
-                    $"Error: Missing reference fasta file required for CNV calling at '{canvasReferencePath}'");
-            }
-            if (!File.Exists(canvasBedPath))
-            {
-                throw new ApplicationException(
-                    $"Error: Missing filter bed file required for CNV calling at '{canvasBedPath}'");
-            }
-
-            // CanvasBin:
-            var binnedPaths = _checkpointRunner.RunCheckpoint("CanvasBin", () => InvokeCanvasBin(callset, canvasReferencePath, canvasBedPath));
-            if (binnedPaths == null) return;
-
-            // CanvasClean:
-            var canvasCleanOutput = _checkpointRunner.RunCheckpoint("CanvasClean", () => InvokeCanvasClean(callset, binnedPaths));
-
-            // CanvasPartition:
-            var partitionedPaths = _checkpointRunner.RunCheckpoint("CanvasPartition", () => InvokeCanvasPartitionMultisample(callset, canvasCleanOutput, canvasBedPath, commonCnvsBed));
-
-            // CanvasSNV
-            var canvasSnvTask = _checkpointRunner.RunCheckpointAsync("CanvasSNV", () => InvokeCanvasSnv(callset));
-
-            // Variant calling
-            await canvasSnvTask;
-            RunSmallPedigreeCalling(partitionedPaths, callset);
-        }
-
-        private void NormalizeCanvasClean(List<IFileLocation> cleanedPaths, string tempFolder)
-        {
-            Dictionary<string, List<MultiSampleGenomicBin>> normalizedCanvasClean = CanvasCommon.Utilities.MergeMultiSampleCleanedBedFile(cleanedPaths);
-            int fileCounter = 0;
-            foreach (IFileLocation cleanedPath in cleanedPaths)
-            {
-                using (GzipWriter writer = new GzipWriter(cleanedPath.FullName))
-                {
-                    foreach (string chr in normalizedCanvasClean.Keys)
-                    {
-                        foreach (MultiSampleGenomicBin genomicBin in normalizedCanvasClean[chr])
-                        {
-                            string outLine = string.Format($"{genomicBin.Bin.Chromosome}\t{genomicBin.Bin.Interval.Start}\t{genomicBin.Bin.Interval.End}");
-                            outLine += string.Format($"\t{genomicBin.Counts[fileCounter]}");
-                            writer.WriteLine(outLine);
-                        }
-                    }
-                }
-                fileCounter ++;
-            }
-        }
-
-        private List<IFileLocation> InvokeCanvasPartitionMultisample(SmallPedigreeCallset callsets, List<IFileLocation> cleanedPaths, string canvasBedPath, string commonCnvsBed)
-        {
-            NormalizeCanvasClean(cleanedPaths, callsets.AnalysisDetails.TempFolder);
-            StringBuilder commandLine = new StringBuilder();
-            string executablePath = Path.Combine(_canvasFolder, "CanvasPartition.exe");
-            if (CrossPlatform.IsThisMono())
-            {
-                commandLine.AppendFormat("{0} ", executablePath);
-                executablePath = Utilities.GetMonoPath();
-            }
-            foreach (IFileLocation cleanedPath in cleanedPaths)
-                commandLine.AppendFormat("-i \"{0}\" ", cleanedPath);
-
-            commandLine.AppendFormat("-b \"{0}\" ", canvasBedPath);
-
-            if (!commonCnvsBed.IsNullOrEmpty())
-                commandLine.AppendFormat("-c \"{0}\" ", commonCnvsBed);
-
-            List<IFileLocation> partitionedPaths = new List<IFileLocation>();
-            foreach (var pedigreeSample in callsets.PedigreeSample)
-            {
-                IFileLocation partitionedPath = new FileLocation(Path.Combine(pedigreeSample.Sample.TempFolder, $"{pedigreeSample.Sample.SampleName}.partitioned"));
-                partitionedPaths.Add(partitionedPath);
-                commandLine.AppendFormat("-o \"{0}\" ", partitionedPath);
-            }
-
-            commandLine.AppendFormat("-m HMM");
-
-            UnitOfWork partitionJob = new UnitOfWork()
-            {
-                ExecutablePath = executablePath,
-                LoggingFolder = _workManager.LoggingFolder.FullName,
-                LoggingStub = Path.GetFileName(partitionedPaths.First().ToString()),
-                CommandLine = commandLine.ToString()
-            };
-            if (_customParameters.ContainsKey("CanvasPartition"))
-            {
-                partitionJob.CommandLine = Utilities.MergeCommandLineOptions(partitionJob.CommandLine, _customParameters["CanvasPartition"], true);
-            }
-            _workManager.DoWorkSingleThread(partitionJob);
-            return partitionedPaths;
-        }
-
-        private IFileLocation InvokeCanvasPartition(CanvasCallset callset, IFileLocation cleanedPath, string canvasBedPath)
-        {
-            StringBuilder commandLine = new StringBuilder();
-            string executablePath = Path.Combine(_canvasFolder, "CanvasPartition.exe");
-            if (CrossPlatform.IsThisMono())
-            {
-                commandLine.AppendFormat("{0} ", executablePath);
-                executablePath = Utilities.GetMonoPath();
-            }
-            commandLine.AppendFormat("-i \"{0}\" ", cleanedPath);
-            commandLine.AppendFormat("-b \"{0}\" ", canvasBedPath);
-            string partitionedPath = Path.Combine(callset.SingleSampleCallset.TempFolder, string.Format("{0}.partitioned", callset.SingleSampleCallset.SampleName));
-            commandLine.AppendFormat("-o \"{0}\" ", partitionedPath);
-            if (!_isSomatic)
-                commandLine.AppendFormat(" -g");
-
-            UnitOfWork partitionJob = new UnitOfWork()
-            {
-                ExecutablePath = executablePath,
-                LoggingFolder = _workManager.LoggingFolder.FullName,
-                LoggingStub = Path.GetFileName(partitionedPath),
-                CommandLine = commandLine.ToString()
-            };
-            if (_customParameters.ContainsKey("CanvasPartition"))
-            {
-                partitionJob.CommandLine = Utilities.MergeCommandLineOptions(partitionJob.CommandLine, _customParameters["CanvasPartition"], true);
-            }
-            _workManager.DoWorkSingleThread(partitionJob);
-            return new FileLocation(partitionedPath);
-        }
-
-        /// <summary>
-        /// Invoke CanvasClean on SmallPedigreeCallset callsets. 
-        /// </summary>
-        protected List<IFileLocation> InvokeCanvasClean(SmallPedigreeCallset callsets, List<string> binnedPaths)
-        {
-            List<IFileLocation> cleanedPaths = new List<IFileLocation>();
-            if (callsets.PedigreeSample.Count != binnedPaths.Count)
-                throw new Exception($"Number of output CanvasBin files {binnedPaths.Count} is not equal to the number of Canvas callsets {callsets.PedigreeSample.Count}");
-            for (int i = 0; i < callsets.PedigreeSample.Count; i++)
-            {
-                IFileLocation binnedPath = new FileLocation(binnedPaths[i]);
-
-                var canvasCallset = new CanvasCallset(callsets.PedigreeSample[i].Sample, callsets.AnalysisDetails, null, null, null);
-                Console.WriteLine($"Created callset");
-
-                cleanedPaths.Add(InvokeCanvasClean(canvasCallset, binnedPath).CleanedPath);
-                Console.WriteLine($"Run InvokeCanvasClean");
-
-            }
-            return cleanedPaths;
-        }
-
-        private CanvasCleanOutput InvokeCanvasClean(CanvasCallset callset, IFileLocation binnedPath)
-        {
-            StringBuilder commandLine = new StringBuilder();
-            commandLine.Length = 0;
-            string executablePath = Path.Combine(_canvasFolder, "CanvasClean.exe");
-            if (CrossPlatform.IsThisMono())
-            {
-                commandLine.AppendFormat("{0} ", executablePath);
-                executablePath = Utilities.GetMonoPath();
-            }
-            commandLine.AppendFormat("-i \"{0}\" ", binnedPath);
-            var tempFolder = new DirectoryLocation(callset.SingleSampleCallset.TempFolder);
-            var cleanedPath = tempFolder.GetFileLocation($"{callset.SingleSampleCallset.SampleName}.cleaned");
-            commandLine.AppendFormat("-o \"{0}\" ", cleanedPath);
-            commandLine.AppendFormat("-g");
-
-            IFileLocation ffpePath = null;
-
-            // TruSight Cancer has 1,737 targeted regions. The cut-off 2000 is somewhat arbitrary.
-            // TruSight One has 62,309 targeted regions.
-            // Nextera Rapid Capture v1.1 has 411,513 targeted regions.
-            if (!callset.IsEnrichment || callset.Manifest.Regions.Count > 2000)
-            {
-                ffpePath = tempFolder.GetFileLocation("FilterRegions.txt");
-                commandLine.AppendFormat(" -s -r -f \"{0}\"", ffpePath);
-            }
-            if (callset.IsEnrichment) // manifest
-            {
-                if (!File.Exists(callset.TempManifestPath))
-                {
-                    NexteraManifestUtils.WriteNexteraManifests(callset.Manifest, callset.TempManifestPath);
-                }
-                commandLine.AppendFormat(" -t \"{0}\"", callset.TempManifestPath);
-            }
-            UnitOfWork cleanJob = new UnitOfWork()
-            {
-                ExecutablePath = executablePath,
-                LoggingFolder = _workManager.LoggingFolder.FullName,
-                LoggingStub = cleanedPath.Name,
-                CommandLine = commandLine.ToString()
-            };
-            if (_customParameters.ContainsKey("CanvasClean"))
-            {
-                cleanJob.CommandLine = Utilities.MergeCommandLineOptions(cleanJob.CommandLine, _customParameters["CanvasClean"], true);
-            }
-            _workManager.DoWorkSingleThread(cleanJob);
-
-            var canvasCleanOutput = new CanvasCleanOutput(cleanedPath, ffpePath);
-            return canvasCleanOutput;
-        }
-
-        protected void RunSomaticCalling(IFileLocation partitionedPath, CanvasCallset callset, string canvasBedPath,
-            string ploidyBedPath, IFileLocation ffpePath)
-        {
-
-            // get somatic SNV output:
-            string somaticSnvPath = callset.SomaticVcfPath?.FullName;
-
-            // Prepare and run CanvasSomaticCaller job:
-            UnitOfWork callerJob = new UnitOfWork();
-            var cnvVcfPath = callset.SingleSampleCallset.OutputVcfPath;
-            callerJob.ExecutablePath = Path.Combine(this._canvasFolder, "CanvasSomaticCaller.exe");
-            if (CrossPlatform.IsThisMono())
-            {
-                callerJob.CommandLine = callerJob.ExecutablePath;
-                callerJob.ExecutablePath = Utilities.GetMonoPath();
-            }
-            callerJob.CommandLine += $" -v {callset.SingleSampleCallset.VfSummaryPath}";
-            callerJob.CommandLine += $" -i {partitionedPath}";
-            callerJob.CommandLine += $" -o {cnvVcfPath}";
-            callerJob.CommandLine += $" -b {canvasBedPath}";
-            if (!string.IsNullOrEmpty(ploidyBedPath))
-                callerJob.CommandLine += $" -p {ploidyBedPath}";
-            callerJob.CommandLine += $" -n {callset.SingleSampleCallset.SampleName}";
-            if (callset.IsEnrichment)
-                callerJob.CommandLine += " -e";
-            if (callset.SingleSampleCallset.IsDbSnpVcf) // a dbSNP VCF file is used in place of the normal VCF file
-                callerJob.CommandLine += " -d";
-            // get localSD metric:
-            if (ffpePath != null)
-            {
-                // Sanity-check: CanvasClean does not always write this file. 
-                // If it's not present, just carry on:
-                if (ffpePath.Exists)
-                {
-                    callerJob.CommandLine += $" -f \"{ffpePath}\"";
-                }
-                else
-                {
-                    _logger.Info("Note: SD file not found at '{0}'", ffpePath);
-                }
-            }
-
-            if (!string.IsNullOrEmpty(somaticSnvPath))
-                callerJob.CommandLine += $" -s {somaticSnvPath}";
-            callerJob.CommandLine += $" -r \"{callset.AnalysisDetails.WholeGenomeFastaFolder}\" ";
-            if (_customParameters.ContainsKey("CanvasSomaticCaller"))
-            {
-                callerJob.CommandLine = Utilities.MergeCommandLineOptions(callerJob.CommandLine, _customParameters["CanvasSomaticCaller"], true);
-            }
-            callerJob.LoggingFolder = _workManager.LoggingFolder.FullName;
-            callerJob.LoggingStub = $"SomaticCNV-{callset.SingleSampleCallset.SampleName}";
-            _workManager.DoWorkSingleThread(callerJob);
-        }
-
-        protected void RunSmallPedigreeCalling(List<IFileLocation> partitionedPaths, SmallPedigreeCallset callsets)
-        {
-
-            if (callsets.PedigreeSample.Count != partitionedPaths.Count)
-                throw new Exception($"Number of output CanvasPartition files {partitionedPaths.Count} is not equal to the number of Canvas callsets {callsets.PedigreeSample.Count}");
-
-            string pedigreeFile = WritePedigreeFile(callsets);
-
-            // CanvasSmallPedigreeCaller:
-            StringBuilder commandLine = new StringBuilder {Length = 0};
-
-            string executablePath = Path.Combine(_canvasFolder, "CanvasPedigreeCaller.exe");
-            if (CrossPlatform.IsThisMono())
-            {
-                commandLine.AppendFormat("{0} ", executablePath);
-                executablePath = Utilities.GetMonoPath();
-            }
-            foreach (IFileLocation partitionedPath in partitionedPaths)
-                commandLine.AppendFormat("-i \"{0}\" ", partitionedPath);              
-
-            foreach (var callset in callsets.PedigreeSample)
-            {
-                commandLine.AppendFormat("-v \"{0}\" ", callset.Sample.VfSummaryPath);
-                commandLine.AppendFormat("-n \"{0}\" ", callset.Sample.SampleName);
-                commandLine.AppendFormat("-o \"{0}\" ", callset.Sample.OutputVcfPath); 
-            }
-            commandLine.AppendFormat("-r \"{0}\" ", callsets.AnalysisDetails.WholeGenomeFastaFolder);
-            commandLine.AppendFormat("-f \"{0}\" ", pedigreeFile);
-            commandLine.AppendFormat("-p \"{0}\" ", callsets.AnalysisDetails.PloidyVcf);
-
-            UnitOfWork callJob = new UnitOfWork()
-            {
-                ExecutablePath = executablePath,
-                LoggingFolder = _workManager.LoggingFolder.FullName,
-                LoggingStub = "CanvasPedigreeCaller",
-                CommandLine = commandLine.ToString()
-            };
-
-            if (_customParameters.ContainsKey("CanvasPedigreeCaller"))
-            {
-                callJob.CommandLine = Utilities.MergeCommandLineOptions(callJob.CommandLine, _customParameters["CanvasPedigreeCaller"], true);
-            }
-
-            _workManager.DoWorkSingleThread(callJob);
-        }
-
-        private static string  WritePedigreeFile(SmallPedigreeCallset callsets)
-        {
-            string outFile = Path.Combine(callsets.AnalysisDetails.OutputFolder.FullName, "pedigree.ped");
-            string motherSampleName = callsets.PedigreeSample.Where(x => x.SampleType == SampleType.Mother).Select(x => x.Sample.SampleName).Single();
-            string fatherSampleName = callsets.PedigreeSample.Where(x => x.SampleType == SampleType.Father).Select(x => x.Sample.SampleName).Single();
-
-            using (StreamWriter writer = new StreamWriter(outFile))
-            {
-                foreach (PedigreeSample callset in callsets.PedigreeSample) 
-                    if (callset.SampleType == SampleType.Mother || callset.SampleType == SampleType.Father)
-                        writer.WriteLine($"1\t{callset.Sample.SampleName}\t0\t0\t0\t0");
-                    else
-                    {
-                        string phenotype = callset.SampleType == SampleType.Proband ? "affected" : "0";
-                        writer.WriteLine($"1\t{callset.Sample.SampleName}\t{fatherSampleName}\t{motherSampleName}\t0\t{phenotype}");
-                    }
-            }
-            return outFile;
-        }
-
-        protected void RunGermlineCalling(IFileLocation partitionedPath, CanvasCallset callset, string ploidyBedPath)
-        {
-            StringBuilder commandLine = new StringBuilder();
-            ////////////////////////////////////////////////////////
-            // CanvasDiploidCaller:
-            commandLine.Length = 0;
-            string executablePath = Path.Combine(_canvasFolder, "CanvasDiploidCaller.exe");
-            if (CrossPlatform.IsThisMono())
-            {
-                commandLine.AppendFormat("{0} ", executablePath);
-                executablePath = Utilities.GetMonoPath();
-            }
-            commandLine.AppendFormat("-i \"{0}\" ", partitionedPath);
-            commandLine.AppendFormat("-v \"{0}\" ", callset.SingleSampleCallset.VfSummaryPath);
-            var cnvVcfPath = callset.SingleSampleCallset.OutputVcfPath;
-            commandLine.AppendFormat("-o \"{0}\" ", cnvVcfPath);
-            commandLine.AppendFormat("-n \"{0}\" ", callset.SingleSampleCallset.SampleName);
-            commandLine.AppendFormat("-r \"{0}\" ", callset.AnalysisDetails.WholeGenomeFastaFolder);
-            if (!string.IsNullOrEmpty(ploidyBedPath))
-            {
-                commandLine.AppendFormat("-p \"{0}\" ", ploidyBedPath);
-            }
-            if (callset.SingleSampleCallset.IsDbSnpVcf) // a dbSNP VCF file is used in place of the normal VCF file
-                commandLine.AppendFormat("-d ");
-            UnitOfWork callJob = new UnitOfWork()
-            {
-                ExecutablePath = executablePath,
-                LoggingFolder = _workManager.LoggingFolder.FullName,
-                LoggingStub = cnvVcfPath.Name,
-                CommandLine = commandLine.ToString()
-            };
-            if (_customParameters.ContainsKey("CanvasDiploidCaller"))
-            {
-                callJob.CommandLine = Utilities.MergeCommandLineOptions(callJob.CommandLine, _customParameters["CanvasDiploidCaller"], true);
-            }
-            _workManager.DoWorkSingleThread(callJob);
-        }
-    }
-}
+﻿using System;
+using System.Collections;
+using System.Collections.Generic;
+using System.Linq;
+using System.IO;
+using System.Text;
+using System.Text.RegularExpressions;
+using System.Threading.Tasks;
+using Canvas;
+using Canvas.CommandLineParsing;
+using Canvas.SmallPedigree;
+using CanvasBin;
+using CanvasPartition;
+using CanvasCommon;
+using Illumina.Common;
+using Isas.SequencingFiles;
+using Isas.Shared.Checkpointing;
+using Isas.Shared.DataTypes;
+using Isas.Shared.Utilities;
+using Isas.Shared.Utilities.FileSystem;
+using Utilities = Isas.Shared.Utilities.Utilities;
+
+namespace Illumina.SecondaryAnalysis
+{
+    /// <summary>
+    /// Run Canvas tools to generate CNV calls:
+    /// </summary>
+    public class CanvasRunner
+    {
+        #region Members
+
+        private readonly string _canvasFolder;
+        private readonly CanvasCoverageMode _coverageMode = CanvasCoverageMode.TruncatedDynamicRange;
+        private readonly CanvasNormalizeMode _normalizeMode = CanvasNormalizeMode.WeightedAverage;
+        private readonly int _countsPerBin;
+        private readonly ILogger _logger;
+        private readonly IWorkManager _workManager;
+        private readonly ICheckpointRunnerAsync _checkpointRunner;
+        private readonly bool _isSomatic;
+        private readonly Dictionary<string, string> _customParameters = new Dictionary<string, string>();
+        #endregion
+
+        public CanvasRunner(ILogger logger, IWorkManager workManager, ICheckpointRunnerAsync checkpointRunner, bool isSomatic, CanvasCoverageMode coverageMode,
+            int countsPerBin, Dictionary<string, string> customParameters = null)
+        {
+            _logger = logger;
+            _workManager = workManager;
+            _checkpointRunner = checkpointRunner;
+            _isSomatic = isSomatic;
+            _canvasFolder = Path.Combine(Utilities.GetAssemblyFolder(typeof(CanvasRunner)));
+            _coverageMode = coverageMode;
+            _countsPerBin = countsPerBin;
+            if (customParameters != null)
+            {
+                _customParameters = new Dictionary<string, string>(customParameters, StringComparer.InvariantCultureIgnoreCase);
+                UpdateCoverageMode(ref _coverageMode);
+                UpdateNormalizeMode(ref _normalizeMode);
+            }
+        }
+
+        private void UpdateCoverageMode(ref CanvasCoverageMode mode)
+        {
+            if (_customParameters.ContainsKey("CanvasBin"))
+            {
+                string beforeFirstOption;
+                var options = Utilities.GetCommandOptions(_customParameters["CanvasBin"], out beforeFirstOption);
+                foreach (var option in options)
+                {
+                    if (option.Key != "-m" && option.Key != "--mode")
+                        continue;
+                    mode = CanvasCommon.Utilities.ParseCanvasCoverageMode(option.Value.TrimStart('=').Trim());
+                }
+                // remove mode from custom parameters
+                _customParameters["CanvasBin"] = Utilities.MergeCommandLineOptions(_customParameters["CanvasBin"], "#m #mode");
+            }
+        }
+
+        private void UpdateNormalizeMode(ref CanvasNormalizeMode mode)
+        {
+            if (_customParameters.ContainsKey("CanvasNormalize"))
+            {
+                string beforeFirstOption;
+                var options = Utilities.GetCommandOptions(_customParameters["CanvasNormalize"], out beforeFirstOption);
+                foreach (var option in options)
+                {
+                    if (option.Key != "-m" && option.Key != "--mode")
+                        continue;
+                    mode = CanvasCommon.Utilities.ParseCanvasNormalizeMode(option.Value.TrimStart('=').Trim());
+                }
+                // remove mode from custom parameters
+                _customParameters["CanvasNormalize"] = Utilities.MergeCommandLineOptions(_customParameters["CanvasNormalize"], "#m #mode");
+            }
+        }
+
+        private string SmallestFile(List<string> paths)
+        {
+            long minFileSize = long.MaxValue;
+            string smallestBamPath = null;
+            foreach (string path in paths)
+            {
+                long fileSize = (new FileInfo(path)).Length;
+                if (smallestBamPath == null || minFileSize > fileSize)
+                {
+                    smallestBamPath = path;
+                    minFileSize = fileSize;
+                }
+            }
+            return smallestBamPath;
+        }
+
+        private int GetBinSize(CanvasCallset callset, string bamPath, List<string> intermediateDataPaths,
+            string canvasReferencePath, string canvasBedPath)
+        {
+            string canvasBinPath = Path.Combine(_canvasFolder, "CanvasBin.exe");
+            string executablePath = canvasBinPath;
+            if (CrossPlatform.IsThisMono())
+                executablePath = Utilities.GetMonoPath();
+
+            StringBuilder commandLine = new StringBuilder();
+            if (CrossPlatform.IsThisMono())
+            {
+                commandLine.AppendFormat("{0} ", canvasBinPath);
+            }
+            commandLine.AppendFormat("-b \"{0}\" ", bamPath);
+            commandLine.AppendFormat("-p "); // Paired-end input mode (Isaac or BWA output)
+            commandLine.AppendFormat("-r \"{0}\" ", canvasReferencePath);
+
+            foreach (string path in intermediateDataPaths)
+            {
+                commandLine.AppendFormat("-i \"{0}\" ", path);
+            }
+
+            commandLine.AppendFormat("-y "); // bin size only
+
+            if (callset.IsEnrichment) // manifest
+            {
+                if (!File.Exists(callset.TempManifestPath)) { NexteraManifestUtils.WriteNexteraManifests(callset.Manifest, callset.TempManifestPath); }
+                commandLine.AppendFormat("-t \"{0}\" ", callset.TempManifestPath);
+            }
+
+            string outputStub = Path.Combine(Path.GetDirectoryName(callset.SingleSampleCallset.BinSizePath), 
+                Path.GetFileNameWithoutExtension(callset.SingleSampleCallset.BinSizePath));
+            commandLine.AppendFormat("-f \"{0}\" -d {1} -o \"{2}\"", canvasBedPath, _countsPerBin, outputStub);
+
+            UnitOfWork binJob = new UnitOfWork()
+            {
+                ExecutablePath = executablePath,
+                LoggingFolder = _workManager.LoggingFolder.FullName,
+                LoggingStub = Path.GetFileNameWithoutExtension(callset.SingleSampleCallset.BinSizePath),
+                CommandLine = commandLine.ToString()
+            };
+            if (_customParameters.ContainsKey("CanvasBin"))
+            {
+                binJob.CommandLine = Utilities.MergeCommandLineOptions(binJob.CommandLine, _customParameters["CanvasBin"], true);
+            }
+            _workManager.DoWorkSingleThread(binJob);
+
+            int binSize;
+            using (StreamReader reader = new StreamReader(callset.SingleSampleCallset.BinSizePath))
+            {
+                binSize = int.Parse(reader.ReadLine());
+            }
+
+            return binSize;
+        }
+
+        /// <summary>
+        /// Invoke CanvasBin.  Return null if this fails and we need to abort CNV calling for this sample.
+        /// </summary>
+        protected IFileLocation InvokeCanvasBin(CanvasCallset callset, string canvasReferencePath, string canvasBedPath, string ploidyBedPath)
+        {
+            // use bam as input
+            if (callset.SingleSampleCallset.Bam == null)
+            {
+                Console.WriteLine($"Input bam file not seen for sample {callset.SingleSampleCallset.SampleName}- no CNV calls");
+                return null;
+            }
+
+            if (_coverageMode == CanvasCoverageMode.Fragment)
+            {
+                return InvokeCanvasBinFragment(callset, canvasReferencePath, canvasBedPath, ploidyBedPath);
+            }
+            else
+            {
+                return InvokeCanvasBin35Mers(callset, canvasReferencePath, canvasBedPath, ploidyBedPath);
+            }
+        }
+
+        /// <summary>
+        /// Invoke CanvasBin in a mode that is not the Fragment mode.  Return null if this fails and we need to abort CNV calling for this sample.
+        /// </summary>
+        protected IFileLocation InvokeCanvasBin35Mers(CanvasCallset callset, string canvasReferencePath, string canvasBedPath, string ploidyBedPath)
+        {
+            StringBuilder commandLine = new StringBuilder();
+            string canvasBinPath = Path.Combine(_canvasFolder, "CanvasBin.exe");
+            string executablePath = canvasBinPath;
+            if (CrossPlatform.IsThisMono())
+                executablePath = Utilities.GetMonoPath();
+
+            //use bam as input
+            if (callset.SingleSampleCallset.Bam == null)
+            {
+                Console.WriteLine("Input bam file not seen for sample {0}_{1} - no CNV calls", callset.SingleSampleCallset.SampleName, callset.SingleSampleCallset.SampleName);
+                return null;
+            }
+            List<string> bamPaths = new List<string> {callset.SingleSampleCallset.Bam.BamFile.FullName};
+            if (!(callset.IsEnrichment && callset.Manifest.CanvasControlAvailable)) // do not add normal BAMs if Canvas Control is available
+            {
+                bamPaths.AddRange(callset.NormalBamPaths.Select(bam => bam.BamFile.FullName));
+            }
+
+            // enrichment options
+            if (callset.IsEnrichment) // manifest
+            {
+                if (!File.Exists(callset.TempManifestPath))
+                {
+                    NexteraManifestUtils.WriteNexteraManifests(callset.Manifest, callset.TempManifestPath);
+                }
+            }
+          
+            // read bams 
+            var intermediateDataPathsByBamPath = ReadBams(callset.AnalysisDetails.GenomeMetadata, callset.SingleSampleCallset.Bam.IsPairedEnd, new List<string>(){callset.SingleSampleCallset.SampleName}, callset.SingleSampleCallset.SampleName,
+                canvasReferencePath, canvasBedPath, bamPaths, commandLine, canvasBinPath, executablePath, callset.TempManifestPath);
+
+            // get bin size (of the smallest BAM) if normal BAMs are given
+            var intermediateDataPathsByBamPathCopy = (from x in intermediateDataPathsByBamPath
+                                                      select x).ToDictionary(x => x.Key, x => x.Value.Select(y => y).ToList()); // deep dictionary copy
+            int binSize = -1;
+            if (bamPaths.Count > 1)
+            {
+                string smallestBamPath = SmallestFile(bamPaths);
+                binSize = GetBinSize(callset, smallestBamPath, intermediateDataPathsByBamPathCopy[smallestBamPath],
+                    canvasReferencePath, canvasBedPath);
+            }
+            else if (callset.IsEnrichment && callset.Manifest.CanvasControlAvailable)
+            {
+                if (callset.Manifest.CanvasBinSize != null) binSize = callset.Manifest.CanvasBinSize.Value;
+            }
+
+            // derive Canvas bins
+            var bamToBinned = BamToBinned(callset.SingleSampleCallset.TempFolder, callset.SingleSampleCallset.Bam.IsPairedEnd, new List<string>() {callset.SingleSampleCallset.SampleName}, canvasReferencePath, canvasBedPath, bamPaths, commandLine, canvasBinPath, binSize, intermediateDataPathsByBamPath, executablePath);
+
+            string tumorBinnedPath = bamToBinned[callset.SingleSampleCallset.Bam.BamFile.FullName]; // binned tumor sample
+            string outputPath = tumorBinnedPath;
+            if (callset.NormalBamPaths.Any() || (callset.IsEnrichment && callset.Manifest.CanvasControlAvailable))
+            {
+                outputPath = InvokeCanvasNormalize(callset, tumorBinnedPath, bamToBinned, ploidyBedPath);
+            }
+            return new FileLocation(outputPath);
+        }
+
+        /// <summary>
+        /// Invoke CanvasBin.  Return null if this fails and we need to abort CNV calling for this sample.
+        /// </summary>
+        protected List<string> InvokeCanvasBin(SmallPedigreeCallset callset, string canvasReferencePath, string canvasBedPath)
+        {
+            StringBuilder commandLine = new StringBuilder();
+            string canvasBinPath = Path.Combine(_canvasFolder, "CanvasBin.exe");
+            string executablePath = canvasBinPath;
+            if (CrossPlatform.IsThisMono())
+                executablePath = Utilities.GetMonoPath();
+
+            //use bam as input
+            List<string> bamPaths = new List<string>();
+            foreach (PedigreeSample sample in callset.PedigreeSample)
+            {
+                Bam bam = sample.Sample.Bam;
+                if (bam.BamFile.FullName == null || !File.Exists(bam.BamFile.FullName))
+                {
+                    Console.WriteLine("Input bam file not seen {0}", bam.BamFile.FullName);
+                    return null;
+                }
+                bamPaths.Add(bam.BamFile.FullName);
+            }
+
+            var sampleNames = callset.PedigreeSample.Select(x => x.Sample.SampleName).ToList();
+            // read bams 
+            var intermediateDataPathsByBamPath = ReadBams(callset.AnalysisDetails.GenomeMetadata, true, sampleNames, callset.AnalysisDetails.TempFolder,
+                canvasReferencePath, canvasBedPath, bamPaths, commandLine, canvasBinPath, executablePath, null);
+
+            // get bin size (of the smallest BAM) if normal BAMs are given
+            int binSize = -1;
+            var intermediateDataPathsByBamPathCopy = (from x in intermediateDataPathsByBamPath
+                                                      select x).ToDictionary(x => x.Key, x => x.Value.Select(y=>y).ToList()); // deep dictionary copy
+
+            if (bamPaths.Count > 1)
+            {
+                string smallestBamPath = SmallestFile(bamPaths);
+                CanvasBin.CanvasBin canvasBin = new CanvasBin.CanvasBin();
+                binSize = canvasBin.CalculateMultiSampleBinSize(intermediateDataPathsByBamPathCopy, 
+                    binSize, _countsPerBin, CanvasCommon.CanvasCoverageMode.TruncatedDynamicRange);
+            }
+
+            // derive Canvas bins
+            var bamToBinned = BamToBinned(callset.AnalysisDetails.TempFolder, true, sampleNames, canvasReferencePath, canvasBedPath, bamPaths, commandLine, canvasBinPath, binSize, intermediateDataPathsByBamPath, executablePath);
+            return bamToBinned.Values.ToList();
+        }
+
+        private Dictionary<string, string> BamToBinned(string tempFolder, bool isPairedEnd, IEnumerable<string> Id, string canvasReferencePath, string canvasBedPath, List<string> bamPaths,
+            StringBuilder commandLine, string canvasBinPath, int binSize, Dictionary<string, List<string>> intermediateDataPathsByBamPaths,
+            string executablePath)
+        {
+            Dictionary<string, string> bamToBinned = new Dictionary<string, string>();
+            List<UnitOfWork> finalBinJobs = new List<UnitOfWork>();
+            int bamIdx = 0;
+            foreach (List<string> intermediateDataPathsByBamPath in intermediateDataPathsByBamPaths.Values)
+            { 
+                string bamPath = bamPaths[bamIdx];
+                // finish up CanvasBin step by merging intermediate data and finally binning                
+                string binnedPath = Path.Combine(tempFolder, string.Format("{0}_{1}.binned", Id.ToList()[bamIdx], bamIdx));
+                bamToBinned[bamPath] = binnedPath;
+                commandLine.Clear();
+                if (CrossPlatform.IsThisMono())
+                {
+                    commandLine.AppendFormat("{0} ", canvasBinPath);
+                }
+                commandLine.AppendFormat("-b \"{0}\" ", bamPath);
+                if (isPairedEnd) commandLine.AppendFormat("-p ");
+
+                commandLine.AppendFormat("-r \"{0}\" ", canvasReferencePath);
+                commandLine.AppendFormat("-f \"{0}\" -d {1} -o \"{2}\" ", canvasBedPath, _countsPerBin, binnedPath);
+                if (binSize != -1)
+                {
+                    commandLine.AppendFormat("-z \"{0}\" ", binSize);
+                }
+
+                foreach (string path in intermediateDataPathsByBamPath)
+                {
+                    commandLine.AppendFormat("-i \"{0}\" ", path);
+                    Console.WriteLine("path: {0}", path);
+                }
+
+                commandLine.AppendFormat("-m {0} ", _coverageMode);
+
+                UnitOfWork finalBinJob = new UnitOfWork()
+                {
+                    ExecutablePath = executablePath,
+                    LoggingFolder = _workManager.LoggingFolder.FullName,
+                    LoggingStub = Path.GetFileName(binnedPath),
+                    CommandLine = commandLine.ToString()
+                };
+                if (_customParameters.ContainsKey("CanvasBin"))
+                {
+                    finalBinJob.CommandLine = Utilities.MergeCommandLineOptions(finalBinJob.CommandLine,
+                        _customParameters["CanvasBin"], true);
+                }
+                finalBinJobs.Add(finalBinJob);
+                bamIdx++;
+            }
+            _workManager.DoWorkParallel(finalBinJobs, new TaskResourceRequirements(8, 25));
+                // CanvasBin itself is multi-threaded
+            return bamToBinned;
+        }
+
+        private Dictionary<string, List<string>> ReadBams(GenomeMetadata genomeInfo, bool isPairedEnd, 
+            IEnumerable<string> Id, string tempFolder, string canvasReferencePath, string canvasBedPath, List<string> bamPaths,
+            StringBuilder commandLine, string canvasBinPath, string executablePath, string tempManifestPath = null)
+        {
+            GenomeMetadata genomeMetadata = genomeInfo;
+            List<UnitOfWork> binJobs = new List<UnitOfWork>();
+
+            Dictionary<string, List<string>> intermediateDataPathsByBamPath = new Dictionary<string, List<string>>();
+            for (int bamIndex = 0; bamIndex < bamPaths.Count; bamIndex++)
+            {
+                intermediateDataPathsByBamPath[Id.ToList()[bamIndex]] = new List<string>();
+                foreach (
+                    GenomeMetadata.SequenceMetadata sequenceMetadata in
+                        genomeMetadata.Sequences.OrderByDescending(sequence => sequence.Length))
+                {
+                    // Only invoke CanvasBin for autosomes + allosomes;
+                    // don't invoke it for mitochondrial chromosome or extra contigs or decoys
+                    if (sequenceMetadata.Type != GenomeMetadata.SequenceType.Allosome && !sequenceMetadata.IsAutosome())
+                        continue;
+
+                    string bamPath = bamPaths[bamIndex];
+                    commandLine.Clear();
+                    if (CrossPlatform.IsThisMono())
+                    {
+                        commandLine.AppendFormat("{0} ", canvasBinPath);
+                    }
+                    commandLine.AppendFormat("-b \"{0}\" ", bamPath);
+                    if (isPairedEnd) commandLine.AppendFormat("-p ");
+                    commandLine.AppendFormat("-r \"{0}\" ", canvasReferencePath);
+                    commandLine.AppendFormat("-c {0} ", sequenceMetadata.Name);
+                    commandLine.AppendFormat("-m {0} ", _coverageMode);
+
+                    string intermediateDataPath = Path.Combine(tempFolder, string.Format("{0}_{1}_{2}.dat",
+                        Id.ToList()[bamIndex], bamIndex, sequenceMetadata.Name));
+                    intermediateDataPathsByBamPath[Id.ToList()[bamIndex]].Add(intermediateDataPath);
+                    commandLine.AppendFormat("-f \"{0}\" -d {1} -o \"{2}\" ", canvasBedPath, _countsPerBin, intermediateDataPath);
+                    if (tempManifestPath != null)
+                        commandLine.AppendFormat("-t \"{0}\" ", tempManifestPath);
+
+                    UnitOfWork binJob = new UnitOfWork()
+                    {
+                        ExecutablePath = executablePath,
+                        LoggingFolder = _workManager.LoggingFolder.FullName,
+                        LoggingStub = Path.GetFileName(intermediateDataPath),
+                        CommandLine = commandLine.ToString()
+                    };
+                    if (_customParameters.ContainsKey("CanvasBin"))
+                    {
+                        binJob.CommandLine = Utilities.MergeCommandLineOptions(binJob.CommandLine,
+                            _customParameters["CanvasBin"], true);
+                    }
+                    binJobs.Add(binJob);
+                }
+            }
+
+            _workManager.DoWorkParallelThreads(binJobs);
+            return intermediateDataPathsByBamPath;
+        }
+
+        /// <summary>
+        /// Invoke CanvasBin in the Fragment mode.  Return null if this fails and we need to abort CNV calling for this sample.
+        /// </summary>
+        protected IFileLocation InvokeCanvasBinFragment(CanvasCallset callset, string canvasReferencePath, string canvasBedPath, string ploidyBedPath)
+            {
+            StringBuilder commandLine = new StringBuilder();
+            string canvasBinPath = Path.Combine(_canvasFolder, "CanvasBin.exe");
+            string executablePath = canvasBinPath;
+            if (CrossPlatform.IsThisMono())
+                executablePath = Utilities.GetMonoPath();
+
+            // require predefined bins
+            string predefinedBinsPath = GetPredefinedBinsPath();
+            if (string.IsNullOrEmpty(predefinedBinsPath))
+            {
+                Console.WriteLine("Predefined bins are required to run CanvasBin in the Fragment mode");
+                return null;
+            }
+
+            List<string> bamPaths = new List<string>();
+            bool isPairedEnd = true;
+            bamPaths.Add(callset.SingleSampleCallset.Bam.BamFile.FullName);
+            isPairedEnd = isPairedEnd && callset.SingleSampleCallset.Bam.IsPairedEnd;
+            if (!(callset.IsEnrichment && callset.Manifest.CanvasControlAvailable)) // do not add normal BAMs if Canvas Control is available
+            {
+                bamPaths.AddRange(callset.NormalBamPaths.Select(bam => bam.BamFile.FullName));
+                isPairedEnd = isPairedEnd && callset.NormalBamPaths.All(bam => bam.IsPairedEnd);
+            }
+
+            // require paired-end reads
+            if (!isPairedEnd)
+            {
+                Console.WriteLine("Paired-end reads are required to run CanvasBin in the Fragment mode");
+                return null;
+            }
+
+            Dictionary<string, string> bamToBinned = new Dictionary<string, string>();
+            List<UnitOfWork> binJobs = new List<UnitOfWork>();
+            for (int bamIndex = 0; bamIndex < bamPaths.Count; bamIndex++)
+            {
+                string bamPath = bamPaths[bamIndex];
+                string binnedPath = Path.Combine(callset.SingleSampleCallset.TempFolder, string.Format("{0}_{1}.binned", callset.SingleSampleCallset.SampleName, bamIndex));
+                bamToBinned[bamPath] = binnedPath;
+
+                commandLine.Clear();
+                if (CrossPlatform.IsThisMono())
+                {
+                    commandLine.AppendFormat("{0} ", canvasBinPath);
+                }
+                commandLine.AppendFormat(" -p -b {0} ", bamPath.WrapWithShellQuote());
+                commandLine.AppendFormat("-r {0} ", canvasReferencePath.WrapWithShellQuote());
+                commandLine.AppendFormat("-m {0} ", _coverageMode);
+                commandLine.AppendFormat("-f {0} -o {1} ", canvasBedPath.WrapWithShellQuote(), binnedPath.WrapWithShellQuote());
+                commandLine.AppendFormat("-n {0} ", predefinedBinsPath); // assumes that predefinedBinsPath has been properly quoted
+
+                UnitOfWork binJob = new UnitOfWork()
+                {
+                    ExecutablePath = executablePath,
+                    LoggingFolder = _workManager.LoggingFolder.FullName,
+                    LoggingStub = Path.GetFileName(binnedPath),
+                    CommandLine = commandLine.ToString()
+                };
+                if (_customParameters.ContainsKey("CanvasBin"))
+                {
+                    binJob.CommandLine = Utilities.MergeCommandLineOptions(binJob.CommandLine, _customParameters["CanvasBin"], true);
+                }
+                binJobs.Add(binJob);
+            }
+            _workManager.DoWorkParallel(binJobs, new TaskResourceRequirements(8, 25)); // CanvasBin itself is multi-threaded
+
+            return NormalizeCoverage(callset, bamToBinned, ploidyBedPath);
+        }
+
+        private string GetPredefinedBinsPath()
+        {
+            string path = null;
+            if (_customParameters.ContainsKey("CanvasBin"))
+            {
+                string beforeFirstOption;
+                var options = Utilities.GetCommandOptions(_customParameters["CanvasBin"], out beforeFirstOption);
+                foreach (var option in options)
+                {
+                    if (option.Key != "-n" && option.Key != "--bins")
+                        continue;
+                    path = option.Value.TrimStart('=').Trim();
+                }
+                // remove bins from custom parameters
+                _customParameters["CanvasBin"] = Utilities.MergeCommandLineOptions(_customParameters["CanvasBin"], "#n #bins");
+            }
+            return path;
+        }
+
+        protected IFileLocation NormalizeCoverage(CanvasCallset callset, Dictionary<string, string> bamToBinned, string ploidyBedPath)
+        {
+            string tumorBinnedPath = bamToBinned[callset.SingleSampleCallset.Bam.BamFile.FullName]; // binned tumor sample
+            string outputPath = tumorBinnedPath;
+            if (callset.NormalBamPaths.Any() ||
+                (callset.IsEnrichment && (callset.Manifest.CanvasControlAvailable)) ||
+                _normalizeMode == CanvasNormalizeMode.PCA)
+            {
+                outputPath = InvokeCanvasNormalize(callset, tumorBinnedPath, bamToBinned, ploidyBedPath);
+            }
+
+            return new FileLocation(outputPath);
+        }
+
+        /// <summary>
+        /// Invoke CanvasNormalize.
+        /// </summary
+        /// <param name="callset"></param>
+        /// <returns>path to the bin ratio bed file</returns>
+        protected string InvokeCanvasNormalize(CanvasCallset callset, string tumorBinnedPath, Dictionary<string, string> bamToBinned,
+            string ploidyBedPath)
+        {
+            string ratioBinnedPath = Path.Combine(callset.SingleSampleCallset.TempFolder, string.Format("{0}.ratio.binned", callset.SingleSampleCallset.SampleName));
+
+            string canvasNormalizePath = Path.Combine(_canvasFolder, "CanvasNormalize.exe");
+            string executablePath = canvasNormalizePath;
+            if (CrossPlatform.IsThisMono())
+                executablePath = Utilities.GetMonoPath();
+
+            StringBuilder commandLine = new StringBuilder();
+            if (CrossPlatform.IsThisMono())
+            {
+                commandLine.AppendFormat("{0} ", canvasNormalizePath);
+            }
+
+            commandLine.AppendFormat("-t {0} ", tumorBinnedPath.WrapWithShellQuote()); // tumor bed
+
+            if ((callset.IsEnrichment && callset.Manifest.CanvasControlAvailable) ||
+                _normalizeMode == CanvasNormalizeMode.PCA)
+            {
+                commandLine.AppendFormat("-n {0} ", callset.Manifest.CanvasControlBinnedPath.WrapWithShellQuote()); // normal bed
+            }
+            else
+            {
+                foreach (string normalBinnedPath in callset.NormalBamPaths.Select(path => bamToBinned[path.BamFile.FullName]))
+                {
+                    commandLine.AppendFormat("-n {0} ", normalBinnedPath.WrapWithShellQuote()); // normal bed
+                }
+            }
+
+            commandLine.AppendFormat("-w {0} ", callset.SingleSampleCallset.NormalBinnedPath.WrapWithShellQuote()); // weighted average normal bed
+
+            commandLine.AppendFormat("-o {0} ", ratioBinnedPath.WrapWithShellQuote()); // ratio bed
+
+            if (callset.IsEnrichment) // manifest
+            {
+                if (!File.Exists(callset.TempManifestPath)) { NexteraManifestUtils.WriteNexteraManifests(callset.Manifest, callset.TempManifestPath); }
+                commandLine.AppendFormat("-f {0} ", callset.TempManifestPath.WrapWithShellQuote());
+            }
+
+            commandLine.AppendFormat("-m {0} ", _normalizeMode);
+
+            if (!string.IsNullOrEmpty(ploidyBedPath))
+            {
+                commandLine.AppendFormat("-p {0} ", ploidyBedPath.WrapWithShellQuote());
+            }
+
+            UnitOfWork normalizeJob = new UnitOfWork()
+            {
+                ExecutablePath = executablePath,
+                LoggingFolder = _workManager.LoggingFolder.FullName,
+                LoggingStub = Path.GetFileName(ratioBinnedPath),
+                CommandLine = commandLine.ToString()
+            };
+            if (_customParameters.ContainsKey("CanvasNormalize"))
+            {
+                normalizeJob.CommandLine = Utilities.MergeCommandLineOptions(normalizeJob.CommandLine, _customParameters["CanvasNormalize"], true);
+            }
+            _workManager.DoWorkSingleThread(normalizeJob);
+
+            return ratioBinnedPath;
+        }
+
+        /// <summary>
+        /// Intersect bins with the targeted regions defined in callset.Manifest.
+        /// Assumes that the targeted regions don't intersect, the bins are sorted by genomic location and the bins don't intersect.
+        /// </summary>
+        /// <param name="callset"></param>
+        /// <param name="partitionedPath">Output of CanvasPartition. Bins are assumed to be sorted</param>
+        /// <returns></returns>
+        private IFileLocation IntersectBinsWithTargetedRegions(CanvasCallset callset, IFileLocation partitionedPath)
+        {
+            if (!partitionedPath.Exists) { return partitionedPath; }
+            var rawPartitionedPath = partitionedPath.AppendName(".raw");
+            if (rawPartitionedPath.Exists) { rawPartitionedPath.Delete(); }
+            partitionedPath.MoveTo(rawPartitionedPath);
+
+            //callset.Manifest
+            Dictionary<string, List<NexteraManifest.ManifestRegion>> manifestRegionsByChrom = callset.Manifest.GetManifestRegionsByChromosome();
+
+            // CanvasPartition output file is in the BED format
+            //   start: 0-based, inclusive
+            //   end: 0-based, exclusive
+            // Manifest
+            //   start: 1-based, inclusive
+            //   end: 1-based, inclusive
+            using (GzipReader reader = new GzipReader(rawPartitionedPath.FullName))
+            using (GzipWriter writer = new GzipWriter(partitionedPath.FullName))
+            {
+                string currentChrom = null;
+                int manifestRegionIdx = 0;
+                string line;
+                string[] toks;
+                while ((line = reader.ReadLine()) != null)
+                {
+                    toks = line.Split('\t');
+                    string chrom = toks[0];
+                    int start = int.Parse(toks[1]) + 1; // 1-based, inclusive
+                    int end = int.Parse(toks[2]); // 1-based, inclusive
+                    if (chrom != currentChrom)
+                    {
+                        currentChrom = chrom;
+                        manifestRegionIdx = 0;
+                    }
+                    if (!manifestRegionsByChrom.ContainsKey(currentChrom)) { continue; }
+                    while (manifestRegionIdx < manifestRegionsByChrom[currentChrom].Count
+                        && manifestRegionsByChrom[currentChrom][manifestRegionIdx].End < start) // |- manifest region -| |- bin -|
+                    {
+                        manifestRegionIdx++;
+                    }
+                    if (manifestRegionIdx >= manifestRegionsByChrom[currentChrom].Count || // |- last manifest region -| |- bin -|
+                        end < manifestRegionsByChrom[currentChrom][manifestRegionIdx].Start) // |- bin -| |- manifest region -|
+                    {
+                        continue; // skip bin
+                    }
+
+                    // |- bin -|
+                    //       |- manifest region -|
+                    while (manifestRegionIdx < manifestRegionsByChrom[currentChrom].Count &&
+                        end >= manifestRegionsByChrom[currentChrom][manifestRegionIdx].Start)
+                    {
+                        // calculate intersection
+                        int intersectionStart = Math.Max(start, manifestRegionsByChrom[currentChrom][manifestRegionIdx].Start); // 1-based, inclusive
+                        int intersectionEnd = Math.Min(end, manifestRegionsByChrom[currentChrom][manifestRegionIdx].End); // 1-based, inclusive
+                                                                                                                          // start/end in BED format
+                        toks[1] = String.Format("{0}", intersectionStart - 1); // 0-based, inclusive
+                        toks[2] = String.Format("{0}", intersectionEnd); // 0-based, exclusive
+
+                        // write intersected bin
+                        writer.WriteLine(String.Join("\t", toks));
+
+                        manifestRegionIdx++;
+                    }
+                }
+            }
+
+            return partitionedPath;
+        }
+
+        /// <summary>
+        /// Invoke CanvasSNV on SmallPedigreeCallset callsets.  Return null if this fails and we need to abort CNV calling for this sample.
+        /// </summary>
+        protected void InvokeCanvasSnv(SmallPedigreeCallset callsets)
+        {
+            foreach (PedigreeSample callset in callsets.PedigreeSample)
+            {
+                var canvasCallset = new CanvasCallset(callset.Sample, callsets.AnalysisDetails, null, null, null);
+                InvokeCanvasSnv(canvasCallset, callset.Sample.SampleName);
+        }
+        }
+
+        /// <summary>
+        /// Invoke CanvasSNV.  Return null if this fails and we need to abort CNV calling for this sample.
+        /// </summary>
+        protected void InvokeCanvasSnv(CanvasCallset callset, string sampleName = null)
+        {
+            List<UnitOfWork> jobList = new List<UnitOfWork>();
+            List<string> outputPaths = new List<string>();
+            GenomeMetadata genomeMetadata = callset.AnalysisDetails.GenomeMetadata;
+
+            string bamPath = callset.SingleSampleCallset.Bam.BamFile.FullName;
+            string normalVcfPath = callset.SingleSampleCallset.NormalVcfPath.FullName;
+            foreach (GenomeMetadata.SequenceMetadata chromosome in genomeMetadata.Sequences)
+            {
+                // Only invoke for autosomes + allosomes;
+                // don't invoke it for mitochondrial chromosome or extra contigs or decoys
+                if (chromosome.Type != GenomeMetadata.SequenceType.Allosome && !chromosome.IsAutosome())
+                    continue;
+
+                UnitOfWork job = new UnitOfWork();
+                job.ExecutablePath = Path.Combine(_canvasFolder, "CanvasSNV.exe");
+                if (CrossPlatform.IsThisMono())
+                {
+                    job.CommandLine = job.ExecutablePath;
+                    job.ExecutablePath = Utilities.GetMonoPath();
+                }
+
+                string outputPath = Path.Combine(callset.SingleSampleCallset.TempFolder, $"{chromosome.Name}-{callset.SingleSampleCallset.SampleName}.SNV.txt.gz");
+                outputPaths.Add(outputPath);
+                job.CommandLine += $" {chromosome.Name} {normalVcfPath} {bamPath} {outputPath}";
+                if (!sampleName.IsNullOrEmpty())
+                    job.CommandLine += $" {sampleName}";
+                if (_customParameters.ContainsKey("CanvasSNV"))
+                {
+                    job.CommandLine = Utilities.MergeCommandLineOptions(job.CommandLine, _customParameters["CanvasSNV"], true);
+                }
+                job.LoggingFolder = _workManager.LoggingFolder.FullName;
+                job.LoggingStub = $"CanvasSNV-'{callset.SingleSampleCallset.SampleName}'-'{chromosome.Name}'";
+                jobList.Add(job);
+            }
+            Console.WriteLine($"Invoking {jobList.Count} processor jobs...for sample {callset.SingleSampleCallset.SampleName}");
+
+            // Invoke CanvasSNV jobs:
+            Console.WriteLine($"CanvasSNV start for sample {callset.SingleSampleCallset.SampleName}");
+            _workManager.DoWorkParallelThreads(jobList);
+            Console.WriteLine($"CanvasSNV complete for sample {callset.SingleSampleCallset.SampleName}");
+
+            // Concatenate CanvasSNV results:
+            ConcatenateCanvasSNVResults(callset.SingleSampleCallset.VfSummaryPath, outputPaths);
+            ConcatenateCanvasSNVBafResults(callset.SingleSampleCallset.VfSummaryBafPath, outputPaths.Select(path => path + ".baf"));
+        }
+
+        protected void ConcatenateCanvasSNVResults(string vfSummaryPath, IEnumerable<string> outputPaths)
+        {
+            using (GzipWriter writer = new GzipWriter(vfSummaryPath))
+            {
+                bool headerWritten = false;
+                foreach (string outputPath in outputPaths)
+                {
+                    using (GzipReader reader = new GzipReader(outputPath))
+                    {
+                        while (true)
+                        {
+                            string fileLine = reader.ReadLine();
+                            if (fileLine == null) break;
+                            if (fileLine.Length > 0 && fileLine[0] == '#')
+                            {
+                                if (headerWritten) continue;
+                                headerWritten = true;
+                            }
+                            writer.WriteLine(fileLine);
+                        }
+                    }
+                }
+            }
+        }
+
+        protected void ConcatenateCanvasSNVBafResults(string vfSummaryBafPath, IEnumerable<string> outputBafPaths)
+        {
+            using (StreamWriter writer = new StreamWriter(vfSummaryBafPath))
+            {
+                string headers = null;
+                foreach (string outputPath in outputBafPaths)
+                {
+                    using (StreamReader reader = new StreamReader(outputPath))
+                    {
+                        string fileLine = reader.ReadLine(); // headers
+                        if (headers == null)
+                        {
+                            headers = fileLine;
+                            writer.WriteLine(headers);
+                        }
+                        while (true)
+                        {
+                            fileLine = reader.ReadLine();
+                            if (fileLine == null) break;
+                            writer.WriteLine(fileLine);
+                        }
+                    }
+                }
+            }
+        }
+
+        public class CanvasCleanOutput
+        {
+            public IFileLocation CleanedPath { get; set; }
+            public IFileLocation FfpePath { get; set; }
+
+            public CanvasCleanOutput(IFileLocation cleanedPath, IFileLocation ffpePath)
+            {
+                CleanedPath = cleanedPath;
+                FfpePath = ffpePath;
+            }
+        }
+
+        public void CallSample(CanvasCallset callset)
+        {
+            Task.Run(() => CallSampleInternal(callset)).GetAwaiter().GetResult();
+        }
+
+        public void CallPedigree(SmallPedigreeCallset callset)
+        {
+            Task.Run(() => CallSampleInternal(callset)).GetAwaiter().GetResult();
+        }
+
+
+        /// <summary>
+        /// Germline workflow:
+        /// - Run CanvasBin, CanvasClean, CanvasPartition, CanvasDiploidCaller
+        /// 
+        /// Somatic workflow:
+        /// - Run CanvasBin, CanvasClean, CanvasPartition, CanvasSNV, CanvasSomaticCaller
+        /// </summary>
+        private async Task CallSampleInternal(CanvasCallset callset)
+        {
+            Directory.CreateDirectory(callset.SingleSampleCallset.TempFolder);
+            string canvasReferencePath = callset.AnalysisDetails.KmerFasta.FullName;
+            string canvasBedPath = callset.AnalysisDetails.FilterBed.FullName;
+            if (!File.Exists(canvasReferencePath))
+            {
+                throw new ApplicationException(string.Format("Error: Missing reference fasta file required for CNV calling at '{0}'", canvasReferencePath));
+            }
+            if (!File.Exists(canvasBedPath))
+            {
+                throw new ApplicationException(string.Format("Error: Missing filter bed file required for CNV calling at '{0}'", canvasBedPath));
+            }
+
+            // CanvasSNV
+            var canvasSnvTask = _checkpointRunner.RunCheckpointAsync("CanvasSNV", () => InvokeCanvasSnv(callset));
+
+            // Prepare ploidy file:
+            string ploidyBedPath = callset.AnalysisDetails.PloidyVcf?.FullName;
+
+            // CanvasBin:
+            var binnedPath = _checkpointRunner.RunCheckpoint("CanvasBin", () => InvokeCanvasBin(callset, canvasReferencePath, canvasBedPath, ploidyBedPath));
+            if (binnedPath == null) return;
+
+            // CanvasClean:
+            var canvasCleanOutput = _checkpointRunner.RunCheckpoint("CanvasClean", () => InvokeCanvasClean(callset, binnedPath));
+
+            // CanvasPartition:
+            var partitionedPath = _checkpointRunner.RunCheckpoint("CanvasPartition", () => InvokeCanvasPartition(callset, canvasCleanOutput.CleanedPath, canvasBedPath));
+
+            // Intersect bins with manifest
+            if (callset.IsEnrichment)
+            {
+                partitionedPath = _checkpointRunner.RunCheckpoint("Intersect bins with manifest",
+                    () => IntersectBinsWithTargetedRegions(callset, partitionedPath));
+            }
+
+            await canvasSnvTask;
+
+            // Variant calling
+            _checkpointRunner.RunCheckpoint("Variant calling", () =>
+            {
+                if (_isSomatic)
+                {
+                    RunSomaticCalling(partitionedPath, callset, canvasBedPath, ploidyBedPath, canvasCleanOutput.FfpePath);
+                }
+                else
+                {
+                    RunGermlineCalling(partitionedPath, callset, ploidyBedPath);
+                }
+            });
+        }
+
+
+        private async Task CallSampleInternal(SmallPedigreeCallset callset)
+        {
+            Directory.CreateDirectory(callset.AnalysisDetails.TempFolder);
+            foreach (var pedigreeSample in callset.PedigreeSample)
+                Directory.CreateDirectory(pedigreeSample.Sample.TempFolder);
+
+            string canvasReferencePath = callset.AnalysisDetails.KmerFasta.FullName;
+            string canvasBedPath = callset.AnalysisDetails.FilterBed.FullName;
+            string commonCnvsBed = null;
+            if (callset.AnalysisDetails.CommonCnvsBed != null)
+                commonCnvsBed = callset.AnalysisDetails.CommonCnvsBed.FullName;
+            if (!File.Exists(canvasReferencePath))
+            {
+                throw new ApplicationException(
+                    $"Error: Missing reference fasta file required for CNV calling at '{canvasReferencePath}'");
+            }
+            if (!File.Exists(canvasBedPath))
+            {
+                throw new ApplicationException(
+                    $"Error: Missing filter bed file required for CNV calling at '{canvasBedPath}'");
+            }
+
+            // CanvasBin:
+            var binnedPaths = _checkpointRunner.RunCheckpoint("CanvasBin", () => InvokeCanvasBin(callset, canvasReferencePath, canvasBedPath));
+            if (binnedPaths == null) return;
+
+            // CanvasClean:
+            var canvasCleanOutput = _checkpointRunner.RunCheckpoint("CanvasClean", () => InvokeCanvasClean(callset, binnedPaths));
+
+            // CanvasPartition:
+            var partitionedPaths = _checkpointRunner.RunCheckpoint("CanvasPartition", () => InvokeCanvasPartitionMultisample(callset, canvasCleanOutput, canvasBedPath, commonCnvsBed));
+
+            // CanvasSNV
+            var canvasSnvTask = _checkpointRunner.RunCheckpointAsync("CanvasSNV", () => InvokeCanvasSnv(callset));
+
+            // Variant calling
+            await canvasSnvTask;
+            RunSmallPedigreeCalling(partitionedPaths, callset);
+        }
+
+        private void NormalizeCanvasClean(List<IFileLocation> cleanedPaths, string tempFolder)
+        {
+            Dictionary<string, List<MultiSampleGenomicBin>> normalizedCanvasClean = CanvasCommon.Utilities.MergeMultiSampleCleanedBedFile(cleanedPaths);
+            int fileCounter = 0;
+            foreach (IFileLocation cleanedPath in cleanedPaths)
+            {
+                using (GzipWriter writer = new GzipWriter(cleanedPath.FullName))
+                {
+                    foreach (string chr in normalizedCanvasClean.Keys)
+                    {
+                        foreach (MultiSampleGenomicBin genomicBin in normalizedCanvasClean[chr])
+                        {
+                            string outLine = string.Format($"{genomicBin.Bin.Chromosome}\t{genomicBin.Bin.Interval.Start}\t{genomicBin.Bin.Interval.End}");
+                            outLine += string.Format($"\t{genomicBin.Counts[fileCounter]}");
+                            writer.WriteLine(outLine);
+                        }
+                    }
+                }
+                fileCounter ++;
+            }
+        }
+
+        private List<IFileLocation> InvokeCanvasPartitionMultisample(SmallPedigreeCallset callsets, List<IFileLocation> cleanedPaths, string canvasBedPath, string commonCnvsBed)
+        {
+            NormalizeCanvasClean(cleanedPaths, callsets.AnalysisDetails.TempFolder);
+            StringBuilder commandLine = new StringBuilder();
+            string executablePath = Path.Combine(_canvasFolder, "CanvasPartition.exe");
+            if (CrossPlatform.IsThisMono())
+            {
+                commandLine.AppendFormat("{0} ", executablePath);
+                executablePath = Utilities.GetMonoPath();
+            }
+            foreach (IFileLocation cleanedPath in cleanedPaths)
+                commandLine.AppendFormat("-i \"{0}\" ", cleanedPath);
+
+            commandLine.AppendFormat("-b \"{0}\" ", canvasBedPath);
+
+            if (!commonCnvsBed.IsNullOrEmpty())
+                commandLine.AppendFormat("-c \"{0}\" ", commonCnvsBed);
+
+            List<IFileLocation> partitionedPaths = new List<IFileLocation>();
+            foreach (var pedigreeSample in callsets.PedigreeSample)
+            {
+                IFileLocation partitionedPath = new FileLocation(Path.Combine(pedigreeSample.Sample.TempFolder, $"{pedigreeSample.Sample.SampleName}.partitioned"));
+                partitionedPaths.Add(partitionedPath);
+                commandLine.AppendFormat("-o \"{0}\" ", partitionedPath);
+            }
+
+            commandLine.AppendFormat("-m HMM");
+
+            UnitOfWork partitionJob = new UnitOfWork()
+            {
+                ExecutablePath = executablePath,
+                LoggingFolder = _workManager.LoggingFolder.FullName,
+                LoggingStub = Path.GetFileName(partitionedPaths.First().ToString()),
+                CommandLine = commandLine.ToString()
+            };
+            if (_customParameters.ContainsKey("CanvasPartition"))
+            {
+                partitionJob.CommandLine = Utilities.MergeCommandLineOptions(partitionJob.CommandLine, _customParameters["CanvasPartition"], true);
+            }
+            _workManager.DoWorkSingleThread(partitionJob);
+            return partitionedPaths;
+        }
+
+        private IFileLocation InvokeCanvasPartition(CanvasCallset callset, IFileLocation cleanedPath, string canvasBedPath)
+        {
+            StringBuilder commandLine = new StringBuilder();
+            string executablePath = Path.Combine(_canvasFolder, "CanvasPartition.exe");
+            if (CrossPlatform.IsThisMono())
+            {
+                commandLine.AppendFormat("{0} ", executablePath);
+                executablePath = Utilities.GetMonoPath();
+            }
+            commandLine.AppendFormat("-i \"{0}\" ", cleanedPath);
+            commandLine.AppendFormat("-b \"{0}\" ", canvasBedPath);
+            string partitionedPath = Path.Combine(callset.SingleSampleCallset.TempFolder, string.Format("{0}.partitioned", callset.SingleSampleCallset.SampleName));
+            commandLine.AppendFormat("-o \"{0}\" ", partitionedPath);
+            if (!_isSomatic)
+                commandLine.AppendFormat(" -g");
+
+            UnitOfWork partitionJob = new UnitOfWork()
+            {
+                ExecutablePath = executablePath,
+                LoggingFolder = _workManager.LoggingFolder.FullName,
+                LoggingStub = Path.GetFileName(partitionedPath),
+                CommandLine = commandLine.ToString()
+            };
+            if (_customParameters.ContainsKey("CanvasPartition"))
+            {
+                partitionJob.CommandLine = Utilities.MergeCommandLineOptions(partitionJob.CommandLine, _customParameters["CanvasPartition"], true);
+            }
+            _workManager.DoWorkSingleThread(partitionJob);
+            return new FileLocation(partitionedPath);
+        }
+
+        /// <summary>
+        /// Invoke CanvasClean on SmallPedigreeCallset callsets. 
+        /// </summary>
+        protected List<IFileLocation> InvokeCanvasClean(SmallPedigreeCallset callsets, List<string> binnedPaths)
+        {
+            List<IFileLocation> cleanedPaths = new List<IFileLocation>();
+            if (callsets.PedigreeSample.Count != binnedPaths.Count)
+                throw new Exception($"Number of output CanvasBin files {binnedPaths.Count} is not equal to the number of Canvas callsets {callsets.PedigreeSample.Count}");
+            for (int i = 0; i < callsets.PedigreeSample.Count; i++)
+            {
+                IFileLocation binnedPath = new FileLocation(binnedPaths[i]);
+
+                var canvasCallset = new CanvasCallset(callsets.PedigreeSample[i].Sample, callsets.AnalysisDetails, null, null, null);
+                Console.WriteLine($"Created callset");
+
+                cleanedPaths.Add(InvokeCanvasClean(canvasCallset, binnedPath).CleanedPath);
+                Console.WriteLine($"Run InvokeCanvasClean");
+
+            }
+            return cleanedPaths;
+        }
+
+        private CanvasCleanOutput InvokeCanvasClean(CanvasCallset callset, IFileLocation binnedPath)
+        {
+            StringBuilder commandLine = new StringBuilder();
+            commandLine.Length = 0;
+            string executablePath = Path.Combine(_canvasFolder, "CanvasClean.exe");
+            if (CrossPlatform.IsThisMono())
+            {
+                commandLine.AppendFormat("{0} ", executablePath);
+                executablePath = Utilities.GetMonoPath();
+            }
+            commandLine.AppendFormat("-i \"{0}\" ", binnedPath);
+            var tempFolder = new DirectoryLocation(callset.SingleSampleCallset.TempFolder);
+            var cleanedPath = tempFolder.GetFileLocation($"{callset.SingleSampleCallset.SampleName}.cleaned");
+            commandLine.AppendFormat("-o \"{0}\" ", cleanedPath);
+            commandLine.AppendFormat("-g");
+
+            IFileLocation ffpePath = null;
+
+            // TruSight Cancer has 1,737 targeted regions. The cut-off 2000 is somewhat arbitrary.
+            // TruSight One has 62,309 targeted regions.
+            // Nextera Rapid Capture v1.1 has 411,513 targeted regions.
+            if (!callset.IsEnrichment || callset.Manifest.Regions.Count > 2000)
+            {
+                ffpePath = tempFolder.GetFileLocation("FilterRegions.txt");
+                commandLine.AppendFormat(" -s -r -f \"{0}\"", ffpePath);
+            }
+            if (callset.IsEnrichment) // manifest
+            {
+                if (!File.Exists(callset.TempManifestPath))
+                {
+                    NexteraManifestUtils.WriteNexteraManifests(callset.Manifest, callset.TempManifestPath);
+                }
+                commandLine.AppendFormat(" -t \"{0}\"", callset.TempManifestPath);
+            }
+            UnitOfWork cleanJob = new UnitOfWork()
+            {
+                ExecutablePath = executablePath,
+                LoggingFolder = _workManager.LoggingFolder.FullName,
+                LoggingStub = cleanedPath.Name,
+                CommandLine = commandLine.ToString()
+            };
+            if (_customParameters.ContainsKey("CanvasClean"))
+            {
+                cleanJob.CommandLine = Utilities.MergeCommandLineOptions(cleanJob.CommandLine, _customParameters["CanvasClean"], true);
+            }
+            _workManager.DoWorkSingleThread(cleanJob);
+
+            var canvasCleanOutput = new CanvasCleanOutput(cleanedPath, ffpePath);
+            return canvasCleanOutput;
+        }
+
+        protected void RunSomaticCalling(IFileLocation partitionedPath, CanvasCallset callset, string canvasBedPath,
+            string ploidyBedPath, IFileLocation ffpePath)
+        {
+
+            // get somatic SNV output:
+            string somaticSnvPath = callset.SomaticVcfPath?.FullName;
+
+            // Prepare and run CanvasSomaticCaller job:
+            UnitOfWork callerJob = new UnitOfWork();
+            var cnvVcfPath = callset.SingleSampleCallset.OutputVcfPath;
+            callerJob.ExecutablePath = Path.Combine(this._canvasFolder, "CanvasSomaticCaller.exe");
+            if (CrossPlatform.IsThisMono())
+            {
+                callerJob.CommandLine = callerJob.ExecutablePath;
+                callerJob.ExecutablePath = Utilities.GetMonoPath();
+            }
+            callerJob.CommandLine += $" -v {callset.SingleSampleCallset.VfSummaryPath}";
+            callerJob.CommandLine += $" -i {partitionedPath}";
+            callerJob.CommandLine += $" -o {cnvVcfPath}";
+            callerJob.CommandLine += $" -b {canvasBedPath}";
+            if (!string.IsNullOrEmpty(ploidyBedPath))
+                callerJob.CommandLine += $" -p {ploidyBedPath}";
+            callerJob.CommandLine += $" -n {callset.SingleSampleCallset.SampleName}";
+            if (callset.IsEnrichment)
+                callerJob.CommandLine += " -e";
+            if (callset.SingleSampleCallset.IsDbSnpVcf) // a dbSNP VCF file is used in place of the normal VCF file
+                callerJob.CommandLine += " -d";
+            // get localSD metric:
+            if (ffpePath != null)
+            {
+                // Sanity-check: CanvasClean does not always write this file. 
+                // If it's not present, just carry on:
+                if (ffpePath.Exists)
+                {
+                    callerJob.CommandLine += $" -f \"{ffpePath}\"";
+                }
+                else
+                {
+                    _logger.Info("Note: SD file not found at '{0}'", ffpePath);
+                }
+            }
+
+            if (!string.IsNullOrEmpty(somaticSnvPath))
+                callerJob.CommandLine += $" -s {somaticSnvPath}";
+            callerJob.CommandLine += $" -r \"{callset.AnalysisDetails.WholeGenomeFastaFolder}\" ";
+            if (_customParameters.ContainsKey("CanvasSomaticCaller"))
+            {
+                callerJob.CommandLine = Utilities.MergeCommandLineOptions(callerJob.CommandLine, _customParameters["CanvasSomaticCaller"], true);
+            }
+            callerJob.LoggingFolder = _workManager.LoggingFolder.FullName;
+            callerJob.LoggingStub = $"SomaticCNV-{callset.SingleSampleCallset.SampleName}";
+            _workManager.DoWorkSingleThread(callerJob);
+        }
+
+        protected void RunSmallPedigreeCalling(List<IFileLocation> partitionedPaths, SmallPedigreeCallset callsets)
+        {
+
+            if (callsets.PedigreeSample.Count != partitionedPaths.Count)
+                throw new Exception($"Number of output CanvasPartition files {partitionedPaths.Count} is not equal to the number of Canvas callsets {callsets.PedigreeSample.Count}");
+
+            string pedigreeFile = WritePedigreeFile(callsets);
+
+            // CanvasSmallPedigreeCaller:
+            StringBuilder commandLine = new StringBuilder {Length = 0};
+
+            string executablePath = Path.Combine(_canvasFolder, "CanvasPedigreeCaller.exe");
+            if (CrossPlatform.IsThisMono())
+            {
+                commandLine.AppendFormat("{0} ", executablePath);
+                executablePath = Utilities.GetMonoPath();
+            }
+            foreach (IFileLocation partitionedPath in partitionedPaths)
+                commandLine.AppendFormat("-i \"{0}\" ", partitionedPath);              
+
+            foreach (var callset in callsets.PedigreeSample)
+            {
+                commandLine.AppendFormat("-v \"{0}\" ", callset.Sample.VfSummaryPath);
+                commandLine.AppendFormat("-n \"{0}\" ", callset.Sample.SampleName);
+                commandLine.AppendFormat("-o \"{0}\" ", callset.Sample.OutputVcfPath); 
+            }
+            commandLine.AppendFormat("-r \"{0}\" ", callsets.AnalysisDetails.WholeGenomeFastaFolder);
+            commandLine.AppendFormat("-f \"{0}\" ", pedigreeFile);
+            commandLine.AppendFormat("-p \"{0}\" ", callsets.AnalysisDetails.PloidyVcf);
+
+            UnitOfWork callJob = new UnitOfWork()
+            {
+                ExecutablePath = executablePath,
+                LoggingFolder = _workManager.LoggingFolder.FullName,
+                LoggingStub = "CanvasPedigreeCaller",
+                CommandLine = commandLine.ToString()
+            };
+
+            if (_customParameters.ContainsKey("CanvasPedigreeCaller"))
+            {
+                callJob.CommandLine = Utilities.MergeCommandLineOptions(callJob.CommandLine, _customParameters["CanvasPedigreeCaller"], true);
+            }
+
+            _workManager.DoWorkSingleThread(callJob);
+        }
+
+        private static string  WritePedigreeFile(SmallPedigreeCallset callsets)
+        {
+            string outFile = Path.Combine(callsets.AnalysisDetails.OutputFolder.FullName, "pedigree.ped");
+            string motherSampleName = callsets.PedigreeSample.Where(x => x.SampleType == SampleType.Mother).Select(x => x.Sample.SampleName).Single();
+            string fatherSampleName = callsets.PedigreeSample.Where(x => x.SampleType == SampleType.Father).Select(x => x.Sample.SampleName).Single();
+
+            using (StreamWriter writer = new StreamWriter(outFile))
+            {
+                foreach (PedigreeSample callset in callsets.PedigreeSample) 
+                    if (callset.SampleType == SampleType.Mother || callset.SampleType == SampleType.Father)
+                        writer.WriteLine($"1\t{callset.Sample.SampleName}\t0\t0\t0\t0");
+                    else
+                    {
+                        string phenotype = callset.SampleType == SampleType.Proband ? "affected" : "0";
+                        writer.WriteLine($"1\t{callset.Sample.SampleName}\t{fatherSampleName}\t{motherSampleName}\t0\t{phenotype}");
+                    }
+            }
+            return outFile;
+        }
+
+        protected void RunGermlineCalling(IFileLocation partitionedPath, CanvasCallset callset, string ploidyBedPath)
+        {
+            StringBuilder commandLine = new StringBuilder();
+            ////////////////////////////////////////////////////////
+            // CanvasDiploidCaller:
+            commandLine.Length = 0;
+            string executablePath = Path.Combine(_canvasFolder, "CanvasDiploidCaller.exe");
+            if (CrossPlatform.IsThisMono())
+            {
+                commandLine.AppendFormat("{0} ", executablePath);
+                executablePath = Utilities.GetMonoPath();
+            }
+            commandLine.AppendFormat("-i \"{0}\" ", partitionedPath);
+            commandLine.AppendFormat("-v \"{0}\" ", callset.SingleSampleCallset.VfSummaryPath);
+            var cnvVcfPath = callset.SingleSampleCallset.OutputVcfPath;
+            commandLine.AppendFormat("-o \"{0}\" ", cnvVcfPath);
+            commandLine.AppendFormat("-n \"{0}\" ", callset.SingleSampleCallset.SampleName);
+            commandLine.AppendFormat("-r \"{0}\" ", callset.AnalysisDetails.WholeGenomeFastaFolder);
+            if (!string.IsNullOrEmpty(ploidyBedPath))
+            {
+                commandLine.AppendFormat("-p \"{0}\" ", ploidyBedPath);
+            }
+            if (callset.SingleSampleCallset.IsDbSnpVcf) // a dbSNP VCF file is used in place of the normal VCF file
+                commandLine.AppendFormat("-d ");
+            UnitOfWork callJob = new UnitOfWork()
+            {
+                ExecutablePath = executablePath,
+                LoggingFolder = _workManager.LoggingFolder.FullName,
+                LoggingStub = cnvVcfPath.Name,
+                CommandLine = commandLine.ToString()
+            };
+            if (_customParameters.ContainsKey("CanvasDiploidCaller"))
+            {
+                callJob.CommandLine = Utilities.MergeCommandLineOptions(callJob.CommandLine, _customParameters["CanvasDiploidCaller"], true);
+            }
+            _workManager.DoWorkSingleThread(callJob);
+        }
+    }
+}