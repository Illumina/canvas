﻿using System;
using System.Collections.Generic;
using Canvas.CommandLineParsing;
using Illumina.Common.FileSystem;
using Isas.Framework.Checkpointing;
using Isas.Framework.Logging;
using Isas.Framework.Settings;
using Isas.Framework.Utilities;
using Isas.Framework.WorkManagement;
using Newtonsoft.Json;

namespace Canvas
{
    public interface IModeLauncher
    {
        int Launch();
    }

    public interface IModeRunner
    {
        CommonOptions CommonOptions { get; }
        void Run(ILogger logger, ICheckpointRunner checkpointRunner, IWorkManager workManager);
    }

    public class ModeLauncher : IModeLauncher
    {
        private readonly IModeRunner _modeRunner;
        private readonly IEnumerable<string> _args;
        private readonly string _version;
        private readonly string _mode;

        public ModeLauncher(IModeRunner modeRunner, IEnumerable<string> args, string version, string mode)
        {
            _modeRunner = modeRunner;
            _args = args;
            _version = version;
            _mode = mode;
        }

        public int Launch()
        {
            CommonOptions commonOptions = _modeRunner.CommonOptions;
            IDirectoryLocation outFolder = commonOptions.OutputDirectory;
            var log = outFolder.GetFileLocation("CanvasLog.txt");
            var error = outFolder.GetFileLocation("CanvasError.txt");

            using (ILogger logger = new Logger(log, error))
            {
                // Get work manager
                IDirectoryLocation loggingFolder = outFolder.CreateSubdirectory("Logging");
                IsasConfiguration config = IsasConfiguration.GetConfiguration();
                IWorkManager workManager = new LocalWorkManager(logger, loggingFolder, 0, config.MaximumMemoryGB, config.MaximumHoursPerProcess);
                try
                {
                    logger.Info($"Running Canvas {_mode} {_version}");
                    logger.Info($"Command-line arguments: {string.Join(" ", _args)}");
                    // Manager factory
                    CheckpointManagerFactory checkpointManagerFactory = new CheckpointManagerFactory(logger, commonOptions.StartCheckpoint, commonOptions.StopCheckpoint);
                    IDirectoryLocation genomeRoot = commonOptions.WholeGenomeFasta?.Parent?.Parent?.Parent?.Parent?.Parent;
                    CheckpointSerializerFactory serializerFactory = new CheckpointSerializerFactory(logger, outFolder, genomeRoot);

                    checkpointManagerFactory.RunWithArgument(checkpointManager =>
                    {
<<<<<<< HEAD
                        IDirectoryLocation loggingFolder = outFolder.CreateSubdirectory("Logging");
                        IsasConfiguration config = IsasConfiguration.GetConfiguration();
                        logger.Info($"MaximumHoursPerProcess: {config.MaximumHoursPerProcess}");
                        IWorkManager workManager = new LocalWorkManager(logger, loggingFolder, 0, config.MaximumMemoryGB, config.MaximumHoursPerProcess);
                        _modeRunner.Run(logger, checkpointRunner, workManager);
                        manager.CheckFinalState();
                    }
=======
                        var basicCheckpointerFactory = new SerializingCheckpointerFactory(logger, checkpointManager, serializerFactory.GetJsonSerializer());
                        SandboxCheckpointerFactory checkpointerFactory = new SandboxCheckpointerFactory(basicCheckpointerFactory, outFolder, true);
                        checkpointerFactory.RunWithArgument(checkpointer =>
                        {
                            _modeRunner.Run(logger, checkpointer, workManager);
                        });
                    });
>>>>>>> 4d13e4f2
                }
                catch (StopCheckpointFoundException) { }
                catch (Exception e)
                {
                    logger.Error($"Canvas workflow error: {e}");
                    return -1;
                }
            }
            return 0;
        }
    }

    public class NullModeLauncher : IModeLauncher
    {
        public int Launch()
        {
            return 0;
        }
    }
}<|MERGE_RESOLUTION|>--- conflicted
+++ resolved
@@ -1,100 +1,90 @@
-﻿using System;
-using System.Collections.Generic;
-using Canvas.CommandLineParsing;
-using Illumina.Common.FileSystem;
-using Isas.Framework.Checkpointing;
-using Isas.Framework.Logging;
-using Isas.Framework.Settings;
-using Isas.Framework.Utilities;
-using Isas.Framework.WorkManagement;
-using Newtonsoft.Json;
-
-namespace Canvas
-{
-    public interface IModeLauncher
-    {
-        int Launch();
-    }
-
-    public interface IModeRunner
-    {
-        CommonOptions CommonOptions { get; }
-        void Run(ILogger logger, ICheckpointRunner checkpointRunner, IWorkManager workManager);
-    }
-
-    public class ModeLauncher : IModeLauncher
-    {
-        private readonly IModeRunner _modeRunner;
-        private readonly IEnumerable<string> _args;
-        private readonly string _version;
-        private readonly string _mode;
-
-        public ModeLauncher(IModeRunner modeRunner, IEnumerable<string> args, string version, string mode)
-        {
-            _modeRunner = modeRunner;
-            _args = args;
-            _version = version;
-            _mode = mode;
-        }
-
-        public int Launch()
-        {
-            CommonOptions commonOptions = _modeRunner.CommonOptions;
-            IDirectoryLocation outFolder = commonOptions.OutputDirectory;
-            var log = outFolder.GetFileLocation("CanvasLog.txt");
-            var error = outFolder.GetFileLocation("CanvasError.txt");
-
-            using (ILogger logger = new Logger(log, error))
-            {
+﻿using System;
+using System.Collections.Generic;
+using Canvas.CommandLineParsing;
+using Illumina.Common.FileSystem;
+using Isas.Framework.Checkpointing;
+using Isas.Framework.Logging;
+using Isas.Framework.Settings;
+using Isas.Framework.Utilities;
+using Isas.Framework.WorkManagement;
+using Newtonsoft.Json;
+
+namespace Canvas
+{
+    public interface IModeLauncher
+    {
+        int Launch();
+    }
+
+    public interface IModeRunner
+    {
+        CommonOptions CommonOptions { get; }
+        void Run(ILogger logger, ICheckpointRunner checkpointRunner, IWorkManager workManager);
+    }
+
+    public class ModeLauncher : IModeLauncher
+    {
+        private readonly IModeRunner _modeRunner;
+        private readonly IEnumerable<string> _args;
+        private readonly string _version;
+        private readonly string _mode;
+
+        public ModeLauncher(IModeRunner modeRunner, IEnumerable<string> args, string version, string mode)
+        {
+            _modeRunner = modeRunner;
+            _args = args;
+            _version = version;
+            _mode = mode;
+        }
+
+        public int Launch()
+        {
+            CommonOptions commonOptions = _modeRunner.CommonOptions;
+            IDirectoryLocation outFolder = commonOptions.OutputDirectory;
+            var log = outFolder.GetFileLocation("CanvasLog.txt");
+            var error = outFolder.GetFileLocation("CanvasError.txt");
+
+            using (ILogger logger = new Logger(log, error))
+            {
                 // Get work manager
-                IDirectoryLocation loggingFolder = outFolder.CreateSubdirectory("Logging");
-                IsasConfiguration config = IsasConfiguration.GetConfiguration();
-                IWorkManager workManager = new LocalWorkManager(logger, loggingFolder, 0, config.MaximumMemoryGB, config.MaximumHoursPerProcess);
-                try
-                {
-                    logger.Info($"Running Canvas {_mode} {_version}");
-                    logger.Info($"Command-line arguments: {string.Join(" ", _args)}");
-                    // Manager factory
-                    CheckpointManagerFactory checkpointManagerFactory = new CheckpointManagerFactory(logger, commonOptions.StartCheckpoint, commonOptions.StopCheckpoint);
-                    IDirectoryLocation genomeRoot = commonOptions.WholeGenomeFasta?.Parent?.Parent?.Parent?.Parent?.Parent;
-                    CheckpointSerializerFactory serializerFactory = new CheckpointSerializerFactory(logger, outFolder, genomeRoot);
-
-                    checkpointManagerFactory.RunWithArgument(checkpointManager =>
-                    {
-<<<<<<< HEAD
-                        IDirectoryLocation loggingFolder = outFolder.CreateSubdirectory("Logging");
-                        IsasConfiguration config = IsasConfiguration.GetConfiguration();
-                        logger.Info($"MaximumHoursPerProcess: {config.MaximumHoursPerProcess}");
-                        IWorkManager workManager = new LocalWorkManager(logger, loggingFolder, 0, config.MaximumMemoryGB, config.MaximumHoursPerProcess);
-                        _modeRunner.Run(logger, checkpointRunner, workManager);
-                        manager.CheckFinalState();
-                    }
-=======
-                        var basicCheckpointerFactory = new SerializingCheckpointerFactory(logger, checkpointManager, serializerFactory.GetJsonSerializer());
-                        SandboxCheckpointerFactory checkpointerFactory = new SandboxCheckpointerFactory(basicCheckpointerFactory, outFolder, true);
-                        checkpointerFactory.RunWithArgument(checkpointer =>
-                        {
-                            _modeRunner.Run(logger, checkpointer, workManager);
-                        });
-                    });
->>>>>>> 4d13e4f2
-                }
-                catch (StopCheckpointFoundException) { }
-                catch (Exception e)
-                {
-                    logger.Error($"Canvas workflow error: {e}");
-                    return -1;
-                }
-            }
-            return 0;
-        }
-    }
-
-    public class NullModeLauncher : IModeLauncher
-    {
-        public int Launch()
-        {
-            return 0;
-        }
-    }
+                IDirectoryLocation loggingFolder = outFolder.CreateSubdirectory("Logging");
+                IsasConfiguration config = IsasConfiguration.GetConfiguration();
+                IWorkManager workManager = new LocalWorkManager(logger, loggingFolder, 0, config.MaximumMemoryGB, config.MaximumHoursPerProcess);
+                try
+                {
+                    logger.Info($"Running Canvas {_mode} {_version}");
+                    logger.Info($"Command-line arguments: {string.Join(" ", _args)}");
+                    // Manager factory
+                    CheckpointManagerFactory checkpointManagerFactory = new CheckpointManagerFactory(logger, commonOptions.StartCheckpoint, commonOptions.StopCheckpoint);
+                    IDirectoryLocation genomeRoot = commonOptions.WholeGenomeFasta?.Parent?.Parent?.Parent?.Parent?.Parent;
+                    CheckpointSerializerFactory serializerFactory = new CheckpointSerializerFactory(logger, outFolder, genomeRoot);
+
+                    checkpointManagerFactory.RunWithArgument(checkpointManager =>
+                    {
+                        var basicCheckpointerFactory = new SerializingCheckpointerFactory(logger, checkpointManager, serializerFactory.GetJsonSerializer());
+                        SandboxCheckpointerFactory checkpointerFactory = new SandboxCheckpointerFactory(basicCheckpointerFactory, outFolder, true);
+                        checkpointerFactory.RunWithArgument(checkpointer =>
+                        {
+                            _modeRunner.Run(logger, checkpointer, workManager);
+                        });
+                    });
+                }
+                catch (StopCheckpointFoundException) { }
+                catch (Exception e)
+                {
+                    logger.Error($"Canvas workflow error: {e}");
+                    return -1;
+                }
+            }
+            return 0;
+        }
+    }
+
+    public class NullModeLauncher : IModeLauncher
+    {
+        public int Launch()
+        {
+            return 0;
+        }
+    }
 }