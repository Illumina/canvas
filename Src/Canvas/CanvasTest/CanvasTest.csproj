﻿<?xml version="1.0" encoding="utf-8"?>
<Project ToolsVersion="12.0" DefaultTargets="Build" xmlns="http://schemas.microsoft.com/developer/msbuild/2003">
  <Import Project="..\Canvas\packages\xunit.runner.visualstudio.2.1.0\build\net20\xunit.runner.visualstudio.props" Condition="Exists('..\Canvas\packages\xunit.runner.visualstudio.2.1.0\build\net20\xunit.runner.visualstudio.props')" />
  <Import Project="..\Canvas\packages\xunit.core.2.0.0\build\portable-net45+win+wpa81+wp80+monotouch+monoandroid+Xamarin.iOS\xunit.core.props" Condition="Exists('..\Canvas\packages\xunit.core.2.0.0\build\portable-net45+win+wpa81+wp80+monotouch+monoandroid+Xamarin.iOS\xunit.core.props')" />
  <PropertyGroup>
    <Configuration Condition=" '$(Configuration)' == '' ">Debug</Configuration>
    <Platform Condition=" '$(Platform)' == '' ">AnyCPU</Platform>
    <ProjectGuid>{131A3BED-01A9-44A5-9CD1-3A06AE443341}</ProjectGuid>
    <OutputType>Library</OutputType>
    <AppDesignerFolder>Properties</AppDesignerFolder>
    <RootNamespace>CanvasTest</RootNamespace>
    <AssemblyName>CanvasTest</AssemblyName>
    <TargetFrameworkVersion>v4.5.1</TargetFrameworkVersion>
    <FileAlignment>512</FileAlignment>
    <ProjectTypeGuids>{3AC096D0-A1C2-E12C-1390-A8335801FDAB};{FAE04EC0-301F-11D3-BF4B-00C04F79EFBC}</ProjectTypeGuids>
    <VisualStudioVersion Condition="'$(VisualStudioVersion)' == ''">10.0</VisualStudioVersion>
    <VSToolsPath Condition="'$(VSToolsPath)' == ''">$(MSBuildExtensionsPath32)\Microsoft\VisualStudio\v$(VisualStudioVersion)</VSToolsPath>
    <ReferencePath>$(ProgramFiles)\Common Files\microsoft shared\VSTT\$(VisualStudioVersion)\UITestExtensionPackages</ReferencePath>
    <IsCodedUITest>False</IsCodedUITest>
    <TestProjectType>UnitTest</TestProjectType>
    <SccProjectName>SAK</SccProjectName>
    <SccLocalPath>SAK</SccLocalPath>
    <SccAuxPath>SAK</SccAuxPath>
    <SccProvider>SAK</SccProvider>
    <TargetFrameworkProfile />
    <NuGetPackageImportStamp>
    </NuGetPackageImportStamp>
  </PropertyGroup>
  <PropertyGroup Condition=" '$(Configuration)|$(Platform)' == 'Debug|AnyCPU' ">
    <DebugSymbols>true</DebugSymbols>
    <DebugType>full</DebugType>
    <Optimize>false</Optimize>
    <OutputPath>bin\Debug\</OutputPath>
    <DefineConstants>DEBUG;TRACE</DefineConstants>
    <ErrorReport>prompt</ErrorReport>
    <WarningLevel>4</WarningLevel>
  </PropertyGroup>
  <PropertyGroup Condition=" '$(Configuration)|$(Platform)' == 'Release|AnyCPU' ">
    <DebugType>pdbonly</DebugType>
    <Optimize>true</Optimize>
    <OutputPath>bin\Release\</OutputPath>
    <DefineConstants>TRACE</DefineConstants>
    <ErrorReport>prompt</ErrorReport>
    <WarningLevel>4</WarningLevel>
  </PropertyGroup>
  <PropertyGroup Condition="'$(Configuration)|$(Platform)' == 'Debug|x64'">
    <DebugSymbols>true</DebugSymbols>
    <OutputPath>bin\x64\Debug\</OutputPath>
    <DefineConstants>DEBUG;TRACE</DefineConstants>
    <DebugType>full</DebugType>
    <PlatformTarget>x64</PlatformTarget>
    <ErrorReport>prompt</ErrorReport>
    <CodeAnalysisRuleSet>MinimumRecommendedRules.ruleset</CodeAnalysisRuleSet>
  </PropertyGroup>
  <PropertyGroup Condition="'$(Configuration)|$(Platform)' == 'Release|x64'">
    <OutputPath>bin\x64\Release\</OutputPath>
    <DefineConstants>TRACE</DefineConstants>
    <Optimize>true</Optimize>
    <DebugType>pdbonly</DebugType>
    <PlatformTarget>x64</PlatformTarget>
    <ErrorReport>prompt</ErrorReport>
    <CodeAnalysisRuleSet>MinimumRecommendedRules.ruleset</CodeAnalysisRuleSet>
  </PropertyGroup>
  <ItemGroup>
<<<<<<< HEAD
    <Reference Include="Illumina.Common, Version=2.8.0.171, Culture=neutral, processorArchitecture=AMD64">
      <HintPath>..\Canvas\packages\Illumina.Common.2.8.0.171\lib\net451\Illumina.Common.dll</HintPath>
=======
    <Reference Include="Illumina.Common, Version=2.3.1.139, Culture=neutral, processorArchitecture=AMD64">
      <HintPath>..\Canvas\packages\Illumina.Common.2.3.1.139\lib\net451\Illumina.Common.dll</HintPath>
>>>>>>> e07bc4f9
    </Reference>
    <Reference Include="Isas.Framework, Version=5.7.1.192, Culture=neutral, processorArchitecture=AMD64">
      <HintPath>..\Canvas\packages\Isas.Framework.5.7.1.192\lib\net451\Isas.Framework.dll</HintPath>
    </Reference>
<<<<<<< HEAD
    <Reference Include="Isas.SequencingFiles, Version=3.13.2.254, Culture=neutral, processorArchitecture=AMD64">
      <HintPath>..\Canvas\packages\Isas.SequencingFiles.3.13.2.254\lib\net451\Isas.SequencingFiles.dll</HintPath>
=======
    <Reference Include="Isas.SequencingFiles, Version=3.11.4.232, Culture=neutral, processorArchitecture=AMD64">
      <HintPath>..\Canvas\packages\Isas.SequencingFiles.3.11.4.232\lib\net451\Isas.SequencingFiles.dll</HintPath>
>>>>>>> e07bc4f9
    </Reference>
    <Reference Include="Newtonsoft.Json, Version=9.0.0.0, Culture=neutral, PublicKeyToken=30ad4fe6b2a6aeed, processorArchitecture=MSIL">
      <HintPath>..\Canvas\packages\Newtonsoft.Json.9.0.1\lib\net45\Newtonsoft.Json.dll</HintPath>
      <Private>True</Private>
    </Reference>
    <Reference Include="NSubstitute, Version=1.8.2.0, Culture=neutral, PublicKeyToken=92dd2e9066daa5ca, processorArchitecture=MSIL">
      <HintPath>..\Canvas\packages\NSubstitute.1.8.2.0\lib\net45\NSubstitute.dll</HintPath>
      <Private>True</Private>
    </Reference>
    <Reference Include="Ploeh.AutoFixture, Version=3.50.2.0, Culture=neutral, PublicKeyToken=b24654c590009d4f, processorArchitecture=MSIL">
      <HintPath>..\Canvas\packages\AutoFixture.3.50.2\lib\net40\Ploeh.AutoFixture.dll</HintPath>
      <Private>True</Private>
    </Reference>
    <Reference Include="Ploeh.AutoFixture.AutoNSubstitute, Version=3.50.2.0, Culture=neutral, PublicKeyToken=b24654c590009d4f, processorArchitecture=MSIL">
      <HintPath>..\Canvas\packages\AutoFixture.AutoNSubstitute.3.50.2\lib\net40\Ploeh.AutoFixture.AutoNSubstitute.dll</HintPath>
      <Private>True</Private>
    </Reference>
    <Reference Include="Ploeh.AutoFixture.Xunit2, Version=3.50.2.0, Culture=neutral, PublicKeyToken=b24654c590009d4f, processorArchitecture=MSIL">
      <HintPath>..\Canvas\packages\AutoFixture.Xunit2.3.50.2\lib\net45\Ploeh.AutoFixture.Xunit2.dll</HintPath>
      <Private>True</Private>
    </Reference>
    <Reference Include="protobuf-net, Version=2.1.0.0, Culture=neutral, PublicKeyToken=257b51d87d2e4d67, processorArchitecture=MSIL">
      <HintPath>..\Canvas\packages\protobuf-net.2.1.0\lib\net451\protobuf-net.dll</HintPath>
      <Private>True</Private>
    </Reference>
    <Reference Include="System" />
    <Reference Include="System.ComponentModel.Primitives, Version=4.1.1.0, Culture=neutral, PublicKeyToken=b03f5f7f11d50a3a, processorArchitecture=MSIL">
      <HintPath>..\Canvas\packages\System.ComponentModel.Primitives.4.3.0\lib\net45\System.ComponentModel.Primitives.dll</HintPath>
      <Private>True</Private>
    </Reference>
    <Reference Include="System.ComponentModel.TypeConverter, Version=4.0.0.0, Culture=neutral, PublicKeyToken=b03f5f7f11d50a3a, processorArchitecture=MSIL">
      <HintPath>..\Canvas\packages\System.ComponentModel.TypeConverter.4.3.0\lib\net45\System.ComponentModel.TypeConverter.dll</HintPath>
      <Private>True</Private>
    </Reference>
    <Reference Include="System.Xml" />
    <Reference Include="xunit.assert, Version=2.0.0.2929, Culture=neutral, PublicKeyToken=8d05b1bb7a6fdb6c, processorArchitecture=MSIL">
      <HintPath>..\Canvas\packages\xunit.assert.2.0.0\lib\portable-net45+win+wpa81+wp80+monotouch+monoandroid+Xamarin.iOS\xunit.assert.dll</HintPath>
      <Private>True</Private>
    </Reference>
    <Reference Include="xunit.core, Version=2.0.0.2929, Culture=neutral, PublicKeyToken=8d05b1bb7a6fdb6c, processorArchitecture=MSIL">
      <HintPath>..\Canvas\packages\xunit.extensibility.core.2.0.0\lib\portable-net45+win+wpa81+wp80+monotouch+monoandroid+Xamarin.iOS\xunit.core.dll</HintPath>
      <Private>True</Private>
    </Reference>
  </ItemGroup>
  <Choose>
    <When Condition="('$(VisualStudioVersion)' == '10.0' or '$(VisualStudioVersion)' == '') and '$(TargetFrameworkVersion)' == 'v3.5'">
      <ItemGroup>
        <Reference Include="Microsoft.VisualStudio.QualityTools.UnitTestFramework, Version=10.1.0.0, Culture=neutral, PublicKeyToken=b03f5f7f11d50a3a, processorArchitecture=MSIL" />
      </ItemGroup>
    </When>
    <Otherwise>
      <ItemGroup>
        <Reference Include="Microsoft.VisualStudio.QualityTools.UnitTestFramework">
          <Private>False</Private>
        </Reference>
      </ItemGroup>
    </Otherwise>
  </Choose>
  <ItemGroup>
    <Compile Include="Canvas\CommandLineParsing\ModeParserTests.cs" />
    <Compile Include="InlineAutoNSubstituteDataAttribute.cs" />
    <Compile Include="CanvasPartition\MultivariatePoissonDistributionTest.cs" />
    <Compile Include="TestCanvasBin.cs" />
    <Compile Include="TestCanvasSNV.cs" />
    <Compile Include="TestLoessInterpolator.cs" />
    <Compile Include="TemporaryDirectoryFixture.cs" />
    <Compile Include="TestCanvasSomatic.cs" />
    <Compile Include="TestSegments.cs" />
    <Compile Include="Properties\AssemblyInfo.cs" />
    <Compile Include="TestUtilities.cs" />
  </ItemGroup>
  <ItemGroup>
    <ProjectReference Include="..\CanvasBin\CanvasBin.net45\CanvasBin.net45.csproj">
      <Project>{4fe7dc26-bb44-4a6e-b02b-785328c41260}</Project>
      <Name>CanvasBin.net45</Name>
    </ProjectReference>
    <ProjectReference Include="..\CanvasClean\CanvasClean.net45\CanvasClean.net45.csproj">
      <Project>{3ea57084-d8fd-4978-8cf9-0ef97cfa47d0}</Project>
      <Name>CanvasClean.net45</Name>
    </ProjectReference>
    <ProjectReference Include="..\CanvasCommon\CanvasCommon.net45\CanvasCommon.net45.csproj">
      <Project>{ec8755f1-74bd-4a1f-9b82-5133d2f6a93b}</Project>
      <Name>CanvasCommon.net45</Name>
    </ProjectReference>
    <ProjectReference Include="..\CanvasPartition\CanvasPartition.net45\CanvasPartition.net45.csproj">
      <Project>{a1660795-cd4a-4fbc-9bf6-df2a420aa3ca}</Project>
      <Name>CanvasPartition.net45</Name>
    </ProjectReference>
    <ProjectReference Include="..\CanvasSNV\CanvasSNV.net45\CanvasSNV.net45.csproj">
      <Project>{4dc19472-77f6-4482-b5be-8d15760f89f7}</Project>
      <Name>CanvasSNV.net45</Name>
    </ProjectReference>
    <ProjectReference Include="..\CanvasSomaticCaller\CanvasSomaticCaller.net45\CanvasSomaticCaller.net45.csproj">
      <Project>{a08c4a1e-133e-4339-89e4-54651d37baf0}</Project>
      <Name>CanvasSomaticCaller.net45</Name>
    </ProjectReference>
    <ProjectReference Include="..\Canvas\Canvas.net45\Canvas.net45.csproj">
      <Project>{f7eb30ca-eb4a-4e80-a067-0d9498a9f5b6}</Project>
      <Name>Canvas.net45</Name>
    </ProjectReference>
  </ItemGroup>
  <ItemGroup>
    <None Include="app.config" />
    <None Include="Data\bins_chrM.bed">
      <CopyToOutputDirectory>PreserveNewest</CopyToOutputDirectory>
    </None>
    <None Include="Data\bins_chrU.bed">
      <CopyToOutputDirectory>PreserveNewest</CopyToOutputDirectory>
    </None>
    <None Include="Data\single-end.bam">
      <CopyToOutputDirectory>PreserveNewest</CopyToOutputDirectory>
    </None>
    <None Include="Data\single-end.bam.bai">
      <CopyToOutputDirectory>PreserveNewest</CopyToOutputDirectory>
    </None>
    <None Include="Data\Tiny_COLO829BL_S1.bam">
      <CopyToOutputDirectory>PreserveNewest</CopyToOutputDirectory>
    </None>
    <None Include="packages.config" />
  </ItemGroup>
  <Choose>
    <When Condition="'$(VisualStudioVersion)' == '10.0' And '$(IsCodedUITest)' == 'True'">
      <ItemGroup>
        <Reference Include="Microsoft.VisualStudio.QualityTools.CodedUITestFramework, Version=10.0.0.0, Culture=neutral, PublicKeyToken=b03f5f7f11d50a3a, processorArchitecture=MSIL">
          <Private>False</Private>
        </Reference>
        <Reference Include="Microsoft.VisualStudio.TestTools.UITest.Common, Version=10.0.0.0, Culture=neutral, PublicKeyToken=b03f5f7f11d50a3a, processorArchitecture=MSIL">
          <Private>False</Private>
        </Reference>
        <Reference Include="Microsoft.VisualStudio.TestTools.UITest.Extension, Version=10.0.0.0, Culture=neutral, PublicKeyToken=b03f5f7f11d50a3a, processorArchitecture=MSIL">
          <Private>False</Private>
        </Reference>
        <Reference Include="Microsoft.VisualStudio.TestTools.UITesting, Version=10.0.0.0, Culture=neutral, PublicKeyToken=b03f5f7f11d50a3a, processorArchitecture=MSIL">
          <Private>False</Private>
        </Reference>
      </ItemGroup>
    </When>
  </Choose>
  <Import Project="$(VSToolsPath)\TeamTest\Microsoft.TestTools.targets" Condition="Exists('$(VSToolsPath)\TeamTest\Microsoft.TestTools.targets')" />
  <Import Project="$(MSBuildToolsPath)\Microsoft.CSharp.targets" />
  <Target Name="EnsureNuGetPackageBuildImports" BeforeTargets="PrepareForBuild">
    <PropertyGroup>
      <ErrorText>This project references NuGet package(s) that are missing on this computer. Use NuGet Package Restore to download them.  For more information, see http://go.microsoft.com/fwlink/?LinkID=322105. The missing file is {0}.</ErrorText>
    </PropertyGroup>
    <Error Condition="!Exists('..\Canvas\packages\xunit.core.2.0.0\build\portable-net45+win+wpa81+wp80+monotouch+monoandroid+Xamarin.iOS\xunit.core.props')" Text="$([System.String]::Format('$(ErrorText)', '..\Canvas\packages\xunit.core.2.0.0\build\portable-net45+win+wpa81+wp80+monotouch+monoandroid+Xamarin.iOS\xunit.core.props'))" />
    <Error Condition="!Exists('..\Canvas\packages\xunit.runner.visualstudio.2.1.0\build\net20\xunit.runner.visualstudio.props')" Text="$([System.String]::Format('$(ErrorText)', '..\Canvas\packages\xunit.runner.visualstudio.2.1.0\build\net20\xunit.runner.visualstudio.props'))" />
<<<<<<< HEAD
    <Error Condition="!Exists('..\Canvas\packages\Isas.FileCompression.3.13.2.254\build\net451\Isas.FileCompression.targets')" Text="$([System.String]::Format('$(ErrorText)', '..\Canvas\packages\Isas.FileCompression.3.13.2.254\build\net451\Isas.FileCompression.targets'))" />
=======
    <Error Condition="!Exists('..\Canvas\packages\Isas.FileCompression.3.11.4.232\build\net451\Isas.FileCompression.targets')" Text="$([System.String]::Format('$(ErrorText)', '..\Canvas\packages\Isas.FileCompression.3.11.4.232\build\net451\Isas.FileCompression.targets'))" />
>>>>>>> e07bc4f9
  </Target>
  <PropertyGroup>
    <PostBuildEvent>
    </PostBuildEvent>
  </PropertyGroup>
<<<<<<< HEAD
  <Import Project="..\Canvas\packages\Isas.FileCompression.3.13.2.254\build\net451\Isas.FileCompression.targets" Condition="Exists('..\Canvas\packages\Isas.FileCompression.3.13.2.254\build\net451\Isas.FileCompression.targets')" />
=======
  <Import Project="..\Canvas\packages\Isas.FileCompression.3.11.4.232\build\net451\Isas.FileCompression.targets" Condition="Exists('..\Canvas\packages\Isas.FileCompression.3.11.4.232\build\net451\Isas.FileCompression.targets')" />
>>>>>>> e07bc4f9
  <!-- To modify your build process, add your task inside one of the targets below and uncomment it. 
       Other similar extension points exist, see Microsoft.Common.targets.
  <Target Name="BeforeBuild">
  </Target>
  <Target Name="AfterBuild">
  </Target>
  -->
</Project><|MERGE_RESOLUTION|>--- conflicted
+++ resolved
@@ -1,251 +1,233 @@
-﻿<?xml version="1.0" encoding="utf-8"?>
-<Project ToolsVersion="12.0" DefaultTargets="Build" xmlns="http://schemas.microsoft.com/developer/msbuild/2003">
-  <Import Project="..\Canvas\packages\xunit.runner.visualstudio.2.1.0\build\net20\xunit.runner.visualstudio.props" Condition="Exists('..\Canvas\packages\xunit.runner.visualstudio.2.1.0\build\net20\xunit.runner.visualstudio.props')" />
-  <Import Project="..\Canvas\packages\xunit.core.2.0.0\build\portable-net45+win+wpa81+wp80+monotouch+monoandroid+Xamarin.iOS\xunit.core.props" Condition="Exists('..\Canvas\packages\xunit.core.2.0.0\build\portable-net45+win+wpa81+wp80+monotouch+monoandroid+Xamarin.iOS\xunit.core.props')" />
-  <PropertyGroup>
-    <Configuration Condition=" '$(Configuration)' == '' ">Debug</Configuration>
-    <Platform Condition=" '$(Platform)' == '' ">AnyCPU</Platform>
-    <ProjectGuid>{131A3BED-01A9-44A5-9CD1-3A06AE443341}</ProjectGuid>
-    <OutputType>Library</OutputType>
-    <AppDesignerFolder>Properties</AppDesignerFolder>
-    <RootNamespace>CanvasTest</RootNamespace>
-    <AssemblyName>CanvasTest</AssemblyName>
-    <TargetFrameworkVersion>v4.5.1</TargetFrameworkVersion>
-    <FileAlignment>512</FileAlignment>
-    <ProjectTypeGuids>{3AC096D0-A1C2-E12C-1390-A8335801FDAB};{FAE04EC0-301F-11D3-BF4B-00C04F79EFBC}</ProjectTypeGuids>
-    <VisualStudioVersion Condition="'$(VisualStudioVersion)' == ''">10.0</VisualStudioVersion>
-    <VSToolsPath Condition="'$(VSToolsPath)' == ''">$(MSBuildExtensionsPath32)\Microsoft\VisualStudio\v$(VisualStudioVersion)</VSToolsPath>
-    <ReferencePath>$(ProgramFiles)\Common Files\microsoft shared\VSTT\$(VisualStudioVersion)\UITestExtensionPackages</ReferencePath>
-    <IsCodedUITest>False</IsCodedUITest>
-    <TestProjectType>UnitTest</TestProjectType>
-    <SccProjectName>SAK</SccProjectName>
-    <SccLocalPath>SAK</SccLocalPath>
-    <SccAuxPath>SAK</SccAuxPath>
-    <SccProvider>SAK</SccProvider>
-    <TargetFrameworkProfile />
-    <NuGetPackageImportStamp>
-    </NuGetPackageImportStamp>
-  </PropertyGroup>
-  <PropertyGroup Condition=" '$(Configuration)|$(Platform)' == 'Debug|AnyCPU' ">
-    <DebugSymbols>true</DebugSymbols>
-    <DebugType>full</DebugType>
-    <Optimize>false</Optimize>
-    <OutputPath>bin\Debug\</OutputPath>
-    <DefineConstants>DEBUG;TRACE</DefineConstants>
-    <ErrorReport>prompt</ErrorReport>
-    <WarningLevel>4</WarningLevel>
-  </PropertyGroup>
-  <PropertyGroup Condition=" '$(Configuration)|$(Platform)' == 'Release|AnyCPU' ">
-    <DebugType>pdbonly</DebugType>
-    <Optimize>true</Optimize>
-    <OutputPath>bin\Release\</OutputPath>
-    <DefineConstants>TRACE</DefineConstants>
-    <ErrorReport>prompt</ErrorReport>
-    <WarningLevel>4</WarningLevel>
-  </PropertyGroup>
-  <PropertyGroup Condition="'$(Configuration)|$(Platform)' == 'Debug|x64'">
-    <DebugSymbols>true</DebugSymbols>
-    <OutputPath>bin\x64\Debug\</OutputPath>
-    <DefineConstants>DEBUG;TRACE</DefineConstants>
-    <DebugType>full</DebugType>
-    <PlatformTarget>x64</PlatformTarget>
-    <ErrorReport>prompt</ErrorReport>
-    <CodeAnalysisRuleSet>MinimumRecommendedRules.ruleset</CodeAnalysisRuleSet>
-  </PropertyGroup>
-  <PropertyGroup Condition="'$(Configuration)|$(Platform)' == 'Release|x64'">
-    <OutputPath>bin\x64\Release\</OutputPath>
-    <DefineConstants>TRACE</DefineConstants>
-    <Optimize>true</Optimize>
-    <DebugType>pdbonly</DebugType>
-    <PlatformTarget>x64</PlatformTarget>
-    <ErrorReport>prompt</ErrorReport>
-    <CodeAnalysisRuleSet>MinimumRecommendedRules.ruleset</CodeAnalysisRuleSet>
-  </PropertyGroup>
-  <ItemGroup>
-<<<<<<< HEAD
-    <Reference Include="Illumina.Common, Version=2.8.0.171, Culture=neutral, processorArchitecture=AMD64">
-      <HintPath>..\Canvas\packages\Illumina.Common.2.8.0.171\lib\net451\Illumina.Common.dll</HintPath>
-=======
-    <Reference Include="Illumina.Common, Version=2.3.1.139, Culture=neutral, processorArchitecture=AMD64">
-      <HintPath>..\Canvas\packages\Illumina.Common.2.3.1.139\lib\net451\Illumina.Common.dll</HintPath>
->>>>>>> e07bc4f9
-    </Reference>
-    <Reference Include="Isas.Framework, Version=5.7.1.192, Culture=neutral, processorArchitecture=AMD64">
-      <HintPath>..\Canvas\packages\Isas.Framework.5.7.1.192\lib\net451\Isas.Framework.dll</HintPath>
-    </Reference>
-<<<<<<< HEAD
-    <Reference Include="Isas.SequencingFiles, Version=3.13.2.254, Culture=neutral, processorArchitecture=AMD64">
-      <HintPath>..\Canvas\packages\Isas.SequencingFiles.3.13.2.254\lib\net451\Isas.SequencingFiles.dll</HintPath>
-=======
-    <Reference Include="Isas.SequencingFiles, Version=3.11.4.232, Culture=neutral, processorArchitecture=AMD64">
-      <HintPath>..\Canvas\packages\Isas.SequencingFiles.3.11.4.232\lib\net451\Isas.SequencingFiles.dll</HintPath>
->>>>>>> e07bc4f9
-    </Reference>
-    <Reference Include="Newtonsoft.Json, Version=9.0.0.0, Culture=neutral, PublicKeyToken=30ad4fe6b2a6aeed, processorArchitecture=MSIL">
-      <HintPath>..\Canvas\packages\Newtonsoft.Json.9.0.1\lib\net45\Newtonsoft.Json.dll</HintPath>
-      <Private>True</Private>
-    </Reference>
-    <Reference Include="NSubstitute, Version=1.8.2.0, Culture=neutral, PublicKeyToken=92dd2e9066daa5ca, processorArchitecture=MSIL">
-      <HintPath>..\Canvas\packages\NSubstitute.1.8.2.0\lib\net45\NSubstitute.dll</HintPath>
-      <Private>True</Private>
-    </Reference>
-    <Reference Include="Ploeh.AutoFixture, Version=3.50.2.0, Culture=neutral, PublicKeyToken=b24654c590009d4f, processorArchitecture=MSIL">
-      <HintPath>..\Canvas\packages\AutoFixture.3.50.2\lib\net40\Ploeh.AutoFixture.dll</HintPath>
-      <Private>True</Private>
-    </Reference>
-    <Reference Include="Ploeh.AutoFixture.AutoNSubstitute, Version=3.50.2.0, Culture=neutral, PublicKeyToken=b24654c590009d4f, processorArchitecture=MSIL">
-      <HintPath>..\Canvas\packages\AutoFixture.AutoNSubstitute.3.50.2\lib\net40\Ploeh.AutoFixture.AutoNSubstitute.dll</HintPath>
-      <Private>True</Private>
-    </Reference>
-    <Reference Include="Ploeh.AutoFixture.Xunit2, Version=3.50.2.0, Culture=neutral, PublicKeyToken=b24654c590009d4f, processorArchitecture=MSIL">
-      <HintPath>..\Canvas\packages\AutoFixture.Xunit2.3.50.2\lib\net45\Ploeh.AutoFixture.Xunit2.dll</HintPath>
-      <Private>True</Private>
-    </Reference>
-    <Reference Include="protobuf-net, Version=2.1.0.0, Culture=neutral, PublicKeyToken=257b51d87d2e4d67, processorArchitecture=MSIL">
-      <HintPath>..\Canvas\packages\protobuf-net.2.1.0\lib\net451\protobuf-net.dll</HintPath>
-      <Private>True</Private>
-    </Reference>
-    <Reference Include="System" />
-    <Reference Include="System.ComponentModel.Primitives, Version=4.1.1.0, Culture=neutral, PublicKeyToken=b03f5f7f11d50a3a, processorArchitecture=MSIL">
-      <HintPath>..\Canvas\packages\System.ComponentModel.Primitives.4.3.0\lib\net45\System.ComponentModel.Primitives.dll</HintPath>
-      <Private>True</Private>
-    </Reference>
-    <Reference Include="System.ComponentModel.TypeConverter, Version=4.0.0.0, Culture=neutral, PublicKeyToken=b03f5f7f11d50a3a, processorArchitecture=MSIL">
-      <HintPath>..\Canvas\packages\System.ComponentModel.TypeConverter.4.3.0\lib\net45\System.ComponentModel.TypeConverter.dll</HintPath>
-      <Private>True</Private>
-    </Reference>
-    <Reference Include="System.Xml" />
-    <Reference Include="xunit.assert, Version=2.0.0.2929, Culture=neutral, PublicKeyToken=8d05b1bb7a6fdb6c, processorArchitecture=MSIL">
-      <HintPath>..\Canvas\packages\xunit.assert.2.0.0\lib\portable-net45+win+wpa81+wp80+monotouch+monoandroid+Xamarin.iOS\xunit.assert.dll</HintPath>
-      <Private>True</Private>
-    </Reference>
-    <Reference Include="xunit.core, Version=2.0.0.2929, Culture=neutral, PublicKeyToken=8d05b1bb7a6fdb6c, processorArchitecture=MSIL">
-      <HintPath>..\Canvas\packages\xunit.extensibility.core.2.0.0\lib\portable-net45+win+wpa81+wp80+monotouch+monoandroid+Xamarin.iOS\xunit.core.dll</HintPath>
-      <Private>True</Private>
-    </Reference>
-  </ItemGroup>
-  <Choose>
-    <When Condition="('$(VisualStudioVersion)' == '10.0' or '$(VisualStudioVersion)' == '') and '$(TargetFrameworkVersion)' == 'v3.5'">
-      <ItemGroup>
-        <Reference Include="Microsoft.VisualStudio.QualityTools.UnitTestFramework, Version=10.1.0.0, Culture=neutral, PublicKeyToken=b03f5f7f11d50a3a, processorArchitecture=MSIL" />
-      </ItemGroup>
-    </When>
-    <Otherwise>
-      <ItemGroup>
-        <Reference Include="Microsoft.VisualStudio.QualityTools.UnitTestFramework">
-          <Private>False</Private>
-        </Reference>
-      </ItemGroup>
-    </Otherwise>
-  </Choose>
-  <ItemGroup>
-    <Compile Include="Canvas\CommandLineParsing\ModeParserTests.cs" />
-    <Compile Include="InlineAutoNSubstituteDataAttribute.cs" />
-    <Compile Include="CanvasPartition\MultivariatePoissonDistributionTest.cs" />
-    <Compile Include="TestCanvasBin.cs" />
-    <Compile Include="TestCanvasSNV.cs" />
-    <Compile Include="TestLoessInterpolator.cs" />
-    <Compile Include="TemporaryDirectoryFixture.cs" />
-    <Compile Include="TestCanvasSomatic.cs" />
-    <Compile Include="TestSegments.cs" />
-    <Compile Include="Properties\AssemblyInfo.cs" />
-    <Compile Include="TestUtilities.cs" />
-  </ItemGroup>
-  <ItemGroup>
-    <ProjectReference Include="..\CanvasBin\CanvasBin.net45\CanvasBin.net45.csproj">
-      <Project>{4fe7dc26-bb44-4a6e-b02b-785328c41260}</Project>
-      <Name>CanvasBin.net45</Name>
-    </ProjectReference>
-    <ProjectReference Include="..\CanvasClean\CanvasClean.net45\CanvasClean.net45.csproj">
-      <Project>{3ea57084-d8fd-4978-8cf9-0ef97cfa47d0}</Project>
-      <Name>CanvasClean.net45</Name>
-    </ProjectReference>
-    <ProjectReference Include="..\CanvasCommon\CanvasCommon.net45\CanvasCommon.net45.csproj">
-      <Project>{ec8755f1-74bd-4a1f-9b82-5133d2f6a93b}</Project>
-      <Name>CanvasCommon.net45</Name>
-    </ProjectReference>
-    <ProjectReference Include="..\CanvasPartition\CanvasPartition.net45\CanvasPartition.net45.csproj">
-      <Project>{a1660795-cd4a-4fbc-9bf6-df2a420aa3ca}</Project>
-      <Name>CanvasPartition.net45</Name>
-    </ProjectReference>
-    <ProjectReference Include="..\CanvasSNV\CanvasSNV.net45\CanvasSNV.net45.csproj">
-      <Project>{4dc19472-77f6-4482-b5be-8d15760f89f7}</Project>
-      <Name>CanvasSNV.net45</Name>
-    </ProjectReference>
-    <ProjectReference Include="..\CanvasSomaticCaller\CanvasSomaticCaller.net45\CanvasSomaticCaller.net45.csproj">
-      <Project>{a08c4a1e-133e-4339-89e4-54651d37baf0}</Project>
-      <Name>CanvasSomaticCaller.net45</Name>
-    </ProjectReference>
-    <ProjectReference Include="..\Canvas\Canvas.net45\Canvas.net45.csproj">
-      <Project>{f7eb30ca-eb4a-4e80-a067-0d9498a9f5b6}</Project>
-      <Name>Canvas.net45</Name>
-    </ProjectReference>
-  </ItemGroup>
-  <ItemGroup>
-    <None Include="app.config" />
-    <None Include="Data\bins_chrM.bed">
-      <CopyToOutputDirectory>PreserveNewest</CopyToOutputDirectory>
-    </None>
-    <None Include="Data\bins_chrU.bed">
-      <CopyToOutputDirectory>PreserveNewest</CopyToOutputDirectory>
-    </None>
-    <None Include="Data\single-end.bam">
-      <CopyToOutputDirectory>PreserveNewest</CopyToOutputDirectory>
-    </None>
-    <None Include="Data\single-end.bam.bai">
-      <CopyToOutputDirectory>PreserveNewest</CopyToOutputDirectory>
-    </None>
-    <None Include="Data\Tiny_COLO829BL_S1.bam">
-      <CopyToOutputDirectory>PreserveNewest</CopyToOutputDirectory>
-    </None>
-    <None Include="packages.config" />
-  </ItemGroup>
-  <Choose>
-    <When Condition="'$(VisualStudioVersion)' == '10.0' And '$(IsCodedUITest)' == 'True'">
-      <ItemGroup>
-        <Reference Include="Microsoft.VisualStudio.QualityTools.CodedUITestFramework, Version=10.0.0.0, Culture=neutral, PublicKeyToken=b03f5f7f11d50a3a, processorArchitecture=MSIL">
-          <Private>False</Private>
-        </Reference>
-        <Reference Include="Microsoft.VisualStudio.TestTools.UITest.Common, Version=10.0.0.0, Culture=neutral, PublicKeyToken=b03f5f7f11d50a3a, processorArchitecture=MSIL">
-          <Private>False</Private>
-        </Reference>
-        <Reference Include="Microsoft.VisualStudio.TestTools.UITest.Extension, Version=10.0.0.0, Culture=neutral, PublicKeyToken=b03f5f7f11d50a3a, processorArchitecture=MSIL">
-          <Private>False</Private>
-        </Reference>
-        <Reference Include="Microsoft.VisualStudio.TestTools.UITesting, Version=10.0.0.0, Culture=neutral, PublicKeyToken=b03f5f7f11d50a3a, processorArchitecture=MSIL">
-          <Private>False</Private>
-        </Reference>
-      </ItemGroup>
-    </When>
-  </Choose>
-  <Import Project="$(VSToolsPath)\TeamTest\Microsoft.TestTools.targets" Condition="Exists('$(VSToolsPath)\TeamTest\Microsoft.TestTools.targets')" />
-  <Import Project="$(MSBuildToolsPath)\Microsoft.CSharp.targets" />
-  <Target Name="EnsureNuGetPackageBuildImports" BeforeTargets="PrepareForBuild">
-    <PropertyGroup>
-      <ErrorText>This project references NuGet package(s) that are missing on this computer. Use NuGet Package Restore to download them.  For more information, see http://go.microsoft.com/fwlink/?LinkID=322105. The missing file is {0}.</ErrorText>
-    </PropertyGroup>
-    <Error Condition="!Exists('..\Canvas\packages\xunit.core.2.0.0\build\portable-net45+win+wpa81+wp80+monotouch+monoandroid+Xamarin.iOS\xunit.core.props')" Text="$([System.String]::Format('$(ErrorText)', '..\Canvas\packages\xunit.core.2.0.0\build\portable-net45+win+wpa81+wp80+monotouch+monoandroid+Xamarin.iOS\xunit.core.props'))" />
-    <Error Condition="!Exists('..\Canvas\packages\xunit.runner.visualstudio.2.1.0\build\net20\xunit.runner.visualstudio.props')" Text="$([System.String]::Format('$(ErrorText)', '..\Canvas\packages\xunit.runner.visualstudio.2.1.0\build\net20\xunit.runner.visualstudio.props'))" />
-<<<<<<< HEAD
-    <Error Condition="!Exists('..\Canvas\packages\Isas.FileCompression.3.13.2.254\build\net451\Isas.FileCompression.targets')" Text="$([System.String]::Format('$(ErrorText)', '..\Canvas\packages\Isas.FileCompression.3.13.2.254\build\net451\Isas.FileCompression.targets'))" />
-=======
-    <Error Condition="!Exists('..\Canvas\packages\Isas.FileCompression.3.11.4.232\build\net451\Isas.FileCompression.targets')" Text="$([System.String]::Format('$(ErrorText)', '..\Canvas\packages\Isas.FileCompression.3.11.4.232\build\net451\Isas.FileCompression.targets'))" />
->>>>>>> e07bc4f9
-  </Target>
-  <PropertyGroup>
-    <PostBuildEvent>
-    </PostBuildEvent>
-  </PropertyGroup>
-<<<<<<< HEAD
-  <Import Project="..\Canvas\packages\Isas.FileCompression.3.13.2.254\build\net451\Isas.FileCompression.targets" Condition="Exists('..\Canvas\packages\Isas.FileCompression.3.13.2.254\build\net451\Isas.FileCompression.targets')" />
-=======
-  <Import Project="..\Canvas\packages\Isas.FileCompression.3.11.4.232\build\net451\Isas.FileCompression.targets" Condition="Exists('..\Canvas\packages\Isas.FileCompression.3.11.4.232\build\net451\Isas.FileCompression.targets')" />
->>>>>>> e07bc4f9
-  <!-- To modify your build process, add your task inside one of the targets below and uncomment it. 
-       Other similar extension points exist, see Microsoft.Common.targets.
-  <Target Name="BeforeBuild">
-  </Target>
-  <Target Name="AfterBuild">
-  </Target>
-  -->
+﻿<?xml version="1.0" encoding="utf-8"?>
+<Project ToolsVersion="12.0" DefaultTargets="Build" xmlns="http://schemas.microsoft.com/developer/msbuild/2003">
+  <Import Project="..\Canvas\packages\xunit.runner.visualstudio.2.1.0\build\net20\xunit.runner.visualstudio.props" Condition="Exists('..\Canvas\packages\xunit.runner.visualstudio.2.1.0\build\net20\xunit.runner.visualstudio.props')" />
+  <Import Project="..\Canvas\packages\xunit.core.2.0.0\build\portable-net45+win+wpa81+wp80+monotouch+monoandroid+Xamarin.iOS\xunit.core.props" Condition="Exists('..\Canvas\packages\xunit.core.2.0.0\build\portable-net45+win+wpa81+wp80+monotouch+monoandroid+Xamarin.iOS\xunit.core.props')" />
+  <PropertyGroup>
+    <Configuration Condition=" '$(Configuration)' == '' ">Debug</Configuration>
+    <Platform Condition=" '$(Platform)' == '' ">AnyCPU</Platform>
+    <ProjectGuid>{131A3BED-01A9-44A5-9CD1-3A06AE443341}</ProjectGuid>
+    <OutputType>Library</OutputType>
+    <AppDesignerFolder>Properties</AppDesignerFolder>
+    <RootNamespace>CanvasTest</RootNamespace>
+    <AssemblyName>CanvasTest</AssemblyName>
+    <TargetFrameworkVersion>v4.5.1</TargetFrameworkVersion>
+    <FileAlignment>512</FileAlignment>
+    <ProjectTypeGuids>{3AC096D0-A1C2-E12C-1390-A8335801FDAB};{FAE04EC0-301F-11D3-BF4B-00C04F79EFBC}</ProjectTypeGuids>
+    <VisualStudioVersion Condition="'$(VisualStudioVersion)' == ''">10.0</VisualStudioVersion>
+    <VSToolsPath Condition="'$(VSToolsPath)' == ''">$(MSBuildExtensionsPath32)\Microsoft\VisualStudio\v$(VisualStudioVersion)</VSToolsPath>
+    <ReferencePath>$(ProgramFiles)\Common Files\microsoft shared\VSTT\$(VisualStudioVersion)\UITestExtensionPackages</ReferencePath>
+    <IsCodedUITest>False</IsCodedUITest>
+    <TestProjectType>UnitTest</TestProjectType>
+    <SccProjectName>SAK</SccProjectName>
+    <SccLocalPath>SAK</SccLocalPath>
+    <SccAuxPath>SAK</SccAuxPath>
+    <SccProvider>SAK</SccProvider>
+    <TargetFrameworkProfile />
+    <NuGetPackageImportStamp>
+    </NuGetPackageImportStamp>
+  </PropertyGroup>
+  <PropertyGroup Condition=" '$(Configuration)|$(Platform)' == 'Debug|AnyCPU' ">
+    <DebugSymbols>true</DebugSymbols>
+    <DebugType>full</DebugType>
+    <Optimize>false</Optimize>
+    <OutputPath>bin\Debug\</OutputPath>
+    <DefineConstants>DEBUG;TRACE</DefineConstants>
+    <ErrorReport>prompt</ErrorReport>
+    <WarningLevel>4</WarningLevel>
+  </PropertyGroup>
+  <PropertyGroup Condition=" '$(Configuration)|$(Platform)' == 'Release|AnyCPU' ">
+    <DebugType>pdbonly</DebugType>
+    <Optimize>true</Optimize>
+    <OutputPath>bin\Release\</OutputPath>
+    <DefineConstants>TRACE</DefineConstants>
+    <ErrorReport>prompt</ErrorReport>
+    <WarningLevel>4</WarningLevel>
+  </PropertyGroup>
+  <PropertyGroup Condition="'$(Configuration)|$(Platform)' == 'Debug|x64'">
+    <DebugSymbols>true</DebugSymbols>
+    <OutputPath>bin\x64\Debug\</OutputPath>
+    <DefineConstants>DEBUG;TRACE</DefineConstants>
+    <DebugType>full</DebugType>
+    <PlatformTarget>x64</PlatformTarget>
+    <ErrorReport>prompt</ErrorReport>
+    <CodeAnalysisRuleSet>MinimumRecommendedRules.ruleset</CodeAnalysisRuleSet>
+  </PropertyGroup>
+  <PropertyGroup Condition="'$(Configuration)|$(Platform)' == 'Release|x64'">
+    <OutputPath>bin\x64\Release\</OutputPath>
+    <DefineConstants>TRACE</DefineConstants>
+    <Optimize>true</Optimize>
+    <DebugType>pdbonly</DebugType>
+    <PlatformTarget>x64</PlatformTarget>
+    <ErrorReport>prompt</ErrorReport>
+    <CodeAnalysisRuleSet>MinimumRecommendedRules.ruleset</CodeAnalysisRuleSet>
+  </PropertyGroup>
+  <ItemGroup>
+    <Reference Include="Illumina.Common, Version=2.3.1.139, Culture=neutral, processorArchitecture=AMD64">
+      <HintPath>..\Canvas\packages\Illumina.Common.2.3.1.139\lib\net451\Illumina.Common.dll</HintPath>
+    </Reference>
+    <Reference Include="Isas.Framework, Version=5.7.1.192, Culture=neutral, processorArchitecture=AMD64">
+      <HintPath>..\Canvas\packages\Isas.Framework.5.7.1.192\lib\net451\Isas.Framework.dll</HintPath>
+    </Reference>
+    <Reference Include="Isas.SequencingFiles, Version=3.11.4.232, Culture=neutral, processorArchitecture=AMD64">
+      <HintPath>..\Canvas\packages\Isas.SequencingFiles.3.11.4.232\lib\net451\Isas.SequencingFiles.dll</HintPath>
+    </Reference>
+    <Reference Include="Newtonsoft.Json, Version=9.0.0.0, Culture=neutral, PublicKeyToken=30ad4fe6b2a6aeed, processorArchitecture=MSIL">
+      <HintPath>..\Canvas\packages\Newtonsoft.Json.9.0.1\lib\net45\Newtonsoft.Json.dll</HintPath>
+      <Private>True</Private>
+    </Reference>
+    <Reference Include="NSubstitute, Version=1.8.2.0, Culture=neutral, PublicKeyToken=92dd2e9066daa5ca, processorArchitecture=MSIL">
+      <HintPath>..\Canvas\packages\NSubstitute.1.8.2.0\lib\net45\NSubstitute.dll</HintPath>
+      <Private>True</Private>
+    </Reference>
+    <Reference Include="Ploeh.AutoFixture, Version=3.50.2.0, Culture=neutral, PublicKeyToken=b24654c590009d4f, processorArchitecture=MSIL">
+      <HintPath>..\Canvas\packages\AutoFixture.3.50.2\lib\net40\Ploeh.AutoFixture.dll</HintPath>
+      <Private>True</Private>
+    </Reference>
+    <Reference Include="Ploeh.AutoFixture.AutoNSubstitute, Version=3.50.2.0, Culture=neutral, PublicKeyToken=b24654c590009d4f, processorArchitecture=MSIL">
+      <HintPath>..\Canvas\packages\AutoFixture.AutoNSubstitute.3.50.2\lib\net40\Ploeh.AutoFixture.AutoNSubstitute.dll</HintPath>
+      <Private>True</Private>
+    </Reference>
+    <Reference Include="Ploeh.AutoFixture.Xunit2, Version=3.50.2.0, Culture=neutral, PublicKeyToken=b24654c590009d4f, processorArchitecture=MSIL">
+      <HintPath>..\Canvas\packages\AutoFixture.Xunit2.3.50.2\lib\net45\Ploeh.AutoFixture.Xunit2.dll</HintPath>
+      <Private>True</Private>
+    </Reference>
+    <Reference Include="protobuf-net, Version=2.1.0.0, Culture=neutral, PublicKeyToken=257b51d87d2e4d67, processorArchitecture=MSIL">
+      <HintPath>..\Canvas\packages\protobuf-net.2.1.0\lib\net451\protobuf-net.dll</HintPath>
+      <Private>True</Private>
+    </Reference>
+    <Reference Include="System" />
+    <Reference Include="System.ComponentModel.Primitives, Version=4.1.1.0, Culture=neutral, PublicKeyToken=b03f5f7f11d50a3a, processorArchitecture=MSIL">
+      <HintPath>..\Canvas\packages\System.ComponentModel.Primitives.4.3.0\lib\net45\System.ComponentModel.Primitives.dll</HintPath>
+      <Private>True</Private>
+    </Reference>
+    <Reference Include="System.ComponentModel.TypeConverter, Version=4.0.0.0, Culture=neutral, PublicKeyToken=b03f5f7f11d50a3a, processorArchitecture=MSIL">
+      <HintPath>..\Canvas\packages\System.ComponentModel.TypeConverter.4.3.0\lib\net45\System.ComponentModel.TypeConverter.dll</HintPath>
+      <Private>True</Private>
+    </Reference>
+    <Reference Include="System.Xml" />
+    <Reference Include="xunit.assert, Version=2.0.0.2929, Culture=neutral, PublicKeyToken=8d05b1bb7a6fdb6c, processorArchitecture=MSIL">
+      <HintPath>..\Canvas\packages\xunit.assert.2.0.0\lib\portable-net45+win+wpa81+wp80+monotouch+monoandroid+Xamarin.iOS\xunit.assert.dll</HintPath>
+      <Private>True</Private>
+    </Reference>
+    <Reference Include="xunit.core, Version=2.0.0.2929, Culture=neutral, PublicKeyToken=8d05b1bb7a6fdb6c, processorArchitecture=MSIL">
+      <HintPath>..\Canvas\packages\xunit.extensibility.core.2.0.0\lib\portable-net45+win+wpa81+wp80+monotouch+monoandroid+Xamarin.iOS\xunit.core.dll</HintPath>
+      <Private>True</Private>
+    </Reference>
+  </ItemGroup>
+  <Choose>
+    <When Condition="('$(VisualStudioVersion)' == '10.0' or '$(VisualStudioVersion)' == '') and '$(TargetFrameworkVersion)' == 'v3.5'">
+      <ItemGroup>
+        <Reference Include="Microsoft.VisualStudio.QualityTools.UnitTestFramework, Version=10.1.0.0, Culture=neutral, PublicKeyToken=b03f5f7f11d50a3a, processorArchitecture=MSIL" />
+      </ItemGroup>
+    </When>
+    <Otherwise>
+      <ItemGroup>
+        <Reference Include="Microsoft.VisualStudio.QualityTools.UnitTestFramework">
+          <Private>False</Private>
+        </Reference>
+      </ItemGroup>
+    </Otherwise>
+  </Choose>
+  <ItemGroup>
+    <Compile Include="Canvas\CommandLineParsing\ModeParserTests.cs" />
+    <Compile Include="InlineAutoNSubstituteDataAttribute.cs" />
+    <Compile Include="CanvasPartition\MultivariatePoissonDistributionTest.cs" />
+    <Compile Include="TestCanvasBin.cs" />
+    <Compile Include="TestCanvasSNV.cs" />
+    <Compile Include="TestLoessInterpolator.cs" />
+    <Compile Include="TemporaryDirectoryFixture.cs" />
+    <Compile Include="TestCanvasSomatic.cs" />
+    <Compile Include="TestSegments.cs" />
+    <Compile Include="Properties\AssemblyInfo.cs" />
+    <Compile Include="TestUtilities.cs" />
+  </ItemGroup>
+  <ItemGroup>
+    <ProjectReference Include="..\CanvasBin\CanvasBin.net45\CanvasBin.net45.csproj">
+      <Project>{4fe7dc26-bb44-4a6e-b02b-785328c41260}</Project>
+      <Name>CanvasBin.net45</Name>
+    </ProjectReference>
+    <ProjectReference Include="..\CanvasClean\CanvasClean.net45\CanvasClean.net45.csproj">
+      <Project>{3ea57084-d8fd-4978-8cf9-0ef97cfa47d0}</Project>
+      <Name>CanvasClean.net45</Name>
+    </ProjectReference>
+    <ProjectReference Include="..\CanvasCommon\CanvasCommon.net45\CanvasCommon.net45.csproj">
+      <Project>{ec8755f1-74bd-4a1f-9b82-5133d2f6a93b}</Project>
+      <Name>CanvasCommon.net45</Name>
+    </ProjectReference>
+    <ProjectReference Include="..\CanvasPartition\CanvasPartition.net45\CanvasPartition.net45.csproj">
+      <Project>{a1660795-cd4a-4fbc-9bf6-df2a420aa3ca}</Project>
+      <Name>CanvasPartition.net45</Name>
+    </ProjectReference>
+    <ProjectReference Include="..\CanvasSNV\CanvasSNV.net45\CanvasSNV.net45.csproj">
+      <Project>{4dc19472-77f6-4482-b5be-8d15760f89f7}</Project>
+      <Name>CanvasSNV.net45</Name>
+    </ProjectReference>
+    <ProjectReference Include="..\CanvasSomaticCaller\CanvasSomaticCaller.net45\CanvasSomaticCaller.net45.csproj">
+      <Project>{a08c4a1e-133e-4339-89e4-54651d37baf0}</Project>
+      <Name>CanvasSomaticCaller.net45</Name>
+    </ProjectReference>
+    <ProjectReference Include="..\Canvas\Canvas.net45\Canvas.net45.csproj">
+      <Project>{f7eb30ca-eb4a-4e80-a067-0d9498a9f5b6}</Project>
+      <Name>Canvas.net45</Name>
+    </ProjectReference>
+  </ItemGroup>
+  <ItemGroup>
+    <None Include="app.config" />
+    <None Include="Data\bins_chrM.bed">
+      <CopyToOutputDirectory>PreserveNewest</CopyToOutputDirectory>
+    </None>
+    <None Include="Data\bins_chrU.bed">
+      <CopyToOutputDirectory>PreserveNewest</CopyToOutputDirectory>
+    </None>
+    <None Include="Data\single-end.bam">
+      <CopyToOutputDirectory>PreserveNewest</CopyToOutputDirectory>
+    </None>
+    <None Include="Data\single-end.bam.bai">
+      <CopyToOutputDirectory>PreserveNewest</CopyToOutputDirectory>
+    </None>
+    <None Include="Data\Tiny_COLO829BL_S1.bam">
+      <CopyToOutputDirectory>PreserveNewest</CopyToOutputDirectory>
+    </None>
+    <None Include="packages.config" />
+  </ItemGroup>
+  <Choose>
+    <When Condition="'$(VisualStudioVersion)' == '10.0' And '$(IsCodedUITest)' == 'True'">
+      <ItemGroup>
+        <Reference Include="Microsoft.VisualStudio.QualityTools.CodedUITestFramework, Version=10.0.0.0, Culture=neutral, PublicKeyToken=b03f5f7f11d50a3a, processorArchitecture=MSIL">
+          <Private>False</Private>
+        </Reference>
+        <Reference Include="Microsoft.VisualStudio.TestTools.UITest.Common, Version=10.0.0.0, Culture=neutral, PublicKeyToken=b03f5f7f11d50a3a, processorArchitecture=MSIL">
+          <Private>False</Private>
+        </Reference>
+        <Reference Include="Microsoft.VisualStudio.TestTools.UITest.Extension, Version=10.0.0.0, Culture=neutral, PublicKeyToken=b03f5f7f11d50a3a, processorArchitecture=MSIL">
+          <Private>False</Private>
+        </Reference>
+        <Reference Include="Microsoft.VisualStudio.TestTools.UITesting, Version=10.0.0.0, Culture=neutral, PublicKeyToken=b03f5f7f11d50a3a, processorArchitecture=MSIL">
+          <Private>False</Private>
+        </Reference>
+      </ItemGroup>
+    </When>
+  </Choose>
+  <Import Project="$(VSToolsPath)\TeamTest\Microsoft.TestTools.targets" Condition="Exists('$(VSToolsPath)\TeamTest\Microsoft.TestTools.targets')" />
+  <Import Project="$(MSBuildToolsPath)\Microsoft.CSharp.targets" />
+  <Target Name="EnsureNuGetPackageBuildImports" BeforeTargets="PrepareForBuild">
+    <PropertyGroup>
+      <ErrorText>This project references NuGet package(s) that are missing on this computer. Use NuGet Package Restore to download them.  For more information, see http://go.microsoft.com/fwlink/?LinkID=322105. The missing file is {0}.</ErrorText>
+    </PropertyGroup>
+    <Error Condition="!Exists('..\Canvas\packages\xunit.core.2.0.0\build\portable-net45+win+wpa81+wp80+monotouch+monoandroid+Xamarin.iOS\xunit.core.props')" Text="$([System.String]::Format('$(ErrorText)', '..\Canvas\packages\xunit.core.2.0.0\build\portable-net45+win+wpa81+wp80+monotouch+monoandroid+Xamarin.iOS\xunit.core.props'))" />
+    <Error Condition="!Exists('..\Canvas\packages\xunit.runner.visualstudio.2.1.0\build\net20\xunit.runner.visualstudio.props')" Text="$([System.String]::Format('$(ErrorText)', '..\Canvas\packages\xunit.runner.visualstudio.2.1.0\build\net20\xunit.runner.visualstudio.props'))" />
+    <Error Condition="!Exists('..\Canvas\packages\Isas.FileCompression.3.11.4.232\build\net451\Isas.FileCompression.targets')" Text="$([System.String]::Format('$(ErrorText)', '..\Canvas\packages\Isas.FileCompression.3.11.4.232\build\net451\Isas.FileCompression.targets'))" />
+  </Target>
+  <PropertyGroup>
+    <PostBuildEvent>
+    </PostBuildEvent>
+  </PropertyGroup>
+  <Import Project="..\Canvas\packages\Isas.FileCompression.3.11.4.232\build\net451\Isas.FileCompression.targets" Condition="Exists('..\Canvas\packages\Isas.FileCompression.3.11.4.232\build\net451\Isas.FileCompression.targets')" />
+  <!-- To modify your build process, add your task inside one of the targets below and uncomment it. 
+       Other similar extension points exist, see Microsoft.Common.targets.
+  <Target Name="BeforeBuild">
+  </Target>
+  <Target Name="AfterBuild">
+  </Target>
+  -->
 </Project>