--- conflicted
+++ resolved
@@ -1,66 +1,62 @@
-﻿<Project Sdk="Microsoft.NET.Sdk">
-
-  <PropertyGroup>    
-    <TargetFramework>netcoreapp1.1</TargetFramework>
-    <GenerateAssemblyTitleAttribute>false</GenerateAssemblyTitleAttribute>
-    <GenerateAssemblyDescriptionAttribute>false</GenerateAssemblyDescriptionAttribute>
-    <GenerateAssemblyConfigurationAttribute>false</GenerateAssemblyConfigurationAttribute>
-    <GenerateAssemblyProductAttribute>false</GenerateAssemblyProductAttribute>
-    <GenerateAssemblyVersionAttribute>false</GenerateAssemblyVersionAttribute>
-    <GenerateAssemblyFileVersionAttribute>false</GenerateAssemblyFileVersionAttribute>
-    <GenerateAssemblyInformationalVersionAttribute>false</GenerateAssemblyInformationalVersionAttribute>
-    <GenerateAssemblyCompanyAttribute>false</GenerateAssemblyCompanyAttribute>
-    <GenerateAssemblyCopyrightAttribute>false</GenerateAssemblyCopyrightAttribute>
-  </PropertyGroup>
-
-  <PropertyGroup Condition="'$(Configuration)|$(Platform)'=='Release|x64'">
-    <AllowUnsafeBlocks>False</AllowUnsafeBlocks>
-  </PropertyGroup>
-
-  <ItemGroup>
-    <PackageReference Include="Illumina.Common" Version="4.3.0.280" />
-    <PackageReference Include="Isas.Framework.UnitTestUtilities" Version="7.4.4.511" />
-    <PackageReference Include="Isas.SequencingFiles" Version="5.0.4.343" />
-    <PackageReference Include="Microsoft.NET.Test.Sdk" Version="15.0.0" />
-<<<<<<< HEAD
-    <PackageReference Include="Microsoft.TestPlatform.TestHost" Version="15.3.0-preview-20170628-02" />
-=======
-    <PackageReference Include="NSubstitute" Version="2.0.3" />
->>>>>>> b9981c00
-    <PackageReference Include="xunit" Version="2.2.0" />
-    <PackageReference Include="xunit.runner.visualstudio" Version="2.2.0" />
-  </ItemGroup>
-
-  <ItemGroup>
-    <ProjectReference Include="..\CanvasBin\CanvasBin.csproj" />
-    <ProjectReference Include="..\CanvasClean\CanvasClean.csproj" />
-    <ProjectReference Include="..\CanvasCommon\CanvasCommon.csproj" />
-    <ProjectReference Include="..\CanvasPartition\CanvasPartition.csproj" />
-    <ProjectReference Include="..\CanvasSNV\CanvasSNV.csproj" />
-    <ProjectReference Include="..\CanvasSomaticCaller\CanvasSomaticCaller.csproj" />
-    <ProjectReference Include="..\Canvas\Canvas.csproj" />
-  </ItemGroup>
-
-  <ItemGroup>
-    <None Include="Data\bins_chrM.bed">
-      <CopyToOutputDirectory>PreserveNewest</CopyToOutputDirectory>
-    </None>
-    <None Include="Data\bins_chrU.bed">
-      <CopyToOutputDirectory>PreserveNewest</CopyToOutputDirectory>
-    </None>
-    <None Include="Data\single-end.bam">
-      <CopyToOutputDirectory>PreserveNewest</CopyToOutputDirectory>
-    </None>
-    <None Include="Data\single-end.bam.bai">
-      <CopyToOutputDirectory>PreserveNewest</CopyToOutputDirectory>
-    </None>
-    <None Include="Data\Tiny_COLO829BL_S1.bam">
-      <CopyToOutputDirectory>PreserveNewest</CopyToOutputDirectory>
-    </None>
-  </ItemGroup>
-
-  <ItemGroup>
-    <Service Include="{82a7f48d-3b50-4b1e-b82e-3ada8210c358}" />
-  </ItemGroup>
-
-</Project>
+﻿<Project Sdk="Microsoft.NET.Sdk">
+
+  <PropertyGroup>    
+    <TargetFramework>netcoreapp1.1</TargetFramework>
+    <GenerateAssemblyTitleAttribute>false</GenerateAssemblyTitleAttribute>
+    <GenerateAssemblyDescriptionAttribute>false</GenerateAssemblyDescriptionAttribute>
+    <GenerateAssemblyConfigurationAttribute>false</GenerateAssemblyConfigurationAttribute>
+    <GenerateAssemblyProductAttribute>false</GenerateAssemblyProductAttribute>
+    <GenerateAssemblyVersionAttribute>false</GenerateAssemblyVersionAttribute>
+    <GenerateAssemblyFileVersionAttribute>false</GenerateAssemblyFileVersionAttribute>
+    <GenerateAssemblyInformationalVersionAttribute>false</GenerateAssemblyInformationalVersionAttribute>
+    <GenerateAssemblyCompanyAttribute>false</GenerateAssemblyCompanyAttribute>
+    <GenerateAssemblyCopyrightAttribute>false</GenerateAssemblyCopyrightAttribute>
+  </PropertyGroup>
+
+  <PropertyGroup Condition="'$(Configuration)|$(Platform)'=='Release|x64'">
+    <AllowUnsafeBlocks>False</AllowUnsafeBlocks>
+  </PropertyGroup>
+
+  <ItemGroup>
+    <PackageReference Include="Illumina.Common" Version="4.3.0.280" />
+    <PackageReference Include="Isas.Framework.UnitTestUtilities" Version="7.4.4.511" />
+    <PackageReference Include="Isas.SequencingFiles" Version="5.0.4.343" />
+    <PackageReference Include="Microsoft.NET.Test.Sdk" Version="15.0.0" />
+    <PackageReference Include="NSubstitute" Version="2.0.3" />
+    <PackageReference Include="xunit" Version="2.2.0" />
+    <PackageReference Include="xunit.runner.visualstudio" Version="2.2.0" />
+  </ItemGroup>
+
+  <ItemGroup>
+    <ProjectReference Include="..\CanvasBin\CanvasBin.csproj" />
+    <ProjectReference Include="..\CanvasClean\CanvasClean.csproj" />
+    <ProjectReference Include="..\CanvasCommon\CanvasCommon.csproj" />
+    <ProjectReference Include="..\CanvasPartition\CanvasPartition.csproj" />
+    <ProjectReference Include="..\CanvasSNV\CanvasSNV.csproj" />
+    <ProjectReference Include="..\CanvasSomaticCaller\CanvasSomaticCaller.csproj" />
+    <ProjectReference Include="..\Canvas\Canvas.csproj" />
+  </ItemGroup>
+
+  <ItemGroup>
+    <None Include="Data\bins_chrM.bed">
+      <CopyToOutputDirectory>PreserveNewest</CopyToOutputDirectory>
+    </None>
+    <None Include="Data\bins_chrU.bed">
+      <CopyToOutputDirectory>PreserveNewest</CopyToOutputDirectory>
+    </None>
+    <None Include="Data\single-end.bam">
+      <CopyToOutputDirectory>PreserveNewest</CopyToOutputDirectory>
+    </None>
+    <None Include="Data\single-end.bam.bai">
+      <CopyToOutputDirectory>PreserveNewest</CopyToOutputDirectory>
+    </None>
+    <None Include="Data\Tiny_COLO829BL_S1.bam">
+      <CopyToOutputDirectory>PreserveNewest</CopyToOutputDirectory>
+    </None>
+  </ItemGroup>
+
+  <ItemGroup>
+    <Service Include="{82a7f48d-3b50-4b1e-b82e-3ada8210c358}" />
+  </ItemGroup>
+
+</Project>