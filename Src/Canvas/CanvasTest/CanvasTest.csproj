--- conflicted
+++ resolved
@@ -1,79 +1,73 @@
-﻿<Project Sdk="Microsoft.NET.Sdk">
-
-  <PropertyGroup>
-    <TargetFramework>netcoreapp1.1</TargetFramework>
-    <GenerateAssemblyTitleAttribute>false</GenerateAssemblyTitleAttribute>
-    <GenerateAssemblyDescriptionAttribute>false</GenerateAssemblyDescriptionAttribute>
-    <GenerateAssemblyConfigurationAttribute>false</GenerateAssemblyConfigurationAttribute>
-    <GenerateAssemblyProductAttribute>false</GenerateAssemblyProductAttribute>
-    <GenerateAssemblyVersionAttribute>false</GenerateAssemblyVersionAttribute>
-    <GenerateAssemblyFileVersionAttribute>false</GenerateAssemblyFileVersionAttribute>
-    <GenerateAssemblyInformationalVersionAttribute>false</GenerateAssemblyInformationalVersionAttribute>
-    <GenerateAssemblyCompanyAttribute>false</GenerateAssemblyCompanyAttribute>
-    <GenerateAssemblyCopyrightAttribute>false</GenerateAssemblyCopyrightAttribute>
-    <Platforms>x64</Platforms>
-  </PropertyGroup>
-
-  <PropertyGroup>
-    <WarningsAsErrors>NU1605</WarningsAsErrors>
-  </PropertyGroup>
-
-  <PropertyGroup Condition="'$(Configuration)|$(Platform)'=='Release|x64'" />
-
-  <PropertyGroup Condition="'$(Configuration)|$(Platform)'=='Debug|x64'" />
-
-  <ItemGroup>
-    <PackageReference Include="Castle.Core" Version="4.2.1" />
-<<<<<<< HEAD
-    <PackageReference Include="Illumina.Common" Version="5.1.0.384" />
-    <PackageReference Include="Isas.Framework.UnitTestUtilities" Version="8.14.1.946" />
-    <PackageReference Include="Isas.SequencingFiles" Version="6.1.1.409" />
-=======
-    <PackageReference Include="Illumina.Common" Version="5.0.6.381" />
-    <PackageReference Include="Isas.Framework.UnitTestUtilities" Version="8.13.0.935" />
-    <PackageReference Include="Isas.SequencingFiles" Version="6.2.0.414" />
->>>>>>> e2d60ce0
-    <PackageReference Include="JetBrains.Annotations" Version="11.1.0" />
-    <PackageReference Include="Microsoft.NET.Test.Sdk" Version="15.5.0" />
-    <PackageReference Include="NSubstitute" Version="3.1.0" />
-    <PackageReference Include="protobuf-net" Version="2.3.2" />
-    <PackageReference Include="xunit" Version="2.3.1" />
-    <PackageReference Include="xunit.runner.visualstudio" Version="2.3.1" />
-    <DotNetCliToolReference Include="dotnet-xunit" Version="2.3.0-beta5-build3769" />
-  </ItemGroup>
-
-  <ItemGroup>
-    <ProjectReference Include="..\..\..\Tools\EvaluateCNV\EvaluateCNV.csproj" />
-    <ProjectReference Include="..\CanvasBin\CanvasBin.csproj" />
-    <ProjectReference Include="..\CanvasClean\CanvasClean.csproj" />
-    <ProjectReference Include="..\CanvasCommon\CanvasCommon.csproj" />
-    <ProjectReference Include="..\CanvasPartition\CanvasPartition.csproj" />
-    <ProjectReference Include="..\CanvasPedigreeCaller\CanvasPedigreeCaller.csproj" />
-    <ProjectReference Include="..\CanvasSNV\CanvasSNV.csproj" />
-    <ProjectReference Include="..\CanvasSomaticCaller\CanvasSomaticCaller.csproj" />
-    <ProjectReference Include="..\Canvas\Canvas.csproj" />
-  </ItemGroup>
-
-  <ItemGroup>
-    <None Include="Data\bins_chrM.bed">
-      <CopyToOutputDirectory>PreserveNewest</CopyToOutputDirectory>
-    </None>
-    <None Include="Data\bins_chrU.bed">
-      <CopyToOutputDirectory>PreserveNewest</CopyToOutputDirectory>
-    </None>
-    <None Include="Data\single-end.bam">
-      <CopyToOutputDirectory>PreserveNewest</CopyToOutputDirectory>
-    </None>
-    <None Include="Data\single-end.bam.bai">
-      <CopyToOutputDirectory>PreserveNewest</CopyToOutputDirectory>
-    </None>
-    <None Include="Data\Tiny_COLO829BL_S1.bam">
-      <CopyToOutputDirectory>PreserveNewest</CopyToOutputDirectory>
-    </None>
-  </ItemGroup>
-
-  <ItemGroup>
-    <Service Include="{82a7f48d-3b50-4b1e-b82e-3ada8210c358}" />
-  </ItemGroup>
-
-</Project>
+﻿<Project Sdk="Microsoft.NET.Sdk">
+
+  <PropertyGroup>
+    <TargetFramework>netcoreapp1.1</TargetFramework>
+    <GenerateAssemblyTitleAttribute>false</GenerateAssemblyTitleAttribute>
+    <GenerateAssemblyDescriptionAttribute>false</GenerateAssemblyDescriptionAttribute>
+    <GenerateAssemblyConfigurationAttribute>false</GenerateAssemblyConfigurationAttribute>
+    <GenerateAssemblyProductAttribute>false</GenerateAssemblyProductAttribute>
+    <GenerateAssemblyVersionAttribute>false</GenerateAssemblyVersionAttribute>
+    <GenerateAssemblyFileVersionAttribute>false</GenerateAssemblyFileVersionAttribute>
+    <GenerateAssemblyInformationalVersionAttribute>false</GenerateAssemblyInformationalVersionAttribute>
+    <GenerateAssemblyCompanyAttribute>false</GenerateAssemblyCompanyAttribute>
+    <GenerateAssemblyCopyrightAttribute>false</GenerateAssemblyCopyrightAttribute>
+    <Platforms>x64</Platforms>
+  </PropertyGroup>
+
+  <PropertyGroup>
+    <WarningsAsErrors>NU1605</WarningsAsErrors>
+  </PropertyGroup>
+
+  <PropertyGroup Condition="'$(Configuration)|$(Platform)'=='Release|x64'" />
+
+  <PropertyGroup Condition="'$(Configuration)|$(Platform)'=='Debug|x64'" />
+
+  <ItemGroup>
+    <PackageReference Include="Castle.Core" Version="4.2.1" />
+    <PackageReference Include="Illumina.Common" Version="5.0.6.381" />
+    <PackageReference Include="Isas.Framework.UnitTestUtilities" Version="8.13.0.935" />
+    <PackageReference Include="Isas.SequencingFiles" Version="6.2.0.414" />
+    <PackageReference Include="JetBrains.Annotations" Version="11.1.0" />
+    <PackageReference Include="Microsoft.NET.Test.Sdk" Version="15.5.0" />
+    <PackageReference Include="NSubstitute" Version="3.1.0" />
+    <PackageReference Include="protobuf-net" Version="2.3.2" />
+    <PackageReference Include="xunit" Version="2.3.1" />
+    <PackageReference Include="xunit.runner.visualstudio" Version="2.3.1" />
+    <DotNetCliToolReference Include="dotnet-xunit" Version="2.3.0-beta5-build3769" />
+  </ItemGroup>
+
+  <ItemGroup>
+    <ProjectReference Include="..\..\..\Tools\EvaluateCNV\EvaluateCNV.csproj" />
+    <ProjectReference Include="..\CanvasBin\CanvasBin.csproj" />
+    <ProjectReference Include="..\CanvasClean\CanvasClean.csproj" />
+    <ProjectReference Include="..\CanvasCommon\CanvasCommon.csproj" />
+    <ProjectReference Include="..\CanvasPartition\CanvasPartition.csproj" />
+    <ProjectReference Include="..\CanvasPedigreeCaller\CanvasPedigreeCaller.csproj" />
+    <ProjectReference Include="..\CanvasSNV\CanvasSNV.csproj" />
+    <ProjectReference Include="..\CanvasSomaticCaller\CanvasSomaticCaller.csproj" />
+    <ProjectReference Include="..\Canvas\Canvas.csproj" />
+  </ItemGroup>
+
+  <ItemGroup>
+    <None Include="Data\bins_chrM.bed">
+      <CopyToOutputDirectory>PreserveNewest</CopyToOutputDirectory>
+    </None>
+    <None Include="Data\bins_chrU.bed">
+      <CopyToOutputDirectory>PreserveNewest</CopyToOutputDirectory>
+    </None>
+    <None Include="Data\single-end.bam">
+      <CopyToOutputDirectory>PreserveNewest</CopyToOutputDirectory>
+    </None>
+    <None Include="Data\single-end.bam.bai">
+      <CopyToOutputDirectory>PreserveNewest</CopyToOutputDirectory>
+    </None>
+    <None Include="Data\Tiny_COLO829BL_S1.bam">
+      <CopyToOutputDirectory>PreserveNewest</CopyToOutputDirectory>
+    </None>
+  </ItemGroup>
+
+  <ItemGroup>
+    <Service Include="{82a7f48d-3b50-4b1e-b82e-3ada8210c358}" />
+  </ItemGroup>
+
+</Project>