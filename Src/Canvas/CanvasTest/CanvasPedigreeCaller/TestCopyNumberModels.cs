--- conflicted
+++ resolved
@@ -57,14 +57,8 @@
         [Fact]
         public void haplotypeCopyNumberModelTester_PhasedGenotype_LossOfHeterozygosity()
         {
-<<<<<<< HEAD
             var copyNumberModelFactory = new HaplotypeCopyNumberModelFactory(0.99);
             var copyNumberModel = copyNumberModelFactory.CreateModel(numCnStates: 5, maxCoverage: 200, meanCoverage: 100, meanMafCoverage: 50.0);
-=======
-            var copyNumberModelFactory = new HaplotypeCopyNumberModelFactory();
-            var copyNumberModel = copyNumberModelFactory.CreateModel(numCnStates: 5, maxCoverage: 200, meanCoverage: 100, diploidAlleleMeanCounts: 50.0);
-
->>>>>>> 7ddcc83e
             var bAlleles = new Balleles(new List<Ballele>
             {
                 new Ballele(1, 50, 1),
