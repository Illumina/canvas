--- conflicted
+++ resolved
@@ -1,143 +1,139 @@
-﻿using System.Collections.Generic;
-using System.Linq;
-using CanvasCommon;
-using CanvasPedigreeCaller.Visualization;
-using Illumina.Common;
-using Isas.SequencingFiles;
-using Xunit;
-
-namespace CanvasTest
-{
-    public class CopyNumberBedGraphCalculatorTests
-    {
-        [Fact]
-        public void NoSegments_ReturnsNoBedGraphEntries()
-        {
-            var calculator = new CopyNumberBedGraphCalculator();
-            var segments = Enumerable.Empty<CanvasSegment>().ToList();
-            var ploidyInfo = new PloidyInfo();
-
-            var results = calculator.Calculate(segments, ploidyInfo);
-
-            Assert.Empty(results);
-        }
-
-        [Fact]
-        public void FiltersNonPassSegments()
-        {
-            var calculator = new CopyNumberBedGraphCalculator();
-            var segments = new List<CanvasSegment>
-            {
-                new CanvasSegment("chr1", 0, 1, new List<SampleGenomicBin>
-                {
-                    new SampleGenomicBin("chr1", 0, 1, 3f)
-                })
-                {
-                    CopyNumber = 0,
-                    Filter = CanvasFilter.Create("NonPass".Yield())
-                }
-            };
-            var ploidyInfo = new PloidyInfo();
-
-            var results = calculator.Calculate(segments, ploidyInfo);
-
-            Assert.Empty(results);
-        }
-
-        [Fact]
-        public void VariantCopyNumber_ReturnsCopyNumber()
-        {
-            var calculator = new CopyNumberBedGraphCalculator();
-            var segments = new List<CanvasSegment>
-            {
-                new CanvasSegment("chr1", 0, 1, new List<SampleGenomicBin>
-                {
-                    new SampleGenomicBin("chr1", 0, 1, 3f)
-                })
-                {
-                    CopyNumber = 1,
-                    Filter = CanvasFilter.PassFilter
-                }
-            };
-            var ploidyInfo = new PloidyInfo();
-
-            var results = calculator.Calculate(segments, ploidyInfo).ToList();
-
-            Assert.Equal("chr1", results.First().Chromosome);
-            Assert.Equal(new BedInterval(0, 1), results.First().Interval);
-            Assert.Equal(1m, results.First().Value);
-        }
-
-        [Fact]
-        public void ReferenceCopyNumber_IsExcluded()
-        {
-            var calculator = new CopyNumberBedGraphCalculator();
-            var segments = new List<CanvasSegment>
-            {
-                new CanvasSegment("chr1", 0, 1, new List<SampleGenomicBin>
-                {
-                    new SampleGenomicBin("chr1", 0, 1, 3f)
-                })
-                {
-                    CopyNumber = 2,
-                    Filter = CanvasFilter.PassFilter
-                }
-            };
-            var ploidyInfo = new PloidyInfo();
-
-            var results = calculator.Calculate(segments, ploidyInfo).ToList();
-
-            Assert.Empty(results);
-        }
-
-        [Fact]
-        public void ReferenceCopyNumberByPloidy_IsExcluded()
-        {
-            var calculator = new CopyNumberBedGraphCalculator();
-            var segments = new List<CanvasSegment>
-            {
-                new CanvasSegment("chrX", 0, 1, new List<SampleGenomicBin>
-                {
-                    new SampleGenomicBin("chrX", 0, 1, 3f)
-                })
-                {
-                    CopyNumber = 1,
-                    MajorChromosomeCount = 1,
-                    Filter = CanvasFilter.PassFilter
-                }
-            };
-<<<<<<< HEAD
-            var ploidyInfo = new PloidyInfo { PloidyByChromosome = ("chr1", new PloidyInterval("chr1") { Start = 1, End = 1, Ploidy = 1 }.Yield().ToList()).Yield().ToDictionary() };
-=======
-            var ploidyInfo = new PloidyInfo { PloidyByChromosome = ("chrX", new PloidyInterval("chr1") { Start = 0, End = 1, Ploidy = 1 }.Yield().ToList()).Yield().ToDictionary() };
->>>>>>> 3c2702d1
-            
-            var results = calculator.Calculate(segments, ploidyInfo).ToList();
-
-            Assert.Empty(results);
-        }
-
-        [Fact]
-        public void LOH_IsIncluded()
-        {
-            var calculator = new CopyNumberBedGraphCalculator();
-            var segments = new List<CanvasSegment>
-            {
-                new CanvasSegment("chr1", 0, 1, new List<SampleGenomicBin>
-                {
-                    new SampleGenomicBin("chr1", 0, 1, 3f)
-                })
-                {
-                    CopyNumber = 2,
-                    MajorChromosomeCount = 2,
-                    Filter = CanvasFilter.PassFilter
-                }
-            };
-            var ploidyInfo = new PloidyInfo();
-
-            var results = calculator.Calculate(segments, ploidyInfo).ToList();
-            
-            Assert.Equal(2m, results.First().Value);
-        }
-    }
+﻿using System.Collections.Generic;
+using System.Linq;
+using CanvasCommon;
+using CanvasPedigreeCaller.Visualization;
+using Illumina.Common;
+using Isas.SequencingFiles;
+using Xunit;
+
+namespace CanvasTest
+{
+    public class CopyNumberBedGraphCalculatorTests
+    {
+        [Fact]
+        public void NoSegments_ReturnsNoBedGraphEntries()
+        {
+            var calculator = new CopyNumberBedGraphCalculator();
+            var segments = Enumerable.Empty<CanvasSegment>().ToList();
+            var ploidyInfo = new PloidyInfo();
+
+            var results = calculator.Calculate(segments, ploidyInfo);
+
+            Assert.Empty(results);
+        }
+
+        [Fact]
+        public void FiltersNonPassSegments()
+        {
+            var calculator = new CopyNumberBedGraphCalculator();
+            var segments = new List<CanvasSegment>
+            {
+                new CanvasSegment("chr1", 0, 1, new List<SampleGenomicBin>
+                {
+                    new SampleGenomicBin("chr1", 0, 1, 3f)
+                })
+                {
+                    CopyNumber = 0,
+                    Filter = CanvasFilter.Create("NonPass".Yield())
+                }
+            };
+            var ploidyInfo = new PloidyInfo();
+
+            var results = calculator.Calculate(segments, ploidyInfo);
+
+            Assert.Empty(results);
+        }
+
+        [Fact]
+        public void VariantCopyNumber_ReturnsCopyNumber()
+        {
+            var calculator = new CopyNumberBedGraphCalculator();
+            var segments = new List<CanvasSegment>
+            {
+                new CanvasSegment("chr1", 0, 1, new List<SampleGenomicBin>
+                {
+                    new SampleGenomicBin("chr1", 0, 1, 3f)
+                })
+                {
+                    CopyNumber = 1,
+                    Filter = CanvasFilter.PassFilter
+                }
+            };
+            var ploidyInfo = new PloidyInfo();
+
+            var results = calculator.Calculate(segments, ploidyInfo).ToList();
+
+            Assert.Equal("chr1", results.First().Chromosome);
+            Assert.Equal(new BedInterval(0, 1), results.First().Interval);
+            Assert.Equal(1m, results.First().Value);
+        }
+
+        [Fact]
+        public void ReferenceCopyNumber_IsExcluded()
+        {
+            var calculator = new CopyNumberBedGraphCalculator();
+            var segments = new List<CanvasSegment>
+            {
+                new CanvasSegment("chr1", 0, 1, new List<SampleGenomicBin>
+                {
+                    new SampleGenomicBin("chr1", 0, 1, 3f)
+                })
+                {
+                    CopyNumber = 2,
+                    Filter = CanvasFilter.PassFilter
+                }
+            };
+            var ploidyInfo = new PloidyInfo();
+
+            var results = calculator.Calculate(segments, ploidyInfo).ToList();
+
+            Assert.Empty(results);
+        }
+
+        [Fact]
+        public void ReferenceCopyNumberByPloidy_IsExcluded()
+        {
+            var calculator = new CopyNumberBedGraphCalculator();
+            var segments = new List<CanvasSegment>
+            {
+                new CanvasSegment("chrX", 0, 1, new List<SampleGenomicBin>
+                {
+                    new SampleGenomicBin("chrX", 0, 1, 3f)
+                })
+                {
+                    CopyNumber = 1,
+                    MajorChromosomeCount = 1,
+                    Filter = CanvasFilter.PassFilter
+                }
+            };
+            var ploidyInfo = new PloidyInfo { PloidyByChromosome = ("chrX", new PloidyInterval("chr1") { Start = 0, End = 1, Ploidy = 1 }.Yield().ToList()).Yield().ToDictionary() };
+            
+            var results = calculator.Calculate(segments, ploidyInfo).ToList();
+
+            Assert.Empty(results);
+        }
+
+        [Fact]
+        public void LOH_IsIncluded()
+        {
+            var calculator = new CopyNumberBedGraphCalculator();
+            var segments = new List<CanvasSegment>
+            {
+                new CanvasSegment("chr1", 0, 1, new List<SampleGenomicBin>
+                {
+                    new SampleGenomicBin("chr1", 0, 1, 3f)
+                })
+                {
+                    CopyNumber = 2,
+                    MajorChromosomeCount = 2,
+                    Filter = CanvasFilter.PassFilter
+                }
+            };
+            var ploidyInfo = new PloidyInfo();
+
+            var results = calculator.Calculate(segments, ploidyInfo).ToList();
+            
+            Assert.Equal(2m, results.First().Value);
+        }
+    }
 }