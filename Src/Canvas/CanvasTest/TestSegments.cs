--- conflicted
+++ resolved
@@ -1,286 +1,283 @@
-﻿using System;
-using System.Collections.Concurrent;
-using System.Collections.Generic;
-using System.IO;
-using System.Linq;
-using CanvasCommon;
-using Isas.Framework.Logging;
-using Isas.SequencingFiles;
-using Isas.SequencingFiles.Vcf;
-using JetBrains.Annotations;
-using Xunit;
-
-namespace CanvasTest
-{
-    public class TestSegments
-    {
-
-
-        [Fact]
-        public void TestCIPOS()
-        {
-            // Merge two segments, and confirm we keep the correct confidence intervals post-merge:
-            List<SampleGenomicBin> counts = new List<SampleGenomicBin>()
-            {
-                new SampleGenomicBin("chr1", 1, 2, 100),
-                new SampleGenomicBin("chr1", 1, 2, 90),
-                new SampleGenomicBin("chr1", 1, 2, 110),
-                new SampleGenomicBin("chr1", 1, 2, 100),
-                new SampleGenomicBin("chr1", 1, 2, 95),
-                new SampleGenomicBin("chr1", 1, 2, 105)
-            };
-            CanvasSegment segment = new CanvasSegment("chr1", 1245, 678910, counts);
-            segment.StartConfidenceInterval = new Tuple<int, int>(-100, 100);
-            segment.EndConfidenceInterval = new Tuple<int, int>(-80, 80);
-            CanvasSegment segment2 = new CanvasSegment("chr1", 678910, 8787888, counts);
-            segment2.StartConfidenceInterval = new Tuple<int, int>(-50, 50);
-            segment2.EndConfidenceInterval = new Tuple<int, int>(-30, 30);
-            segment.MergeIn(segment2);
-            Assert.Equal(segment.End, 8787888);
-            Assert.Equal(segment.EndConfidenceInterval.Item1, -30);
-            Assert.Equal(segment.StartConfidenceInterval.Item2, 100);
-        }
-
-        [Fact]
-        public void TestBins()
-        {
-            SampleGenomicBin bin = new SampleGenomicBin("chr1", 12345, 678910, 20, 100);
-            Assert.Equal(bin.Size, 666565);
-        }
-
-        [Fact]
-        public void TestSegment()
-        {
-            var counts = new List<SampleGenomicBin>
-            {
-                new SampleGenomicBin("chr17", 100000000, 110000000, 0, 100),
-                new SampleGenomicBin("chr17", 100000000, 110000000, 0, 90),
-                new SampleGenomicBin("chr17", 100000000, 110000000, 0, 110),
-                new SampleGenomicBin("chr17", 100000000, 110000000, 0, 100),
-                new SampleGenomicBin("chr17", 100000000, 110000000, 0, 95),
-                new SampleGenomicBin("chr17", 100000000, 110000000, 0, 105)
-            };
-            var seg1 = new CanvasSegment("chr17", 100000000, 110000000, counts);
-            // Silly constructor tests:
-            Assert.Equal(seg1.Begin, 100000000);
-            Assert.Equal(seg1.End, 110000000);
-            Assert.Equal(seg1.BinCount, counts.Count);
-            Assert.Equal(seg1.Chr, "chr17");
-            // Property test:
-            Assert.Equal(seg1.MeanCount, 100, 2);
-
-            // Build a second segment, and merge them, and test results:
-            var seg2 = new CanvasSegment("chr17", 110000000, 120000000, counts);
-            seg1.MergeIn(seg2);
-            Assert.Equal(seg1.Counts.Count, 12);
-            Assert.Equal(seg1.End, seg2.End);
-        }
-
-        [Fact]
-        public void TestSegmentStats()
-        {
-            var counts = new List<SampleGenomicBin>
-            {
-                new SampleGenomicBin("chr10", 1000000, 1000001, 0, 80),
-                new SampleGenomicBin("chr10", 1000000, 1000001, 0, 79),
-                new SampleGenomicBin("chr10", 1000000, 1000001, 0, 78),
-                new SampleGenomicBin("chr10", 1000000, 1000001, 0, 77),
-                new SampleGenomicBin("chr10", 1000000, 1000001, 0, 2)
-            };
-            var segments = new List<CanvasSegment>();
-            for (int index = 0; index < 10; index++)
-            {
-                var seg = new CanvasSegment("chr10", 1000000 * index, 1000000 * (index + 1), counts);
-                segments.Add(seg);
-            }
-            double expectedCount = CanvasSegment.ExpectedCount(segments);
-            Assert.Equal(expectedCount, 78, 2);
-        }
-
-        [Fact]
-        public void TestMergeSegments()
-        {
-            // Construct several segments, and invoke CanvasSegment.MergeSegments, and ensure that the expected
-            // merges (and no others) occurred.
-            List<CanvasSegment> allSegments = new List<CanvasSegment>();
-            List<SampleGenomicBin> counts = new List<SampleGenomicBin>();
-            // Chr1 gets five segments and we should merge to three:
-            CanvasSegment seg = new CanvasSegment("chr1", 1000000, 2000000, counts);
-            seg.CopyNumber = 2;
-            allSegments.Add(seg);
-            seg = new CanvasSegment("chr1", 2000000, 2000100, counts);
-            seg.CopyNumber = 3;
-            allSegments.Add(seg);
-            seg = new CanvasSegment("chr1", 2000100, 3000000, counts);
-            seg.CopyNumber = 2;
-            allSegments.Add(seg);
-            seg = new CanvasSegment("chr1", 3000000, 3100000, counts);
-            seg.CopyNumber = 3;
-            allSegments.Add(seg);
-            seg = new CanvasSegment("chr1", 3100000, 4000000, counts);
-            seg.CopyNumber = 2;
-            allSegments.Add(seg);
-
-            // Chr2 gets segments with a large gap between, so can't merge:
-            seg = new CanvasSegment("chr2", 1000000, 2000000, counts);
-            seg.CopyNumber = 2;
-            allSegments.Add(seg);
-            seg = new CanvasSegment("chr2", 3000000, 3000100, counts);
-            seg.CopyNumber = 3;
-            allSegments.Add(seg);
-            seg = new CanvasSegment("chr2", 4000000, 5000000, counts);
-            seg.CopyNumber = 2;
-            allSegments.Add(seg);
-
-            // Chr3 has three segments that all merge to 1 big one:
-            seg = new CanvasSegment("chr3", 1000000, 2000000, counts);
-            seg.CopyNumber = 2;
-            allSegments.Add(seg);
-            seg = new CanvasSegment("chr3", 2000000, 3000000, counts);
-            seg.CopyNumber = 2;
-            allSegments.Add(seg);
-            seg = new CanvasSegment("chr3", 3000000, 4000000, counts);
-            seg.CopyNumber = 2;
-            allSegments.Add(seg);
-
-            var mergedSegments = CanvasSegment.MergeSegments(allSegments, 50000, 10000);
-            var segmentsByChromosome = CanvasSegment.GetSegmentsByChromosome(mergedSegments);
-            Assert.Equal(segmentsByChromosome["chr1"].Count, 3);
-            Assert.Equal(segmentsByChromosome["chr2"].Count, 3);
-            Assert.Equal(segmentsByChromosome["chr3"].Count, 1);
-        }
-
-        [Fact]
-        public void TestReadSegments()
-        {
-            var partitioned = "";
-            partitioned += "chr22\t1\t10\t14.00\t0\n";
-            partitioned += "chr22\t10\t30\t31.00\t1\n";
-            partitioned += "chr22\t30\t40\t6.00\t2\n";
-            var stringReader = new StringReader(partitioned);
-            Segments segments;
-            using (var reader = new GzipOrTextReader(stringReader))
-            {
-                segments = Segments.ReadSegments(reader);
-            }
-
-            Assert.Equal(segments.GetSegmentsForChromosome("chr22"), segments.AllSegments);
-            var confidenceInterval = segments.AllSegments.First().StartConfidenceInterval;
-            AssertConfidenceInterval(-5, 5, confidenceInterval);
-
-            confidenceInterval = segments.AllSegments.First().EndConfidenceInterval;
-            AssertConfidenceInterval(-5, 10, confidenceInterval);
-
-            confidenceInterval = segments.AllSegments[1].StartConfidenceInterval;
-            AssertConfidenceInterval(-5, 10, confidenceInterval);
-
-            confidenceInterval = segments.AllSegments[1].EndConfidenceInterval;
-            AssertConfidenceInterval(-10, 5, confidenceInterval);
-
-            confidenceInterval = segments.AllSegments.Last().StartConfidenceInterval;
-            AssertConfidenceInterval(-10, 5, confidenceInterval);
-
-            confidenceInterval = segments.AllSegments.Last().EndConfidenceInterval;
-            AssertConfidenceInterval(-5, 5, confidenceInterval);
-        }
-
-        [AssertionMethod]
-        private void AssertConfidenceInterval(int expectedLower, int expectedUpper, Tuple<int, int> interval)
-        {
-            Assert.Equal(expectedLower, interval.Item1);
-            Assert.Equal(expectedUpper, interval.Item2);
-        }
-
-        [Fact]
-        public void TestReadFrequencies()
-        {
-            var intervals = new List<BedInterval>
-            {
-                new BedInterval(1, 50),
-                new BedInterval(51, 150),
-            };
-            const string chr = "chr22";
-            var intervalsByChromosome = new Dictionary<string, List<BedInterval>> { { chr, intervals } };
-            var variantCounts = "";
-            variantCounts += "chr22\t10\tC\tT\t20\t10\n";
-            variantCounts += "chr22\t20\tC\tT\t30\t20\n";
-            variantCounts += "chr22\t100\tC\tT\t40\t30\n";
-            var stringReader = new StringReader(variantCounts);
-            using (var reader = new GzipOrTextReader(stringReader))
-            {
-                var allelesByChromosome =
-                    CanvasIO.ReadFrequencies(reader, intervalsByChromosome);
-                Assert.Equal(allelesByChromosome[chr].Count, intervals.Count);
-                Assert.Equal(2, allelesByChromosome[chr].First().Size());
-                Assert.Equal(1, allelesByChromosome[chr].Last().Size());
-            }
-        }
-<<<<<<< HEAD
-=======
-
-        [Fact]
-        public void TestRemapGenomicToBinCoordinates()
-        {
-            var sampleGenomicBins = new List<SampleGenomicBin>
-            {
-                new SampleGenomicBin("chr10", 1001, 2000, 0, 80),
-                new SampleGenomicBin("chr10", 2001, 3000, 0, 79),
-                new SampleGenomicBin("chr10", 3001, 4000, 0, 78),
-                new SampleGenomicBin("chr10", 4001, 5000, 0, 77),
-                new SampleGenomicBin("chr10", 5001, 6000, 0, 2),
-                new SampleGenomicBin("chr10", 6001, 7000, 0, 2)
-
-            };
-
-            var intervals = new List<BedEntry>
-            {
-                new BedEntry("chr10\t1500\t3500"),
-                new BedEntry("chr10\t4500\t6500")
-            };
-
-            var remappedIntervals = CanvasSegment.RemapGenomicToBinCoordinates(intervals, sampleGenomicBins);
-            Assert.Equal(remappedIntervals.First().Start, 0);
-            Assert.Equal(remappedIntervals.First().End, 2);
-            Assert.Equal(remappedIntervals.Last().Start, 3);
-            Assert.Equal(remappedIntervals.Last().End, 5);
-
-        }
-
-        [Fact]
-        public void TestCreateSegmentsFromCommonCnvs()
-        {
-            var sampleGenomicBins = new List<SampleGenomicBin>
-            {
-                new SampleGenomicBin("chr10", 1001, 2000, 0, 80),
-                new SampleGenomicBin("chr10", 2001, 3000, 0, 79),
-                new SampleGenomicBin("chr10", 3001, 4000, 0, 78),
-                new SampleGenomicBin("chr10", 4001, 5000, 0, 77),
-                new SampleGenomicBin("chr10", 5001, 6000, 0, 2),
-                new SampleGenomicBin("chr10", 6001, 7000, 0, 2)
-
-            };
-
-            var intervals = new List<BedInterval>
-            {
-                new BedInterval(0,3),
-                new BedInterval(3,5)
-            };
-
-            var balleles = new List<Balleles>
-            {
-                new Balleles(new List<Ballele>()),
-                new Balleles(new List<Ballele>{new Ballele(5501,30,30)})
-            };
-
-            var canvasSegments = CanvasSegment.CreateSegmentsFromCommonCnvs(sampleGenomicBins, intervals, balleles);
-
-            Assert.Equal(canvasSegments.Count, intervals.Count);
-            Assert.Equal(canvasSegments.First().Balleles.Size(), 0);
-            Assert.Equal(canvasSegments.Last().Balleles.Size(), 1);
-            Assert.Equal(canvasSegments.First().Counts.Count, 3);
-            Assert.Equal(canvasSegments.Last().Counts.Count, 2);
-        }
-
->>>>>>> 97428fb4
-    }
-}
+﻿using System;
+using System.Collections.Concurrent;
+using System.Collections.Generic;
+using System.IO;
+using System.Linq;
+using CanvasCommon;
+using Isas.Framework.Logging;
+using Isas.SequencingFiles;
+using Isas.SequencingFiles.Vcf;
+using JetBrains.Annotations;
+using Xunit;
+
+namespace CanvasTest
+{
+    public class TestSegments
+    {
+
+
+        [Fact]
+        public void TestCIPOS()
+        {
+            // Merge two segments, and confirm we keep the correct confidence intervals post-merge:
+            List<SampleGenomicBin> counts = new List<SampleGenomicBin>()
+            {
+                new SampleGenomicBin("chr1", 1, 2, 100),
+                new SampleGenomicBin("chr1", 1, 2, 90),
+                new SampleGenomicBin("chr1", 1, 2, 110),
+                new SampleGenomicBin("chr1", 1, 2, 100),
+                new SampleGenomicBin("chr1", 1, 2, 95),
+                new SampleGenomicBin("chr1", 1, 2, 105)
+            };
+            CanvasSegment segment = new CanvasSegment("chr1", 1245, 678910, counts);
+            segment.StartConfidenceInterval = new Tuple<int, int>(-100, 100);
+            segment.EndConfidenceInterval = new Tuple<int, int>(-80, 80);
+            CanvasSegment segment2 = new CanvasSegment("chr1", 678910, 8787888, counts);
+            segment2.StartConfidenceInterval = new Tuple<int, int>(-50, 50);
+            segment2.EndConfidenceInterval = new Tuple<int, int>(-30, 30);
+            segment.MergeIn(segment2);
+            Assert.Equal(segment.End, 8787888);
+            Assert.Equal(segment.EndConfidenceInterval.Item1, -30);
+            Assert.Equal(segment.StartConfidenceInterval.Item2, 100);
+        }
+
+        [Fact]
+        public void TestBins()
+        {
+            SampleGenomicBin bin = new SampleGenomicBin("chr1", 12345, 678910, 20, 100);
+            Assert.Equal(bin.Size, 666565);
+        }
+
+        [Fact]
+        public void TestSegment()
+        {
+            var counts = new List<SampleGenomicBin>
+            {
+                new SampleGenomicBin("chr17", 100000000, 110000000, 0, 100),
+                new SampleGenomicBin("chr17", 100000000, 110000000, 0, 90),
+                new SampleGenomicBin("chr17", 100000000, 110000000, 0, 110),
+                new SampleGenomicBin("chr17", 100000000, 110000000, 0, 100),
+                new SampleGenomicBin("chr17", 100000000, 110000000, 0, 95),
+                new SampleGenomicBin("chr17", 100000000, 110000000, 0, 105)
+            };
+            var seg1 = new CanvasSegment("chr17", 100000000, 110000000, counts);
+            // Silly constructor tests:
+            Assert.Equal(seg1.Begin, 100000000);
+            Assert.Equal(seg1.End, 110000000);
+            Assert.Equal(seg1.BinCount, counts.Count);
+            Assert.Equal(seg1.Chr, "chr17");
+            // Property test:
+            Assert.Equal(seg1.MeanCount, 100, 2);
+
+            // Build a second segment, and merge them, and test results:
+            var seg2 = new CanvasSegment("chr17", 110000000, 120000000, counts);
+            seg1.MergeIn(seg2);
+            Assert.Equal(seg1.Counts.Count, 12);
+            Assert.Equal(seg1.End, seg2.End);
+        }
+
+        [Fact]
+        public void TestSegmentStats()
+        {
+            var counts = new List<SampleGenomicBin>
+            {
+                new SampleGenomicBin("chr10", 1000000, 1000001, 0, 80),
+                new SampleGenomicBin("chr10", 1000000, 1000001, 0, 79),
+                new SampleGenomicBin("chr10", 1000000, 1000001, 0, 78),
+                new SampleGenomicBin("chr10", 1000000, 1000001, 0, 77),
+                new SampleGenomicBin("chr10", 1000000, 1000001, 0, 2)
+            };
+            var segments = new List<CanvasSegment>();
+            for (int index = 0; index < 10; index++)
+            {
+                var seg = new CanvasSegment("chr10", 1000000 * index, 1000000 * (index + 1), counts);
+                segments.Add(seg);
+            }
+            double expectedCount = CanvasSegment.ExpectedCount(segments);
+            Assert.Equal(expectedCount, 78, 2);
+        }
+
+        [Fact]
+        public void TestMergeSegments()
+        {
+            // Construct several segments, and invoke CanvasSegment.MergeSegments, and ensure that the expected
+            // merges (and no others) occurred.
+            List<CanvasSegment> allSegments = new List<CanvasSegment>();
+            List<SampleGenomicBin> counts = new List<SampleGenomicBin>();
+            // Chr1 gets five segments and we should merge to three:
+            CanvasSegment seg = new CanvasSegment("chr1", 1000000, 2000000, counts);
+            seg.CopyNumber = 2;
+            allSegments.Add(seg);
+            seg = new CanvasSegment("chr1", 2000000, 2000100, counts);
+            seg.CopyNumber = 3;
+            allSegments.Add(seg);
+            seg = new CanvasSegment("chr1", 2000100, 3000000, counts);
+            seg.CopyNumber = 2;
+            allSegments.Add(seg);
+            seg = new CanvasSegment("chr1", 3000000, 3100000, counts);
+            seg.CopyNumber = 3;
+            allSegments.Add(seg);
+            seg = new CanvasSegment("chr1", 3100000, 4000000, counts);
+            seg.CopyNumber = 2;
+            allSegments.Add(seg);
+
+            // Chr2 gets segments with a large gap between, so can't merge:
+            seg = new CanvasSegment("chr2", 1000000, 2000000, counts);
+            seg.CopyNumber = 2;
+            allSegments.Add(seg);
+            seg = new CanvasSegment("chr2", 3000000, 3000100, counts);
+            seg.CopyNumber = 3;
+            allSegments.Add(seg);
+            seg = new CanvasSegment("chr2", 4000000, 5000000, counts);
+            seg.CopyNumber = 2;
+            allSegments.Add(seg);
+
+            // Chr3 has three segments that all merge to 1 big one:
+            seg = new CanvasSegment("chr3", 1000000, 2000000, counts);
+            seg.CopyNumber = 2;
+            allSegments.Add(seg);
+            seg = new CanvasSegment("chr3", 2000000, 3000000, counts);
+            seg.CopyNumber = 2;
+            allSegments.Add(seg);
+            seg = new CanvasSegment("chr3", 3000000, 4000000, counts);
+            seg.CopyNumber = 2;
+            allSegments.Add(seg);
+
+            var mergedSegments = CanvasSegment.MergeSegments(allSegments, 50000, 10000);
+            var segmentsByChromosome = CanvasSegment.GetSegmentsByChromosome(mergedSegments);
+            Assert.Equal(segmentsByChromosome["chr1"].Count, 3);
+            Assert.Equal(segmentsByChromosome["chr2"].Count, 3);
+            Assert.Equal(segmentsByChromosome["chr3"].Count, 1);
+        }
+
+        [Fact]
+        public void TestReadSegments()
+        {
+            var partitioned = "";
+            partitioned += "chr22\t1\t10\t14.00\t0\n";
+            partitioned += "chr22\t10\t30\t31.00\t1\n";
+            partitioned += "chr22\t30\t40\t6.00\t2\n";
+            var stringReader = new StringReader(partitioned);
+            Segments segments;
+            using (var reader = new GzipOrTextReader(stringReader))
+            {
+                segments = Segments.ReadSegments(reader);
+            }
+
+            Assert.Equal(segments.GetSegmentsForChromosome("chr22"), segments.AllSegments);
+            var confidenceInterval = segments.AllSegments.First().StartConfidenceInterval;
+            AssertConfidenceInterval(-5, 5, confidenceInterval);
+
+            confidenceInterval = segments.AllSegments.First().EndConfidenceInterval;
+            AssertConfidenceInterval(-5, 10, confidenceInterval);
+
+            confidenceInterval = segments.AllSegments[1].StartConfidenceInterval;
+            AssertConfidenceInterval(-5, 10, confidenceInterval);
+
+            confidenceInterval = segments.AllSegments[1].EndConfidenceInterval;
+            AssertConfidenceInterval(-10, 5, confidenceInterval);
+
+            confidenceInterval = segments.AllSegments.Last().StartConfidenceInterval;
+            AssertConfidenceInterval(-10, 5, confidenceInterval);
+
+            confidenceInterval = segments.AllSegments.Last().EndConfidenceInterval;
+            AssertConfidenceInterval(-5, 5, confidenceInterval);
+        }
+
+        [AssertionMethod]
+        private void AssertConfidenceInterval(int expectedLower, int expectedUpper, Tuple<int, int> interval)
+        {
+            Assert.Equal(expectedLower, interval.Item1);
+            Assert.Equal(expectedUpper, interval.Item2);
+        }
+
+        [Fact]
+        public void TestReadFrequencies()
+        {
+            var intervals = new List<BedInterval>
+            {
+                new BedInterval(1, 50),
+                new BedInterval(51, 150),
+            };
+            const string chr = "chr22";
+            var intervalsByChromosome = new Dictionary<string, List<BedInterval>> { { chr, intervals } };
+            var variantCounts = "";
+            variantCounts += "chr22\t10\tC\tT\t20\t10\n";
+            variantCounts += "chr22\t20\tC\tT\t30\t20\n";
+            variantCounts += "chr22\t100\tC\tT\t40\t30\n";
+            var stringReader = new StringReader(variantCounts);
+            using (var reader = new GzipOrTextReader(stringReader))
+            {
+                var allelesByChromosome =
+                    CanvasIO.ReadFrequencies(reader, intervalsByChromosome);
+                Assert.Equal(allelesByChromosome[chr].Count, intervals.Count);
+                Assert.Equal(2, allelesByChromosome[chr].First().Size());
+                Assert.Equal(1, allelesByChromosome[chr].Last().Size());
+            }
+        }
+
+        [Fact]
+        public void TestRemapGenomicToBinCoordinates()
+        {
+            var sampleGenomicBins = new List<SampleGenomicBin>
+            {
+                new SampleGenomicBin("chr10", 1001, 2000, 0, 80),
+                new SampleGenomicBin("chr10", 2001, 3000, 0, 79),
+                new SampleGenomicBin("chr10", 3001, 4000, 0, 78),
+                new SampleGenomicBin("chr10", 4001, 5000, 0, 77),
+                new SampleGenomicBin("chr10", 5001, 6000, 0, 2),
+                new SampleGenomicBin("chr10", 6001, 7000, 0, 2)
+
+            };
+
+            var intervals = new List<BedEntry>
+            {
+                new BedEntry("chr10\t1500\t3500"),
+                new BedEntry("chr10\t4500\t6500")
+            };
+
+            var remappedIntervals = CanvasSegment.RemapGenomicToBinCoordinates(intervals, sampleGenomicBins);
+            Assert.Equal(remappedIntervals.First().Start, 0);
+            Assert.Equal(remappedIntervals.First().End, 2);
+            Assert.Equal(remappedIntervals.Last().Start, 3);
+            Assert.Equal(remappedIntervals.Last().End, 5);
+
+        }
+
+        [Fact]
+        public void TestCreateSegmentsFromCommonCnvs()
+        {
+            var sampleGenomicBins = new List<SampleGenomicBin>
+            {
+                new SampleGenomicBin("chr10", 1001, 2000, 0, 80),
+                new SampleGenomicBin("chr10", 2001, 3000, 0, 79),
+                new SampleGenomicBin("chr10", 3001, 4000, 0, 78),
+                new SampleGenomicBin("chr10", 4001, 5000, 0, 77),
+                new SampleGenomicBin("chr10", 5001, 6000, 0, 2),
+                new SampleGenomicBin("chr10", 6001, 7000, 0, 2)
+
+            };
+
+            var intervals = new List<BedInterval>
+            {
+                new BedInterval(0,3),
+                new BedInterval(3,5)
+            };
+
+            var balleles = new List<Balleles>
+            {
+                new Balleles(new List<Ballele>()),
+                new Balleles(new List<Ballele>{new Ballele(5501,30,30)})
+            };
+
+            var canvasSegments = CanvasSegment.CreateSegmentsFromCommonCnvs(sampleGenomicBins, intervals, balleles);
+
+            Assert.Equal(canvasSegments.Count, intervals.Count);
+            Assert.Equal(canvasSegments.First().Balleles.Size(), 0);
+            Assert.Equal(canvasSegments.Last().Balleles.Size(), 1);
+            Assert.Equal(canvasSegments.First().Counts.Count, 3);
+            Assert.Equal(canvasSegments.Last().Counts.Count, 2);
+        }
+
+    }
+}