﻿using System;
using System.Collections.Generic;
using System.Linq;
using System.Threading;
using System.Threading.Tasks;
using CanvasCommon;
using Isas.SequencingFiles;
using MathNet.Numerics.LinearAlgebra;
using MathNet.Numerics.Random;
using Utilities = CanvasCommon.Utilities;

namespace CanvasPartition
{
    class Segmentation
    {
        #region Members

        private string InputBinPath;
        private const int idxChr = 0, idxStart = 1, idxEnd = 2;
        private int idxScore = 3;
        public Dictionary<string, uint[]> StartByChr = new Dictionary<string, uint[]>();
        public Dictionary<string, uint[]> EndByChr = new Dictionary<string, uint[]>();
        public Dictionary<string, double[]> ScoreByChr = new Dictionary<string, double[]>();
        public string ForbiddenIntervalBedPath = null;
        public int MaxInterBinDistInSegment;
        #endregion

        public class Segment
        {
            public uint start; // Genomic start location
            public uint end; // Genomic end location (inclusive)
        }

        public class GenomeSegmentationResults
        {
            public IDictionary<string, Segmentation.Segment[]> SegmentByChr;

            public GenomeSegmentationResults(IDictionary<string, Segment[]> segmentByChr)
            {
                this.SegmentByChr = segmentByChr;
            }
        }

        public enum SegmentationMethod
        {
            Wavelets,
            CBS,
            HMM
        }

        public Segmentation(string inputBinPath, string forbiddenBedPath, int maxInterBinDistInSegment, 
            string dataType = "logratio")
        {
            this.InputBinPath = inputBinPath;
            this.ForbiddenIntervalBedPath = forbiddenBedPath;
            this.MaxInterBinDistInSegment = maxInterBinDistInSegment;
            this.ReadBEDInput();
        }

        private Segmentation.GenomeSegmentationResults GetDummySegmentationResults()
        {
            Segmentation.GenomeSegmentationResults results = new Segmentation.GenomeSegmentationResults(new Dictionary<string, Segmentation.Segment[]>());
            return results;
        }


        public static Segmentation.Segment[] DeriveSegments(List<int> breakpoints, int sizeScoreByChr, uint[] startByChr,  uint[] endByChr)
        {
            List<int> startBreakpointsPos = new List<int>();
            List<int> endBreakpointPos = new List<int>();
            List<int> lengthSeg = new List<int>();
            if (breakpoints.Count() >= 2 && sizeScoreByChr > 10)
            {
                startBreakpointsPos.Add(breakpoints[0]);
                endBreakpointPos.Add(breakpoints[1] - 1);
                lengthSeg.Add(breakpoints[1] - 1);
                for (int i = 1; i < breakpoints.Count - 1; i++)
                {
                    startBreakpointsPos.Add(breakpoints[i]-1);
                    endBreakpointPos.Add(breakpoints[i + 1]);
                    lengthSeg.Add(breakpoints[i + 1] - 1 - breakpoints[i]);
                }
                startBreakpointsPos.Add(breakpoints[breakpoints.Count - 1]);
                endBreakpointPos.Add(sizeScoreByChr - 1);
                lengthSeg.Add(sizeScoreByChr - breakpoints[breakpoints.Count - 1] - 1);
            }
            else
            {
                startBreakpointsPos.Add(0);
                endBreakpointPos.Add(sizeScoreByChr - 1);
                lengthSeg.Add(sizeScoreByChr - 1);
            }


            Segmentation.Segment[] segments = new Segmentation.Segment[startBreakpointsPos.Count];
            for (int i = 0; i < startBreakpointsPos.Count; i++)
            {
                int start = startBreakpointsPos[i];
                int end = endBreakpointPos[i];
                segments[i] = new Segmentation.Segment
                {
                    start = startByChr[start],
                    end = endByChr[end]
                };
                // Genomic start
                // Genomic end
            }
            return segments;
        }


        /// <summary>
        /// Assume that the rows are sorted by the start position and ascending order
        /// </summary>
        private void ReadBEDInput()
        {
            GenomicBinFilter binFilter = new GenomicBinFilter(ForbiddenIntervalBedPath);

            try
            {
                Dictionary<string, List<uint>> startByChr = new Dictionary<string, List<uint>>(),
                    endByChr = new Dictionary<string, List<uint>>();
                Dictionary<string, List<double>> scoreByChr = new Dictionary<string, List<double>>();
                using (GzipReader reader = new GzipReader(this.InputBinPath))
                {
                    string line;
                    string[] tokens;
                    while ((line = reader.ReadLine()) != null)
                    {
                        tokens = line.Split('\t');
                        string chrom = tokens[Segmentation.idxChr].Trim();
                        uint start = Convert.ToUInt32(tokens[Segmentation.idxStart].Trim());
                        uint end = Convert.ToUInt32(tokens[Segmentation.idxEnd].Trim());
                        if (binFilter.SkipBin(chrom, start, end))
                            continue;
                        if (!startByChr.ContainsKey(chrom))
                        {
                            startByChr.Add(chrom, new List<uint>());
                            endByChr.Add(chrom, new List<uint>());
                            scoreByChr.Add(chrom, new List<double>());
                        }
                        startByChr[chrom].Add(start);
                        endByChr[chrom].Add(end);
                        scoreByChr[chrom].Add(Convert.ToDouble(tokens[this.idxScore].Trim()));
                    }
                    foreach (string chr in startByChr.Keys)
                    {
                        this.StartByChr[chr] = startByChr[chr].ToArray();
                        this.EndByChr[chr] = endByChr[chr].ToArray();
                        this.ScoreByChr[chr] = scoreByChr[chr].ToArray();
                    }

                }
            }
            catch (Exception e)
            {
                Console.Error.WriteLine("File {0} could not be read:", this.InputBinPath);
                Console.Error.WriteLine(e.Message);
                Environment.Exit(1);
            }
        }


        /// <summary>
        /// Remap index from genomic coordinates into CanvasBin coordinates
        /// </summary>
        private static int? RemapIndex(uint[] startPos, uint[] endPos, int value, int length, ref int index)
        {
            const int distanceThreshold = 10000;
            var bestMinDistanceStart = Int32.MaxValue;
            var remappedIndex = 0;
            while (index < length)
            {
                int tmpMinDistanceStart = Math.Abs(Convert.ToInt32(startPos[index] + (endPos[index] - startPos[index])) - value);
                index++;
                if (tmpMinDistanceStart < bestMinDistanceStart)
                {
                    bestMinDistanceStart = tmpMinDistanceStart;
                    remappedIndex = index - 1;
                }
                else if (bestMinDistanceStart < distanceThreshold)
                {
                    return remappedIndex;
                }
                else
                {
                    return null;
                }
            }
            return null;
        }

        /// <summary>
        /// Remap GenomicBin from genome coordiantes into CanvasBin coordiantes
        /// </summary>
        public static List<SampleGenomicBin> RemapCommonRegions(List<SampleGenomicBin> commonRegions, uint[] startByChr, uint[] endByChr)
        {
            var length = startByChr.Length;
            var index = 0;
            List<SampleGenomicBin> commonRegionsRemapped = new List<SampleGenomicBin>();

            foreach (SampleGenomicBin commonRegion in commonRegions)
            {
                if (index > length)
                    break;
                var startSegment = RemapIndex(startByChr, endByChr, commonRegion.Start, length, ref index);
                var endSegment   = RemapIndex(startByChr, endByChr, commonRegion.Stop,  length, ref index);

                if (startSegment.HasValue && endSegment.HasValue)
                {
                    SampleGenomicBin interval = new SampleGenomicBin();
                    interval.Start = startSegment.Value;
                    interval.Stop = endSegment.Value;
                    commonRegionsRemapped.Add(interval);
                }
            }
            return commonRegionsRemapped;
        }

        /// <summary>
        /// Merge segmentation breakpoints with common CNV intervals
        /// </summary>
        public static List<int> OverlapCommonRegions(List<int> breakpoints, List<SampleGenomicBin> commonCNVintervals)
        {
            List<int> newBreakpoints = new List<int>();
            int index = 0;
            int length = commonCNVintervals.Count;
            foreach (int breakpoint in breakpoints)
            {
                while (index < length)
                {

                    if (breakpoint <= commonCNVintervals[index].Start)
                    {
                        newBreakpoints.Add(breakpoint);
                        break;
                    }
                    else if (breakpoint > commonCNVintervals[index].Start && breakpoint < commonCNVintervals[index].Stop)
                    {
                        newBreakpoints.Add(commonCNVintervals[index].Start);
                        newBreakpoints.Add(commonCNVintervals[index].Stop);
                        index++;
                        break;
                    }
                    else if (breakpoint >= commonCNVintervals[index].Stop)
                    {
                        newBreakpoints.Add(commonCNVintervals[index].Start);
                        newBreakpoints.Add(commonCNVintervals[index].Stop);
                        index++;
                    }
                }
                if (index > length)
                    newBreakpoints.Add(breakpoint);
            }
            return newBreakpoints;
        }

<<<<<<< HEAD
        private void WriteCanvasPartitionResults(string outPath)
=======

        public void WriteCanvasPartitionResults(string outPath, GenomeSegmentationResults regmentationResults)
>>>>>>> 591b38d7
        {
            Dictionary<string, bool> starts = new Dictionary<string, bool>();
            Dictionary<string, bool> stops = new Dictionary<string, bool>();

            foreach (string chr in regmentationResults.SegmentByChr.Keys)
            {
                for (int segmentIndex = 0; segmentIndex < regmentationResults.SegmentByChr[chr].Length; segmentIndex++)
                {
                    Segmentation.Segment segment = regmentationResults.SegmentByChr[chr][segmentIndex];
                    starts[chr + ":" + segment.start] = true;
                    stops[chr + ":" + segment.end] = true;
                }
            }

            Dictionary<string, List<SampleGenomicBin>> excludedIntervals = new Dictionary<string, List<SampleGenomicBin>>();
            if (!string.IsNullOrEmpty(ForbiddenIntervalBedPath))
            {
                excludedIntervals = CanvasCommon.Utilities.LoadBedFile(ForbiddenIntervalBedPath);
            }

            using (GzipWriter writer = new GzipWriter(outPath))
            {
                int segmentNum = -1;

                foreach (string chr in StartByChr.Keys)
                {
                    List<SampleGenomicBin> excludeIntervals = null;
                    if (excludedIntervals.ContainsKey(chr)) excludeIntervals = excludedIntervals[chr];
                    int excludeIndex = 0; // Points to the first interval which *doesn't* end before our current position
                    uint previousBinEnd = 0;
                    for (int pos = 0; pos < StartByChr[chr].Length; pos++)
                    {
                        uint start = StartByChr[chr][pos];
                        uint end = EndByChr[chr][pos];
                        string key = chr + ":" + start;
                        bool newSegment = IsNewSegment(starts, key, excludeIntervals, previousBinEnd, end, start, ref excludeIndex);
                        if (newSegment) segmentNum++;
                        writer.WriteLine(string.Format($"{chr}\t{start}\t{end}\t{ScoreByChr[chr][pos]}\t{segmentNum}"));
                        previousBinEnd = end;
                    }
                }
            }
        }

        private bool IsNewSegment(Dictionary<string, bool> starts, string key, List<SampleGenomicBin> excludeIntervals, uint previousBinEnd,
            uint end, uint start, ref int excludeIndex)
        {
            bool newSegment = starts.ContainsKey(key) ? true : false;

            if (excludeIntervals != null)
            {
                while (excludeIndex < excludeIntervals.Count && excludeIntervals[excludeIndex].Stop < previousBinEnd)
                    excludeIndex++;
                if (excludeIndex < excludeIntervals.Count)
                {
                    // Note: forbiddenZoneMid should never fall inside a bin, becuase these intervals were already excluded 
                    // from consideration during the call to CanvasBin.
                    int forbiddenZoneMid = (excludeIntervals[excludeIndex].Start + excludeIntervals[excludeIndex].Stop)/2;
                    if (previousBinEnd < forbiddenZoneMid && end >= forbiddenZoneMid) newSegment = true;
                }
            }
            if (previousBinEnd > 0 && MaxInterBinDistInSegment >= 0 && previousBinEnd + MaxInterBinDistInSegment < start
                && !newSegment)
            {
                newSegment = true;
            }
            return newSegment;
        }
    }
}
<|MERGE_RESOLUTION|>--- conflicted
+++ resolved
@@ -1,333 +1,329 @@
-﻿using System;
-using System.Collections.Generic;
-using System.Linq;
-using System.Threading;
-using System.Threading.Tasks;
-using CanvasCommon;
-using Isas.SequencingFiles;
-using MathNet.Numerics.LinearAlgebra;
-using MathNet.Numerics.Random;
-using Utilities = CanvasCommon.Utilities;
-
-namespace CanvasPartition
-{
-    class Segmentation
-    {
-        #region Members
-
-        private string InputBinPath;
-        private const int idxChr = 0, idxStart = 1, idxEnd = 2;
-        private int idxScore = 3;
-        public Dictionary<string, uint[]> StartByChr = new Dictionary<string, uint[]>();
-        public Dictionary<string, uint[]> EndByChr = new Dictionary<string, uint[]>();
-        public Dictionary<string, double[]> ScoreByChr = new Dictionary<string, double[]>();
-        public string ForbiddenIntervalBedPath = null;
-        public int MaxInterBinDistInSegment;
-        #endregion
-
-        public class Segment
-        {
-            public uint start; // Genomic start location
-            public uint end; // Genomic end location (inclusive)
-        }
-
-        public class GenomeSegmentationResults
-        {
-            public IDictionary<string, Segmentation.Segment[]> SegmentByChr;
-
-            public GenomeSegmentationResults(IDictionary<string, Segment[]> segmentByChr)
-            {
-                this.SegmentByChr = segmentByChr;
-            }
-        }
-
-        public enum SegmentationMethod
-        {
-            Wavelets,
-            CBS,
-            HMM
-        }
-
-        public Segmentation(string inputBinPath, string forbiddenBedPath, int maxInterBinDistInSegment, 
-            string dataType = "logratio")
-        {
-            this.InputBinPath = inputBinPath;
-            this.ForbiddenIntervalBedPath = forbiddenBedPath;
-            this.MaxInterBinDistInSegment = maxInterBinDistInSegment;
-            this.ReadBEDInput();
-        }
-
-        private Segmentation.GenomeSegmentationResults GetDummySegmentationResults()
-        {
-            Segmentation.GenomeSegmentationResults results = new Segmentation.GenomeSegmentationResults(new Dictionary<string, Segmentation.Segment[]>());
-            return results;
-        }
-
-
-        public static Segmentation.Segment[] DeriveSegments(List<int> breakpoints, int sizeScoreByChr, uint[] startByChr,  uint[] endByChr)
-        {
-            List<int> startBreakpointsPos = new List<int>();
-            List<int> endBreakpointPos = new List<int>();
-            List<int> lengthSeg = new List<int>();
-            if (breakpoints.Count() >= 2 && sizeScoreByChr > 10)
-            {
-                startBreakpointsPos.Add(breakpoints[0]);
-                endBreakpointPos.Add(breakpoints[1] - 1);
-                lengthSeg.Add(breakpoints[1] - 1);
-                for (int i = 1; i < breakpoints.Count - 1; i++)
-                {
-                    startBreakpointsPos.Add(breakpoints[i]-1);
-                    endBreakpointPos.Add(breakpoints[i + 1]);
-                    lengthSeg.Add(breakpoints[i + 1] - 1 - breakpoints[i]);
-                }
-                startBreakpointsPos.Add(breakpoints[breakpoints.Count - 1]);
-                endBreakpointPos.Add(sizeScoreByChr - 1);
-                lengthSeg.Add(sizeScoreByChr - breakpoints[breakpoints.Count - 1] - 1);
-            }
-            else
-            {
-                startBreakpointsPos.Add(0);
-                endBreakpointPos.Add(sizeScoreByChr - 1);
-                lengthSeg.Add(sizeScoreByChr - 1);
-            }
-
-
-            Segmentation.Segment[] segments = new Segmentation.Segment[startBreakpointsPos.Count];
-            for (int i = 0; i < startBreakpointsPos.Count; i++)
-            {
-                int start = startBreakpointsPos[i];
-                int end = endBreakpointPos[i];
-                segments[i] = new Segmentation.Segment
-                {
-                    start = startByChr[start],
-                    end = endByChr[end]
-                };
-                // Genomic start
-                // Genomic end
-            }
-            return segments;
-        }
-
-
-        /// <summary>
-        /// Assume that the rows are sorted by the start position and ascending order
-        /// </summary>
-        private void ReadBEDInput()
-        {
-            GenomicBinFilter binFilter = new GenomicBinFilter(ForbiddenIntervalBedPath);
-
-            try
-            {
-                Dictionary<string, List<uint>> startByChr = new Dictionary<string, List<uint>>(),
-                    endByChr = new Dictionary<string, List<uint>>();
-                Dictionary<string, List<double>> scoreByChr = new Dictionary<string, List<double>>();
-                using (GzipReader reader = new GzipReader(this.InputBinPath))
-                {
-                    string line;
-                    string[] tokens;
-                    while ((line = reader.ReadLine()) != null)
-                    {
-                        tokens = line.Split('\t');
-                        string chrom = tokens[Segmentation.idxChr].Trim();
-                        uint start = Convert.ToUInt32(tokens[Segmentation.idxStart].Trim());
-                        uint end = Convert.ToUInt32(tokens[Segmentation.idxEnd].Trim());
-                        if (binFilter.SkipBin(chrom, start, end))
-                            continue;
-                        if (!startByChr.ContainsKey(chrom))
-                        {
-                            startByChr.Add(chrom, new List<uint>());
-                            endByChr.Add(chrom, new List<uint>());
-                            scoreByChr.Add(chrom, new List<double>());
-                        }
-                        startByChr[chrom].Add(start);
-                        endByChr[chrom].Add(end);
-                        scoreByChr[chrom].Add(Convert.ToDouble(tokens[this.idxScore].Trim()));
-                    }
-                    foreach (string chr in startByChr.Keys)
-                    {
-                        this.StartByChr[chr] = startByChr[chr].ToArray();
-                        this.EndByChr[chr] = endByChr[chr].ToArray();
-                        this.ScoreByChr[chr] = scoreByChr[chr].ToArray();
-                    }
-
-                }
-            }
-            catch (Exception e)
-            {
-                Console.Error.WriteLine("File {0} could not be read:", this.InputBinPath);
-                Console.Error.WriteLine(e.Message);
-                Environment.Exit(1);
-            }
-        }
-
-
-        /// <summary>
-        /// Remap index from genomic coordinates into CanvasBin coordinates
-        /// </summary>
-        private static int? RemapIndex(uint[] startPos, uint[] endPos, int value, int length, ref int index)
-        {
-            const int distanceThreshold = 10000;
-            var bestMinDistanceStart = Int32.MaxValue;
-            var remappedIndex = 0;
-            while (index < length)
-            {
-                int tmpMinDistanceStart = Math.Abs(Convert.ToInt32(startPos[index] + (endPos[index] - startPos[index])) - value);
-                index++;
-                if (tmpMinDistanceStart < bestMinDistanceStart)
-                {
-                    bestMinDistanceStart = tmpMinDistanceStart;
-                    remappedIndex = index - 1;
-                }
-                else if (bestMinDistanceStart < distanceThreshold)
-                {
-                    return remappedIndex;
-                }
-                else
-                {
-                    return null;
-                }
-            }
-            return null;
-        }
-
-        /// <summary>
-        /// Remap GenomicBin from genome coordiantes into CanvasBin coordiantes
-        /// </summary>
-        public static List<SampleGenomicBin> RemapCommonRegions(List<SampleGenomicBin> commonRegions, uint[] startByChr, uint[] endByChr)
-        {
-            var length = startByChr.Length;
-            var index = 0;
-            List<SampleGenomicBin> commonRegionsRemapped = new List<SampleGenomicBin>();
-
-            foreach (SampleGenomicBin commonRegion in commonRegions)
-            {
-                if (index > length)
-                    break;
-                var startSegment = RemapIndex(startByChr, endByChr, commonRegion.Start, length, ref index);
-                var endSegment   = RemapIndex(startByChr, endByChr, commonRegion.Stop,  length, ref index);
-
-                if (startSegment.HasValue && endSegment.HasValue)
-                {
-                    SampleGenomicBin interval = new SampleGenomicBin();
-                    interval.Start = startSegment.Value;
-                    interval.Stop = endSegment.Value;
-                    commonRegionsRemapped.Add(interval);
-                }
-            }
-            return commonRegionsRemapped;
-        }
-
-        /// <summary>
-        /// Merge segmentation breakpoints with common CNV intervals
-        /// </summary>
-        public static List<int> OverlapCommonRegions(List<int> breakpoints, List<SampleGenomicBin> commonCNVintervals)
-        {
-            List<int> newBreakpoints = new List<int>();
-            int index = 0;
-            int length = commonCNVintervals.Count;
-            foreach (int breakpoint in breakpoints)
-            {
-                while (index < length)
-                {
-
-                    if (breakpoint <= commonCNVintervals[index].Start)
-                    {
-                        newBreakpoints.Add(breakpoint);
-                        break;
-                    }
-                    else if (breakpoint > commonCNVintervals[index].Start && breakpoint < commonCNVintervals[index].Stop)
-                    {
-                        newBreakpoints.Add(commonCNVintervals[index].Start);
-                        newBreakpoints.Add(commonCNVintervals[index].Stop);
-                        index++;
-                        break;
-                    }
-                    else if (breakpoint >= commonCNVintervals[index].Stop)
-                    {
-                        newBreakpoints.Add(commonCNVintervals[index].Start);
-                        newBreakpoints.Add(commonCNVintervals[index].Stop);
-                        index++;
-                    }
-                }
-                if (index > length)
-                    newBreakpoints.Add(breakpoint);
-            }
-            return newBreakpoints;
-        }
-
-<<<<<<< HEAD
-        private void WriteCanvasPartitionResults(string outPath)
-=======
-
-        public void WriteCanvasPartitionResults(string outPath, GenomeSegmentationResults regmentationResults)
->>>>>>> 591b38d7
-        {
-            Dictionary<string, bool> starts = new Dictionary<string, bool>();
-            Dictionary<string, bool> stops = new Dictionary<string, bool>();
-
-            foreach (string chr in regmentationResults.SegmentByChr.Keys)
-            {
-                for (int segmentIndex = 0; segmentIndex < regmentationResults.SegmentByChr[chr].Length; segmentIndex++)
-                {
-                    Segmentation.Segment segment = regmentationResults.SegmentByChr[chr][segmentIndex];
-                    starts[chr + ":" + segment.start] = true;
-                    stops[chr + ":" + segment.end] = true;
-                }
-            }
-
-            Dictionary<string, List<SampleGenomicBin>> excludedIntervals = new Dictionary<string, List<SampleGenomicBin>>();
-            if (!string.IsNullOrEmpty(ForbiddenIntervalBedPath))
-            {
-                excludedIntervals = CanvasCommon.Utilities.LoadBedFile(ForbiddenIntervalBedPath);
-            }
-
-            using (GzipWriter writer = new GzipWriter(outPath))
-            {
-                int segmentNum = -1;
-
-                foreach (string chr in StartByChr.Keys)
-                {
-                    List<SampleGenomicBin> excludeIntervals = null;
-                    if (excludedIntervals.ContainsKey(chr)) excludeIntervals = excludedIntervals[chr];
-                    int excludeIndex = 0; // Points to the first interval which *doesn't* end before our current position
-                    uint previousBinEnd = 0;
-                    for (int pos = 0; pos < StartByChr[chr].Length; pos++)
-                    {
-                        uint start = StartByChr[chr][pos];
-                        uint end = EndByChr[chr][pos];
-                        string key = chr + ":" + start;
-                        bool newSegment = IsNewSegment(starts, key, excludeIntervals, previousBinEnd, end, start, ref excludeIndex);
-                        if (newSegment) segmentNum++;
-                        writer.WriteLine(string.Format($"{chr}\t{start}\t{end}\t{ScoreByChr[chr][pos]}\t{segmentNum}"));
-                        previousBinEnd = end;
-                    }
-                }
-            }
-        }
-
-        private bool IsNewSegment(Dictionary<string, bool> starts, string key, List<SampleGenomicBin> excludeIntervals, uint previousBinEnd,
-            uint end, uint start, ref int excludeIndex)
-        {
-            bool newSegment = starts.ContainsKey(key) ? true : false;
-
-            if (excludeIntervals != null)
-            {
-                while (excludeIndex < excludeIntervals.Count && excludeIntervals[excludeIndex].Stop < previousBinEnd)
-                    excludeIndex++;
-                if (excludeIndex < excludeIntervals.Count)
-                {
-                    // Note: forbiddenZoneMid should never fall inside a bin, becuase these intervals were already excluded 
-                    // from consideration during the call to CanvasBin.
-                    int forbiddenZoneMid = (excludeIntervals[excludeIndex].Start + excludeIntervals[excludeIndex].Stop)/2;
-                    if (previousBinEnd < forbiddenZoneMid && end >= forbiddenZoneMid) newSegment = true;
-                }
-            }
-            if (previousBinEnd > 0 && MaxInterBinDistInSegment >= 0 && previousBinEnd + MaxInterBinDistInSegment < start
-                && !newSegment)
-            {
-                newSegment = true;
-            }
-            return newSegment;
-        }
-    }
-}
+﻿using System;
+using System.Collections.Generic;
+using System.Linq;
+using System.Threading;
+using System.Threading.Tasks;
+using CanvasCommon;
+using Isas.SequencingFiles;
+using MathNet.Numerics.LinearAlgebra;
+using MathNet.Numerics.Random;
+using Utilities = CanvasCommon.Utilities;
+
+namespace CanvasPartition
+{
+    class Segmentation
+    {
+        #region Members
+
+        private string InputBinPath;
+        private const int idxChr = 0, idxStart = 1, idxEnd = 2;
+        private int idxScore = 3;
+        public Dictionary<string, uint[]> StartByChr = new Dictionary<string, uint[]>();
+        public Dictionary<string, uint[]> EndByChr = new Dictionary<string, uint[]>();
+        public Dictionary<string, double[]> ScoreByChr = new Dictionary<string, double[]>();
+        public string ForbiddenIntervalBedPath = null;
+        public int MaxInterBinDistInSegment;
+        #endregion
+
+        public class Segment
+        {
+            public uint start; // Genomic start location
+            public uint end; // Genomic end location (inclusive)
+        }
+
+        public class GenomeSegmentationResults
+        {
+            public IDictionary<string, Segmentation.Segment[]> SegmentByChr;
+
+            public GenomeSegmentationResults(IDictionary<string, Segment[]> segmentByChr)
+            {
+                this.SegmentByChr = segmentByChr;
+            }
+        }
+
+        public enum SegmentationMethod
+        {
+            Wavelets,
+            CBS,
+            HMM
+        }
+
+        public Segmentation(string inputBinPath, string forbiddenBedPath, int maxInterBinDistInSegment, 
+            string dataType = "logratio")
+                    {
+            this.InputBinPath = inputBinPath;
+            this.ForbiddenIntervalBedPath = forbiddenBedPath;
+            this.MaxInterBinDistInSegment = maxInterBinDistInSegment;
+            this.ReadBEDInput();
+                    }
+
+        private Segmentation.GenomeSegmentationResults GetDummySegmentationResults()
+                    {
+            Segmentation.GenomeSegmentationResults results = new Segmentation.GenomeSegmentationResults(new Dictionary<string, Segmentation.Segment[]>());
+            return results;
+            }
+
+
+        public static Segmentation.Segment[] DeriveSegments(List<int> breakpoints, int sizeScoreByChr, uint[] startByChr,  uint[] endByChr)
+            {
+                    List<int> startBreakpointsPos = new List<int>();
+                    List<int> endBreakpointPos = new List<int>();
+                    List<int> lengthSeg = new List<int>();
+                    if (breakpoints.Count() >= 2 && sizeScoreByChr > 10)
+                    {
+                        startBreakpointsPos.Add(breakpoints[0]);
+                        endBreakpointPos.Add(breakpoints[1] - 1);
+                        lengthSeg.Add(breakpoints[1] - 1);
+                        for (int i = 1; i < breakpoints.Count - 1; i++)
+                        {
+                    startBreakpointsPos.Add(breakpoints[i]-1);
+                    endBreakpointPos.Add(breakpoints[i + 1]);
+                            lengthSeg.Add(breakpoints[i + 1] - 1 - breakpoints[i]);
+                        }
+                        startBreakpointsPos.Add(breakpoints[breakpoints.Count - 1]);
+                        endBreakpointPos.Add(sizeScoreByChr - 1);
+                        lengthSeg.Add(sizeScoreByChr - breakpoints[breakpoints.Count - 1] - 1);
+                    }
+                    else
+                    {
+                        startBreakpointsPos.Add(0);
+                        endBreakpointPos.Add(sizeScoreByChr - 1);
+                        lengthSeg.Add(sizeScoreByChr - 1);
+                    }
+
+
+            Segmentation.Segment[] segments = new Segmentation.Segment[startBreakpointsPos.Count];
+                    for (int i = 0; i < startBreakpointsPos.Count; i++)
+                    {
+                        int start = startBreakpointsPos[i];
+                        int end = endBreakpointPos[i];
+                segments[i] = new Segmentation.Segment
+                    {
+                    start = startByChr[start],
+                    end = endByChr[end]
+                };
+                // Genomic start
+                // Genomic end
+        }
+            return segments;
+                    }
+
+
+        /// <summary>
+        /// Assume that the rows are sorted by the start position and ascending order
+        /// </summary>
+        private void ReadBEDInput()
+        {
+            GenomicBinFilter binFilter = new GenomicBinFilter(ForbiddenIntervalBedPath);
+
+            try
+            {
+                Dictionary<string, List<uint>> startByChr = new Dictionary<string, List<uint>>(),
+                    endByChr = new Dictionary<string, List<uint>>();
+                Dictionary<string, List<double>> scoreByChr = new Dictionary<string, List<double>>();
+                using (GzipReader reader = new GzipReader(this.InputBinPath))
+                {
+                    string line;
+                    string[] tokens;
+                    while ((line = reader.ReadLine()) != null)
+                    {
+                        tokens = line.Split('\t');
+                        string chrom = tokens[Segmentation.idxChr].Trim();
+                        uint start = Convert.ToUInt32(tokens[Segmentation.idxStart].Trim());
+                        uint end = Convert.ToUInt32(tokens[Segmentation.idxEnd].Trim());
+                        if (binFilter.SkipBin(chrom, start, end))
+                            continue;
+                        if (!startByChr.ContainsKey(chrom))
+                        {
+                            startByChr.Add(chrom, new List<uint>());
+                            endByChr.Add(chrom, new List<uint>());
+                            scoreByChr.Add(chrom, new List<double>());
+                        }
+                        startByChr[chrom].Add(start);
+                        endByChr[chrom].Add(end);
+                        scoreByChr[chrom].Add(Convert.ToDouble(tokens[this.idxScore].Trim()));
+                    }
+                    foreach (string chr in startByChr.Keys)
+                    {
+                        this.StartByChr[chr] = startByChr[chr].ToArray();
+                        this.EndByChr[chr] = endByChr[chr].ToArray();
+                        this.ScoreByChr[chr] = scoreByChr[chr].ToArray();
+                    }
+
+                }
+            }
+            catch (Exception e)
+            {
+                Console.Error.WriteLine("File {0} could not be read:", this.InputBinPath);
+                Console.Error.WriteLine(e.Message);
+                Environment.Exit(1);
+            }
+        }
+
+
+        /// <summary>
+        /// Remap index from genomic coordinates into CanvasBin coordinates
+        /// </summary>
+        private static int? RemapIndex(uint[] startPos, uint[] endPos, int value, int length, ref int index)
+        {
+            const int distanceThreshold = 10000;
+            var bestMinDistanceStart = Int32.MaxValue;
+            var remappedIndex = 0;
+            while (index < length)
+            {
+                int tmpMinDistanceStart = Math.Abs(Convert.ToInt32(startPos[index] + (endPos[index] - startPos[index])) - value);
+                index++;
+                if (tmpMinDistanceStart < bestMinDistanceStart)
+                {
+                    bestMinDistanceStart = tmpMinDistanceStart;
+                    remappedIndex = index - 1;
+                }
+                else if (bestMinDistanceStart < distanceThreshold)
+                {
+                    return remappedIndex;
+                }
+                else
+                {
+                    return null;
+                }
+            }
+            return null;
+        }
+
+        /// <summary>
+        /// Remap GenomicBin from genome coordiantes into CanvasBin coordiantes
+        /// </summary>
+        public static List<SampleGenomicBin> RemapCommonRegions(List<SampleGenomicBin> commonRegions, uint[] startByChr, uint[] endByChr)
+        {
+            var length = startByChr.Length;
+            var index = 0;
+            List<SampleGenomicBin> commonRegionsRemapped = new List<SampleGenomicBin>();
+
+            foreach (SampleGenomicBin commonRegion in commonRegions)
+            {
+                if (index > length)
+                    break;
+                var startSegment = RemapIndex(startByChr, endByChr, commonRegion.Start, length, ref index);
+                var endSegment   = RemapIndex(startByChr, endByChr, commonRegion.Stop,  length, ref index);
+
+                if (startSegment.HasValue && endSegment.HasValue)
+                {
+                    SampleGenomicBin interval = new SampleGenomicBin();
+                    interval.Start = startSegment.Value;
+                    interval.Stop = endSegment.Value;
+                    commonRegionsRemapped.Add(interval);
+                }
+            }
+            return commonRegionsRemapped;
+        }
+
+        /// <summary>
+        /// Merge segmentation breakpoints with common CNV intervals
+        /// </summary>
+        public static List<int> OverlapCommonRegions(List<int> breakpoints, List<SampleGenomicBin> commonCNVintervals)
+        {
+            List<int> newBreakpoints = new List<int>();
+            int index = 0;
+            int length = commonCNVintervals.Count;
+            foreach (int breakpoint in breakpoints)
+            {
+                while (index < length)
+                {
+
+                    if (breakpoint <= commonCNVintervals[index].Start)
+                    {
+                        newBreakpoints.Add(breakpoint);
+                        break;
+                    }
+                    else if (breakpoint > commonCNVintervals[index].Start && breakpoint < commonCNVintervals[index].Stop)
+                    {
+                        newBreakpoints.Add(commonCNVintervals[index].Start);
+                        newBreakpoints.Add(commonCNVintervals[index].Stop);
+                        index++;
+                        break;
+                    }
+                    else if (breakpoint >= commonCNVintervals[index].Stop)
+                    {
+                        newBreakpoints.Add(commonCNVintervals[index].Start);
+                        newBreakpoints.Add(commonCNVintervals[index].Stop);
+                        index++;
+                    }
+                }
+                if (index > length)
+                    newBreakpoints.Add(breakpoint);
+            }
+            return newBreakpoints;
+        }
+
+
+        public void WriteCanvasPartitionResults(string outPath, GenomeSegmentationResults regmentationResults)
+        {
+            Dictionary<string, bool> starts = new Dictionary<string, bool>();
+            Dictionary<string, bool> stops = new Dictionary<string, bool>();
+
+            foreach (string chr in regmentationResults.SegmentByChr.Keys)
+            {
+                for (int segmentIndex = 0; segmentIndex < regmentationResults.SegmentByChr[chr].Length; segmentIndex++)
+                {
+                    Segmentation.Segment segment = regmentationResults.SegmentByChr[chr][segmentIndex];
+                    starts[chr + ":" + segment.start] = true;
+                    stops[chr + ":" + segment.end] = true;
+                }
+            }
+
+            Dictionary<string, List<SampleGenomicBin>> excludedIntervals = new Dictionary<string, List<SampleGenomicBin>>();
+            if (!string.IsNullOrEmpty(ForbiddenIntervalBedPath))
+            {
+                excludedIntervals = CanvasCommon.Utilities.LoadBedFile(ForbiddenIntervalBedPath);
+            }
+
+            using (GzipWriter writer = new GzipWriter(outPath))
+            {
+                int segmentNum = -1;
+
+                foreach (string chr in StartByChr.Keys)
+                {
+                    List<SampleGenomicBin> excludeIntervals = null;
+                    if (excludedIntervals.ContainsKey(chr)) excludeIntervals = excludedIntervals[chr];
+                    int excludeIndex = 0; // Points to the first interval which *doesn't* end before our current position
+                    uint previousBinEnd = 0;
+                    for (int pos = 0; pos < StartByChr[chr].Length; pos++)
+                    {
+                        uint start = StartByChr[chr][pos];
+                        uint end = EndByChr[chr][pos];
+                        string key = chr + ":" + start;
+                        bool newSegment = IsNewSegment(starts, key, excludeIntervals, previousBinEnd, end, start, ref excludeIndex);
+                        if (newSegment) segmentNum++;
+                        writer.WriteLine(string.Format($"{chr}\t{start}\t{end}\t{ScoreByChr[chr][pos]}\t{segmentNum}"));
+                        previousBinEnd = end;
+                    }
+                }
+            }
+        }
+
+        private bool IsNewSegment(Dictionary<string, bool> starts, string key, List<SampleGenomicBin> excludeIntervals, uint previousBinEnd,
+            uint end, uint start, ref int excludeIndex)
+                        {
+            bool newSegment = starts.ContainsKey(key) ? true : false;
+
+                        if (excludeIntervals != null)
+                        {
+                while (excludeIndex < excludeIntervals.Count && excludeIntervals[excludeIndex].Stop < previousBinEnd)
+                    excludeIndex++;
+                            if (excludeIndex < excludeIntervals.Count)
+                            {
+                                // Note: forbiddenZoneMid should never fall inside a bin, becuase these intervals were already excluded 
+                                // from consideration during the call to CanvasBin.
+                    int forbiddenZoneMid = (excludeIntervals[excludeIndex].Start + excludeIntervals[excludeIndex].Stop)/2;
+                                if (previousBinEnd < forbiddenZoneMid && end >= forbiddenZoneMid) newSegment = true;
+                            }
+                        }
+                        if (previousBinEnd > 0 && MaxInterBinDistInSegment >= 0 && previousBinEnd + MaxInterBinDistInSegment < start
+                            && !newSegment)
+                        {
+                            newSegment = true;
+                        }
+            return newSegment;
+        }
+    }
+}