--- conflicted
+++ resolved
@@ -1,189 +1,187 @@
-﻿<?xml version="1.0" encoding="utf-8"?>
-<Project ToolsVersion="12.0" DefaultTargets="Build" xmlns="http://schemas.microsoft.com/developer/msbuild/2003">
-  <Import Project="$(MSBuildExtensionsPath)\$(MSBuildToolsVersion)\Microsoft.Common.props" Condition="Exists('$(MSBuildExtensionsPath)\$(MSBuildToolsVersion)\Microsoft.Common.props')" />
-  <PropertyGroup>
-    <Configuration Condition=" '$(Configuration)' == '' ">Debug</Configuration>
-    <Platform Condition=" '$(Platform)' == '' ">AnyCPU</Platform>
-    <ProjectGuid>{A1660795-CD4A-4FBC-9BF6-DF2A420AA3CA}</ProjectGuid>
-    <OutputType>Exe</OutputType>
-    <AppDesignerFolder>Properties</AppDesignerFolder>
-    <RootNamespace>CanvasPartition</RootNamespace>
-    <AssemblyName>CanvasPartition</AssemblyName>
-    <TargetFrameworkVersion>v4.5.1</TargetFrameworkVersion>
-    <FileAlignment>512</FileAlignment>
-    <SccProjectName>SAK</SccProjectName>
-    <SccLocalPath>SAK</SccLocalPath>
-    <SccAuxPath>SAK</SccAuxPath>
-    <SccProvider>SAK</SccProvider>
-    <IsWebBootstrapper>false</IsWebBootstrapper>
-    <PublishUrl>publish\</PublishUrl>
-    <Install>true</Install>
-    <InstallFrom>Disk</InstallFrom>
-    <UpdateEnabled>false</UpdateEnabled>
-    <UpdateMode>Foreground</UpdateMode>
-    <UpdateInterval>7</UpdateInterval>
-    <UpdateIntervalUnits>Days</UpdateIntervalUnits>
-    <UpdatePeriodically>false</UpdatePeriodically>
-    <UpdateRequired>false</UpdateRequired>
-    <MapFileExtensions>true</MapFileExtensions>
-    <ApplicationRevision>0</ApplicationRevision>
-    <ApplicationVersion>1.0.0.%2a</ApplicationVersion>
-    <UseApplicationTrust>false</UseApplicationTrust>
-    <BootstrapperEnabled>true</BootstrapperEnabled>
-    <TargetFrameworkProfile />
-    <NuGetPackageImportStamp>
-    </NuGetPackageImportStamp>
-  </PropertyGroup>
-  <PropertyGroup Condition=" '$(Configuration)|$(Platform)' == 'Debug|AnyCPU' ">
-    <PlatformTarget>AnyCPU</PlatformTarget>
-    <DebugSymbols>true</DebugSymbols>
-    <DebugType>full</DebugType>
-    <Optimize>false</Optimize>
-    <OutputPath>bin\Debug\</OutputPath>
-    <DefineConstants>DEBUG;TRACE</DefineConstants>
-    <ErrorReport>prompt</ErrorReport>
-    <WarningLevel>4</WarningLevel>
-  </PropertyGroup>
-  <PropertyGroup Condition=" '$(Configuration)|$(Platform)' == 'Release|AnyCPU' ">
-    <PlatformTarget>x64</PlatformTarget>
-    <DebugType>pdbonly</DebugType>
-    <Optimize>true</Optimize>
-    <OutputPath>bin\Release\</OutputPath>
-    <DefineConstants>TRACE</DefineConstants>
-    <ErrorReport>prompt</ErrorReport>
-    <WarningLevel>4</WarningLevel>
-  </PropertyGroup>
-  <PropertyGroup Condition="'$(Configuration)|$(Platform)' == 'Debug|x64'">
-    <DebugSymbols>true</DebugSymbols>
-    <OutputPath>bin\x64\Debug\</OutputPath>
-    <DefineConstants>DEBUG;TRACE</DefineConstants>
-    <DebugType>full</DebugType>
-    <PlatformTarget>x64</PlatformTarget>
-    <ErrorReport>prompt</ErrorReport>
-    <CodeAnalysisRuleSet>MinimumRecommendedRules.ruleset</CodeAnalysisRuleSet>
-    <Prefer32Bit>true</Prefer32Bit>
-  </PropertyGroup>
-  <PropertyGroup Condition="'$(Configuration)|$(Platform)' == 'Release|x64'">
-    <OutputPath>..\x64\Release\</OutputPath>
-    <DefineConstants>TRACE</DefineConstants>
-    <Optimize>true</Optimize>
-    <DebugType>pdbonly</DebugType>
-    <PlatformTarget>x64</PlatformTarget>
-    <ErrorReport>prompt</ErrorReport>
-    <CodeAnalysisRuleSet>MinimumRecommendedRules.ruleset</CodeAnalysisRuleSet>
-    <Prefer32Bit>true</Prefer32Bit>
-  </PropertyGroup>
-  <ItemGroup>
-    <Reference Include="Illumina.Common, Version=1.11.0.0, Culture=neutral, processorArchitecture=AMD64">
-      <HintPath>..\Canvas\packages\Illumina.Common.1.11.0\lib\net40\Illumina.Common.dll</HintPath>
-      <Private>True</Private>
-    </Reference>
-    <Reference Include="Isas.SequencingFiles, Version=2.43.0.0, Culture=neutral, processorArchitecture=AMD64">
-      <HintPath>..\Canvas\packages\Isas.SequencingFiles.2.43.0\lib\net451\Isas.SequencingFiles.dll</HintPath>
-      <Private>True</Private>
-    </Reference>
-    <Reference Include="Isas.Shared, Version=2.37.0.0, Culture=neutral, processorArchitecture=AMD64">
-      <HintPath>..\Canvas\packages\Isas.Shared.2.37.0\lib\net451\Isas.Shared.dll</HintPath>
-      <Private>True</Private>
-    </Reference>
-    <Reference Include="MathNet.Numerics, Version=3.13.0.0, Culture=neutral, processorArchitecture=MSIL">
-      <HintPath>..\Canvas\packages\MathNet.Numerics.3.13.0\lib\net40\MathNet.Numerics.dll</HintPath>
-      <Private>True</Private>
-    </Reference>
-    <Reference Include="NDesk.Options, Version=0.2.1.0, Culture=neutral, processorArchitecture=MSIL">
-      <HintPath>..\Canvas\packages\NDesk.Options.0.2.1\lib\NDesk.Options.dll</HintPath>
-      <Private>True</Private>
-    </Reference>
-    <Reference Include="Newtonsoft.Json, Version=8.0.0.0, Culture=neutral, PublicKeyToken=30ad4fe6b2a6aeed, processorArchitecture=MSIL">
-      <HintPath>..\Canvas\packages\Newtonsoft.Json.8.0.3\lib\net45\Newtonsoft.Json.dll</HintPath>
-      <Private>True</Private>
-    </Reference>
-    <Reference Include="NumericalAnalysis, Version=0.0.0.0, Culture=neutral, processorArchitecture=AMD64">
-      <HintPath>..\Canvas\packages\Isas.NumericalAnalysis.2.30.0-dev201608181013\lib\net451\NumericalAnalysis.dll</HintPath>
-      <Private>True</Private>
-    </Reference>
-    <Reference Include="protobuf-net, Version=2.0.0.668, Culture=neutral, PublicKeyToken=257b51d87d2e4d67, processorArchitecture=MSIL">
-      <HintPath>..\Canvas\packages\protobuf-net.2.0.0.668\lib\net40\protobuf-net.dll</HintPath>
-      <Private>True</Private>
-    </Reference>
-    <Reference Include="System" />
-    <Reference Include="System.Core" />
-    <Reference Include="System.Numerics" />
-    <Reference Include="System.Xml.Linq" />
-    <Reference Include="System.Data.DataSetExtensions" />
-    <Reference Include="Microsoft.CSharp" />
-    <Reference Include="System.Data" />
-    <Reference Include="System.Xml" />
-  </ItemGroup>
-  <ItemGroup>
-    <Compile Include="CanvasPartition.cs" />
-    <Compile Include="CBSTStatistic.cs" />
-    <Compile Include="ChangePoint.cs" />
-    <Compile Include="Properties\Settings.Designer.cs">
-      <AutoGen>True</AutoGen>
-      <DesignTimeSharedInput>True</DesignTimeSharedInput>
-      <DependentUpon>Settings.settings</DependentUpon>
-    </Compile>
-    <Compile Include="Segmentation.cs" />
-    <Compile Include="GetBoundary.cs" />
-    <Compile Include="Helper.cs" />
-    <Compile Include="Properties\AssemblyInfo.cs" />
-    <Compile Include="Prune.cs" />
-    <Compile Include="R.cs" />
-    <Compile Include="TailProbability.cs" />
-    <Compile Include="WaveletSegmentation.cs" />
-  </ItemGroup>
-  <ItemGroup>
-    <None Include="App.config" />
-    <None Include="packages.config" />
-    <None Include="Properties\Settings.settings">
-      <Generator>SettingsSingleFileGenerator</Generator>
-      <LastGenOutput>Settings.Designer.cs</LastGenOutput>
-    </None>
-  </ItemGroup>
-  <ItemGroup>
-    <ProjectReference Include="..\CanvasCommon\CanvasCommon.csproj">
-      <Project>{ec8755f1-74bd-4a1f-9b82-5133d2f6a93b}</Project>
-      <Name>CanvasCommon</Name>
-    </ProjectReference>
-  </ItemGroup>
-  <ItemGroup>
-    <BootstrapperPackage Include=".NETFramework,Version=v4.5">
-      <Visible>False</Visible>
-      <ProductName>Microsoft .NET Framework 4.5 %28x86 and x64%29</ProductName>
-      <Install>true</Install>
-    </BootstrapperPackage>
-    <BootstrapperPackage Include="Microsoft.Net.Client.3.5">
-      <Visible>False</Visible>
-      <ProductName>.NET Framework 3.5 SP1 Client Profile</ProductName>
-      <Install>false</Install>
-    </BootstrapperPackage>
-    <BootstrapperPackage Include="Microsoft.Net.Framework.3.5.SP1">
-      <Visible>False</Visible>
-      <ProductName>.NET Framework 3.5 SP1</ProductName>
-      <Install>false</Install>
-    </BootstrapperPackage>
-  </ItemGroup>
-  <Import Project="$(MSBuildToolsPath)\Microsoft.CSharp.targets" />
-<<<<<<< HEAD
-=======
-  <PropertyGroup>
-    <PreBuildEvent>
-    </PreBuildEvent>
-  </PropertyGroup>
-  <Import Project="..\Canvas\packages\Isas.FileCompression.2.43.0\build\net451\Isas.FileCompression.targets" Condition="Exists('..\Canvas\packages\Isas.FileCompression.2.43.0\build\net451\Isas.FileCompression.targets')" />
-  <Target Name="EnsureNuGetPackageBuildImports" BeforeTargets="PrepareForBuild">
-    <PropertyGroup>
-      <ErrorText>This project references NuGet package(s) that are missing on this computer. Use NuGet Package Restore to download them.  For more information, see http://go.microsoft.com/fwlink/?LinkID=322105. The missing file is {0}.</ErrorText>
-    </PropertyGroup>
-    <Error Condition="!Exists('..\Canvas\packages\Isas.FileCompression.2.43.0\build\net451\Isas.FileCompression.targets')" Text="$([System.String]::Format('$(ErrorText)', '..\Canvas\packages\Isas.FileCompression.2.43.0\build\net451\Isas.FileCompression.targets'))" />
-  </Target>
->>>>>>> 1ed73f02
-  <!-- To modify your build process, add your task inside one of the targets below and uncomment it. 
-       Other similar extension points exist, see Microsoft.Common.targets.
-  <Target Name="BeforeBuild">
-  </Target>
-  <Target Name="AfterBuild">
-  </Target>
-  -->
-</Project>
+﻿<?xml version="1.0" encoding="utf-8"?>
+<Project ToolsVersion="12.0" DefaultTargets="Build" xmlns="http://schemas.microsoft.com/developer/msbuild/2003">
+  <Import Project="$(MSBuildExtensionsPath)\$(MSBuildToolsVersion)\Microsoft.Common.props" Condition="Exists('$(MSBuildExtensionsPath)\$(MSBuildToolsVersion)\Microsoft.Common.props')" />
+  <PropertyGroup>
+    <Configuration Condition=" '$(Configuration)' == '' ">Debug</Configuration>
+    <Platform Condition=" '$(Platform)' == '' ">AnyCPU</Platform>
+    <ProjectGuid>{A1660795-CD4A-4FBC-9BF6-DF2A420AA3CA}</ProjectGuid>
+    <OutputType>Exe</OutputType>
+    <AppDesignerFolder>Properties</AppDesignerFolder>
+    <RootNamespace>CanvasPartition</RootNamespace>
+    <AssemblyName>CanvasPartition</AssemblyName>
+    <TargetFrameworkVersion>v4.5.1</TargetFrameworkVersion>
+    <FileAlignment>512</FileAlignment>
+    <SccProjectName>SAK</SccProjectName>
+    <SccLocalPath>SAK</SccLocalPath>
+    <SccAuxPath>SAK</SccAuxPath>
+    <SccProvider>SAK</SccProvider>
+    <IsWebBootstrapper>false</IsWebBootstrapper>
+    <PublishUrl>publish\</PublishUrl>
+    <Install>true</Install>
+    <InstallFrom>Disk</InstallFrom>
+    <UpdateEnabled>false</UpdateEnabled>
+    <UpdateMode>Foreground</UpdateMode>
+    <UpdateInterval>7</UpdateInterval>
+    <UpdateIntervalUnits>Days</UpdateIntervalUnits>
+    <UpdatePeriodically>false</UpdatePeriodically>
+    <UpdateRequired>false</UpdateRequired>
+    <MapFileExtensions>true</MapFileExtensions>
+    <ApplicationRevision>0</ApplicationRevision>
+    <ApplicationVersion>1.0.0.%2a</ApplicationVersion>
+    <UseApplicationTrust>false</UseApplicationTrust>
+    <BootstrapperEnabled>true</BootstrapperEnabled>
+    <TargetFrameworkProfile />
+    <NuGetPackageImportStamp>
+    </NuGetPackageImportStamp>
+  </PropertyGroup>
+  <PropertyGroup Condition=" '$(Configuration)|$(Platform)' == 'Debug|AnyCPU' ">
+    <PlatformTarget>AnyCPU</PlatformTarget>
+    <DebugSymbols>true</DebugSymbols>
+    <DebugType>full</DebugType>
+    <Optimize>false</Optimize>
+    <OutputPath>bin\Debug\</OutputPath>
+    <DefineConstants>DEBUG;TRACE</DefineConstants>
+    <ErrorReport>prompt</ErrorReport>
+    <WarningLevel>4</WarningLevel>
+  </PropertyGroup>
+  <PropertyGroup Condition=" '$(Configuration)|$(Platform)' == 'Release|AnyCPU' ">
+    <PlatformTarget>x64</PlatformTarget>
+    <DebugType>pdbonly</DebugType>
+    <Optimize>true</Optimize>
+    <OutputPath>bin\Release\</OutputPath>
+    <DefineConstants>TRACE</DefineConstants>
+    <ErrorReport>prompt</ErrorReport>
+    <WarningLevel>4</WarningLevel>
+  </PropertyGroup>
+  <PropertyGroup Condition="'$(Configuration)|$(Platform)' == 'Debug|x64'">
+    <DebugSymbols>true</DebugSymbols>
+    <OutputPath>bin\x64\Debug\</OutputPath>
+    <DefineConstants>DEBUG;TRACE</DefineConstants>
+    <DebugType>full</DebugType>
+    <PlatformTarget>x64</PlatformTarget>
+    <ErrorReport>prompt</ErrorReport>
+    <CodeAnalysisRuleSet>MinimumRecommendedRules.ruleset</CodeAnalysisRuleSet>
+    <Prefer32Bit>true</Prefer32Bit>
+    <AllowUnsafeBlocks>false</AllowUnsafeBlocks>
+  </PropertyGroup>
+  <PropertyGroup Condition="'$(Configuration)|$(Platform)' == 'Release|x64'">
+    <OutputPath>..\x64\Release\</OutputPath>
+    <DefineConstants>TRACE</DefineConstants>
+    <Optimize>false</Optimize>
+    <DebugType>pdbonly</DebugType>
+    <PlatformTarget>x64</PlatformTarget>
+    <ErrorReport>prompt</ErrorReport>
+    <CodeAnalysisRuleSet>MinimumRecommendedRules.ruleset</CodeAnalysisRuleSet>
+    <Prefer32Bit>true</Prefer32Bit>
+  </PropertyGroup>
+  <ItemGroup>
+    <Reference Include="Illumina.Common, Version=1.11.0.0, Culture=neutral, processorArchitecture=AMD64">
+      <HintPath>..\Canvas\packages\Illumina.Common.1.11.0\lib\net40\Illumina.Common.dll</HintPath>
+      <Private>True</Private>
+    </Reference>
+    <Reference Include="Isas.SequencingFiles, Version=2.43.0.0, Culture=neutral, processorArchitecture=AMD64">
+      <HintPath>..\Canvas\packages\Isas.SequencingFiles.2.43.0\lib\net451\Isas.SequencingFiles.dll</HintPath>
+      <Private>True</Private>
+    </Reference>
+    <Reference Include="Isas.Shared, Version=2.37.0.0, Culture=neutral, processorArchitecture=AMD64">
+      <HintPath>..\Canvas\packages\Isas.Shared.2.37.0\lib\net451\Isas.Shared.dll</HintPath>
+      <Private>True</Private>
+    </Reference>
+    <Reference Include="MathNet.Numerics, Version=3.13.0.0, Culture=neutral, processorArchitecture=MSIL">
+      <HintPath>..\Canvas\packages\MathNet.Numerics.3.13.0\lib\net40\MathNet.Numerics.dll</HintPath>
+      <Private>True</Private>
+    </Reference>
+    <Reference Include="NDesk.Options, Version=0.2.1.0, Culture=neutral, processorArchitecture=MSIL">
+      <HintPath>..\Canvas\packages\NDesk.Options.0.2.1\lib\NDesk.Options.dll</HintPath>
+      <Private>True</Private>
+    </Reference>
+    <Reference Include="Newtonsoft.Json, Version=8.0.0.0, Culture=neutral, PublicKeyToken=30ad4fe6b2a6aeed, processorArchitecture=MSIL">
+      <HintPath>..\Canvas\packages\Newtonsoft.Json.8.0.3\lib\net45\Newtonsoft.Json.dll</HintPath>
+      <Private>True</Private>
+    </Reference>
+    <Reference Include="NumericalAnalysis, Version=0.0.0.0, Culture=neutral, processorArchitecture=AMD64">
+      <HintPath>..\Canvas\packages\Isas.NumericalAnalysis.2.30.0-dev201608181013\lib\net451\NumericalAnalysis.dll</HintPath>
+      <Private>True</Private>
+    </Reference>
+    <Reference Include="protobuf-net, Version=2.0.0.668, Culture=neutral, PublicKeyToken=257b51d87d2e4d67, processorArchitecture=MSIL">
+      <HintPath>..\Canvas\packages\protobuf-net.2.0.0.668\lib\net40\protobuf-net.dll</HintPath>
+      <Private>True</Private>
+    </Reference>
+    <Reference Include="System" />
+    <Reference Include="System.Core" />
+    <Reference Include="System.Numerics" />
+    <Reference Include="System.Xml.Linq" />
+    <Reference Include="System.Data.DataSetExtensions" />
+    <Reference Include="Microsoft.CSharp" />
+    <Reference Include="System.Data" />
+    <Reference Include="System.Xml" />
+  </ItemGroup>
+  <ItemGroup>
+    <Compile Include="CanvasPartition.cs" />
+    <Compile Include="CBSTStatistic.cs" />
+    <Compile Include="ChangePoint.cs" />
+    <Compile Include="Properties\Settings.Designer.cs">
+      <AutoGen>True</AutoGen>
+      <DesignTimeSharedInput>True</DesignTimeSharedInput>
+      <DependentUpon>Settings.settings</DependentUpon>
+    </Compile>
+    <Compile Include="Segmentation.cs" />
+    <Compile Include="GetBoundary.cs" />
+    <Compile Include="Helper.cs" />
+    <Compile Include="Properties\AssemblyInfo.cs" />
+    <Compile Include="Prune.cs" />
+    <Compile Include="R.cs" />
+    <Compile Include="TailProbability.cs" />
+    <Compile Include="WaveletSegmentation.cs" />
+  </ItemGroup>
+  <ItemGroup>
+    <None Include="App.config" />
+    <None Include="packages.config" />
+    <None Include="Properties\Settings.settings">
+      <Generator>SettingsSingleFileGenerator</Generator>
+      <LastGenOutput>Settings.Designer.cs</LastGenOutput>
+    </None>
+  </ItemGroup>
+  <ItemGroup>
+    <ProjectReference Include="..\CanvasCommon\CanvasCommon.csproj">
+      <Project>{ec8755f1-74bd-4a1f-9b82-5133d2f6a93b}</Project>
+      <Name>CanvasCommon</Name>
+    </ProjectReference>
+  </ItemGroup>
+  <ItemGroup>
+    <BootstrapperPackage Include=".NETFramework,Version=v4.5">
+      <Visible>False</Visible>
+      <ProductName>Microsoft .NET Framework 4.5 %28x86 and x64%29</ProductName>
+      <Install>true</Install>
+    </BootstrapperPackage>
+    <BootstrapperPackage Include="Microsoft.Net.Client.3.5">
+      <Visible>False</Visible>
+      <ProductName>.NET Framework 3.5 SP1 Client Profile</ProductName>
+      <Install>false</Install>
+    </BootstrapperPackage>
+    <BootstrapperPackage Include="Microsoft.Net.Framework.3.5.SP1">
+      <Visible>False</Visible>
+      <ProductName>.NET Framework 3.5 SP1</ProductName>
+      <Install>false</Install>
+    </BootstrapperPackage>
+  </ItemGroup>
+  <Import Project="$(MSBuildToolsPath)\Microsoft.CSharp.targets" />
+  <PropertyGroup>
+    <PreBuildEvent>
+    </PreBuildEvent>
+  </PropertyGroup>
+  <Import Project="..\Canvas\packages\Isas.FileCompression.2.43.0\build\net451\Isas.FileCompression.targets" Condition="Exists('..\Canvas\packages\Isas.FileCompression.2.43.0\build\net451\Isas.FileCompression.targets')" />
+  <Target Name="EnsureNuGetPackageBuildImports" BeforeTargets="PrepareForBuild">
+    <PropertyGroup>
+      <ErrorText>This project references NuGet package(s) that are missing on this computer. Use NuGet Package Restore to download them.  For more information, see http://go.microsoft.com/fwlink/?LinkID=322105. The missing file is {0}.</ErrorText>
+    </PropertyGroup>
+    <Error Condition="!Exists('..\Canvas\packages\Isas.FileCompression.2.43.0\build\net451\Isas.FileCompression.targets')" Text="$([System.String]::Format('$(ErrorText)', '..\Canvas\packages\Isas.FileCompression.2.43.0\build\net451\Isas.FileCompression.targets'))" />
+  </Target>
+  <!-- To modify your build process, add your task inside one of the targets below and uncomment it. 
+       Other similar extension points exist, see Microsoft.Common.targets.
+  <Target Name="BeforeBuild">
+  </Target>
+  <Target Name="AfterBuild">
+  </Target>
+  -->
+</Project>