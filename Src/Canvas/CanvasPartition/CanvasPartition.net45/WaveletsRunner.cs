--- conflicted
+++ resolved
@@ -1,183 +1,179 @@
-using System;
-using System.Collections.Generic;
-using System.Linq;
-using System.Threading;
-using System.Threading.Tasks;
-using CanvasCommon;
-using Illumina.Common;
-
-namespace CanvasPartition
-{
-    class WaveletsRunner
-    {
-        private WaveletsRunnerParams _parameters;
-        public static readonly double DefaultMadFactor = 2.0; // default MAD factor for Wavelets
-
-        public class WaveletsRunnerParams
-        {
-            public bool IsGermline { get; }
-            public double EvennessScoreThreshold { get; }
-            public string CommonCNVs { get; }
-            public double ThresholdLower { get; }
-            public double ThresholdUpper { get; }
-            public double MadFactor { get; }
-            public int MinSize { get; }
-            public int Verbose { get; }
-            public bool IsSmallPedegree { get; }
-
-            public WaveletsRunnerParams(bool isGermline, string commonCNVs = null, double evennessScoreThreshold = 94.50, 
-                double thresholdLower = 5, double thresholdLowerMaf = 0.05, double thresholdUpper = 80, double madFactor = 2, int minSize = 10, 
-                int verbose = 1, bool isSmallPedegree = false)
-            {
-                IsGermline = isGermline;
-                EvennessScoreThreshold = evennessScoreThreshold;
-                CommonCNVs = commonCNVs;           
-                ThresholdLower = thresholdLowerMaf;
-                ThresholdUpper = thresholdUpper;
-                MadFactor = madFactor;
-                MinSize = minSize;
-                Verbose = verbose;
-                IsSmallPedegree = isSmallPedegree;
-            }
-        }
-
-        public WaveletsRunner(WaveletsRunnerParams waveletsRunnerParams)
-        {
-            _parameters = waveletsRunnerParams;
-        }
-
-        /// <summary>
-        /// Wavelets: unbalanced HAAR wavelets segmentation 
-        /// </summary>
-        public Dictionary<string, SegmentationInput.Segment[]> Run(SegmentationInput segmentationInput)
-        {
-            double evennessScore = segmentationInput.GetEvennessScore();
-            bool useVaf = evennessScore < _parameters.EvennessScoreThreshold;
-<<<<<<< HEAD
-            if (!segmentationInput.CoverageMetricsFile.IsNullOrEmpty())
-                CanvasIO.WriteCoverageMetricToTextFile(segmentationInput.CoverageMetricsFile, evennessScore, CanvasIO.CoverageMetric.evenness);
-=======
-            CanvasIO.WriteCoverageMetricToTextFile(segmentationInput.CoverageMetricsFile, evennessScore, CanvasIO.CoverageMetric.evenness);
->>>>>>> 58f6c981
-            Dictionary<string, List<int>> breakpoints;
-            Dictionary<string, List<int>> adjustedBreakpoints;
-
-            if (!useVaf)
-            {
-                breakpoints = LaunchWavelets(segmentationInput.CoverageByChr, segmentationInput.StartByChr,
-                    segmentationInput.EndByChr);
-                adjustedBreakpoints = AdjustBreakpoints(segmentationInput.CoverageByChr, segmentationInput, breakpoints, vafContainingBinsByChr:null);
-            }
-            else
-            {
-                var vafByChr = new Dictionary<string, double[]>();
-                var vafContainingBinsByChr = new Dictionary<string, int[]>();
-
-                foreach (string chr in segmentationInput.VafByChr.Keys)
-                {
-                    vafByChr[chr] = segmentationInput.VafByChr[chr].Select(vafContainingBins => vafContainingBins.Vaf).ToArray();
-                    vafContainingBinsByChr[chr] = segmentationInput.VafByChr[chr].Select(coverageToVafMapper => coverageToVafMapper.Index).ToArray();
-                }
-                breakpoints = LaunchWavelets(vafByChr, segmentationInput.StartByChr, segmentationInput.EndByChr);
-                adjustedBreakpoints = AdjustBreakpoints(vafByChr, segmentationInput, breakpoints, vafContainingBinsByChr);
-            }
-
-            var segments = new Dictionary<string, SegmentationInput.Segment[]>();
-            foreach (string chr in segmentationInput.VafByChr.Keys)
-            {
-                segments[chr] = SegmentationInput.DeriveSegments(adjustedBreakpoints[chr], segmentationInput.CoverageByChr[chr].Length,
-                    segmentationInput.StartByChr[chr], segmentationInput.EndByChr[chr]);
-            }
-            return segments;
-        }
-
-        public new Dictionary<string, List<int>> LaunchWavelets(Dictionary<string, double[]> coverageByChr, Dictionary<string, uint[]> startByChr,
-            Dictionary<string, uint[]> endByChr)
-        {
-            var inaByChr = new Dictionary<string, int[]>();
-            var finiteScoresByChr = new Dictionary<string, double[]>();
-
-            var tasks = coverageByChr.Select(scoreByChrKVP => new ThreadStart(() =>
-            {
-                string chr = scoreByChrKVP.Key;
-                Helper.GetFiniteIndices(scoreByChrKVP.Value, out int[] ina); // not NaN, -Inf, Inf
-
-                double[] scores;
-                if (ina.Length == scoreByChrKVP.Value.Length)
-                    scores = scoreByChrKVP.Value;
-                else
-                    Helper.ExtractValues<double>(scoreByChrKVP.Value, ina, out scores);
-
-                lock (finiteScoresByChr)
-                {
-                    finiteScoresByChr[chr] = scores;
-                    inaByChr[chr] = ina;
-                }
-            })).ToList();
-
-
-            Parallel.ForEach(tasks, task => task.Invoke());
-            // Quick sanity-check: If we don't have any segments, then return a dummy result.
-            int n = finiteScoresByChr.Values.Sum(list => list.Length);
-            if (n == 0)
-                return new Dictionary<string, List<int>>();
-
-            var breakpointsByChr = new Dictionary<string, List<int>>();
-            tasks = coverageByChr.Keys.Select(chr => new ThreadStart(() =>
-            {
-                var breakpoints = new List<int>();
-                // to cover cases of no SNVs present (i.e. chrY) => chromosome becomes one segment
-                int segmentLengthByChr = Math.Max(coverageByChr[chr].Length, 1);
-                if (segmentLengthByChr > _parameters.MinSize)
-                {
-                    WaveletSegmentation.HaarWavelets(coverageByChr[chr], _parameters.ThresholdLower,
-                        _parameters.ThresholdUpper,
-                        breakpoints, _parameters.IsGermline, madFactor: _parameters.MadFactor);
-                }
-
-                lock (breakpointsByChr)
-                {
-                    breakpointsByChr[chr] = breakpoints;
-                }
-            })).ToList();
-
-            Console.WriteLine("{0} Launching wavelet tasks", DateTime.Now);
-            Parallel.ForEach(tasks, task => task.Invoke());
-            Console.WriteLine("{0} Completed wavelet tasks", DateTime.Now);
-            Console.WriteLine("{0} Segmentation results complete", DateTime.Now);
-            return breakpointsByChr;
-        }
-
-        private Dictionary<string, List<int>> AdjustBreakpoints(Dictionary<string, double[]> binsByChr, SegmentationInput segmentationInput, 
-            Dictionary<string, List<int>> breakpoints, Dictionary<string, int[]> vafContainingBinsByChr)
-        {
-            // load common CNV segments
-            Dictionary<string, List<SampleGenomicBin>> commonCNVintervals = null;
-            if (_parameters.CommonCNVs != null)
-            {
-                commonCNVintervals = CanvasCommon.Utilities.LoadBedFile(_parameters.CommonCNVs);
-                CanvasCommon.Utilities.SortAndOverlapCheck(commonCNVintervals, _parameters.CommonCNVs);
-            }
-
-            foreach (string chr in binsByChr.Keys)
-            {
-                if (vafContainingBinsByChr?[chr] != null && vafContainingBinsByChr[chr].Length > 0)
-                {
-                    if (breakpoints[chr].Max() > vafContainingBinsByChr[chr].Length)
-                        throw new Exception(
-                            $"breakpoint {breakpoints.Max()} is larger then the zero-based size of the " +
-                            $"vafToCoverageIndex '{vafContainingBinsByChr.Count - 1}'");
-                    breakpoints[chr] = breakpoints[chr].Select(breakpoint => vafContainingBinsByChr[chr][breakpoint]).ToList();
-                }
-
-                if (commonCNVintervals != null && commonCNVintervals.ContainsKey(chr))
-                {
-                    var remappedCommonCNVintervals = SegmentationInput.RemapCommonRegions(commonCNVintervals[chr],
-                        segmentationInput.StartByChr[chr], segmentationInput.EndByChr[chr]);
-                    breakpoints[chr] = SegmentationInput.OverlapCommonRegions(breakpoints[chr], remappedCommonCNVintervals);
-                }
-            }
-            return breakpoints;
-        }
-    }
+using System;
+using System.Collections.Generic;
+using System.Linq;
+using System.Threading;
+using System.Threading.Tasks;
+using CanvasCommon;
+using Illumina.Common;
+
+namespace CanvasPartition
+{
+    class WaveletsRunner
+    {
+        private WaveletsRunnerParams _parameters;
+        public static readonly double DefaultMadFactor = 2.0; // default MAD factor for Wavelets
+
+        public class WaveletsRunnerParams
+        {
+            public bool IsGermline { get; }
+            public double EvennessScoreThreshold { get; }
+            public string CommonCNVs { get; }
+            public double ThresholdLower { get; }
+            public double ThresholdUpper { get; }
+            public double MadFactor { get; }
+            public int MinSize { get; }
+            public int Verbose { get; }
+            public bool IsSmallPedegree { get; }
+
+            public WaveletsRunnerParams(bool isGermline, string commonCNVs = null, double evennessScoreThreshold = 94.50, 
+                double thresholdLower = 5, double thresholdLowerMaf = 0.05, double thresholdUpper = 80, double madFactor = 2, int minSize = 10, 
+                int verbose = 1, bool isSmallPedegree = false)
+            {
+                IsGermline = isGermline;
+                EvennessScoreThreshold = evennessScoreThreshold;
+                CommonCNVs = commonCNVs;           
+                ThresholdLower = thresholdLowerMaf;
+                ThresholdUpper = thresholdUpper;
+                MadFactor = madFactor;
+                MinSize = minSize;
+                Verbose = verbose;
+                IsSmallPedegree = isSmallPedegree;
+            }
+        }
+
+        public WaveletsRunner(WaveletsRunnerParams waveletsRunnerParams)
+        {
+            _parameters = waveletsRunnerParams;
+        }
+
+        /// <summary>
+        /// Wavelets: unbalanced HAAR wavelets segmentation 
+        /// </summary>
+        public Dictionary<string, SegmentationInput.Segment[]> Run(SegmentationInput segmentationInput)
+        {
+            double evennessScore = segmentationInput.GetEvennessScore();
+            bool useVaf = evennessScore < _parameters.EvennessScoreThreshold;
+            if (!segmentationInput.CoverageMetricsFile.IsNullOrEmpty())
+                CanvasIO.WriteCoverageMetricToTextFile(segmentationInput.CoverageMetricsFile, evennessScore, CanvasIO.CoverageMetric.evenness);
+            Dictionary<string, List<int>> breakpoints;
+            Dictionary<string, List<int>> adjustedBreakpoints;
+
+            if (!useVaf)
+            {
+                breakpoints = LaunchWavelets(segmentationInput.CoverageByChr, segmentationInput.StartByChr,
+                    segmentationInput.EndByChr);
+                adjustedBreakpoints = AdjustBreakpoints(segmentationInput.CoverageByChr, segmentationInput, breakpoints, vafContainingBinsByChr:null);
+            }
+            else
+            {
+                var vafByChr = new Dictionary<string, double[]>();
+                var vafContainingBinsByChr = new Dictionary<string, int[]>();
+
+                foreach (string chr in segmentationInput.VafByChr.Keys)
+                {
+                    vafByChr[chr] = segmentationInput.VafByChr[chr].Select(vafContainingBins => vafContainingBins.Vaf).ToArray();
+                    vafContainingBinsByChr[chr] = segmentationInput.VafByChr[chr].Select(coverageToVafMapper => coverageToVafMapper.Index).ToArray();
+                }
+                breakpoints = LaunchWavelets(vafByChr, segmentationInput.StartByChr, segmentationInput.EndByChr);
+                adjustedBreakpoints = AdjustBreakpoints(vafByChr, segmentationInput, breakpoints, vafContainingBinsByChr);
+            }
+
+            var segments = new Dictionary<string, SegmentationInput.Segment[]>();
+            foreach (string chr in segmentationInput.VafByChr.Keys)
+            {
+                segments[chr] = SegmentationInput.DeriveSegments(adjustedBreakpoints[chr], segmentationInput.CoverageByChr[chr].Length,
+                    segmentationInput.StartByChr[chr], segmentationInput.EndByChr[chr]);
+            }
+            return segments;
+        }
+
+        public new Dictionary<string, List<int>> LaunchWavelets(Dictionary<string, double[]> coverageByChr, Dictionary<string, uint[]> startByChr,
+            Dictionary<string, uint[]> endByChr)
+        {
+            var inaByChr = new Dictionary<string, int[]>();
+            var finiteScoresByChr = new Dictionary<string, double[]>();
+
+            var tasks = coverageByChr.Select(scoreByChrKVP => new ThreadStart(() =>
+            {
+                string chr = scoreByChrKVP.Key;
+                Helper.GetFiniteIndices(scoreByChrKVP.Value, out int[] ina); // not NaN, -Inf, Inf
+
+                double[] scores;
+                if (ina.Length == scoreByChrKVP.Value.Length)
+                    scores = scoreByChrKVP.Value;
+                else
+                    Helper.ExtractValues<double>(scoreByChrKVP.Value, ina, out scores);
+
+                lock (finiteScoresByChr)
+                {
+                    finiteScoresByChr[chr] = scores;
+                    inaByChr[chr] = ina;
+                }
+            })).ToList();
+
+
+            Parallel.ForEach(tasks, task => task.Invoke());
+            // Quick sanity-check: If we don't have any segments, then return a dummy result.
+            int n = finiteScoresByChr.Values.Sum(list => list.Length);
+            if (n == 0)
+                return new Dictionary<string, List<int>>();
+
+            var breakpointsByChr = new Dictionary<string, List<int>>();
+            tasks = coverageByChr.Keys.Select(chr => new ThreadStart(() =>
+            {
+                var breakpoints = new List<int>();
+                // to cover cases of no SNVs present (i.e. chrY) => chromosome becomes one segment
+                int segmentLengthByChr = Math.Max(coverageByChr[chr].Length, 1);
+                if (segmentLengthByChr > _parameters.MinSize)
+                {
+                    WaveletSegmentation.HaarWavelets(coverageByChr[chr], _parameters.ThresholdLower,
+                        _parameters.ThresholdUpper,
+                        breakpoints, _parameters.IsGermline, madFactor: _parameters.MadFactor);
+                }
+
+                lock (breakpointsByChr)
+                {
+                    breakpointsByChr[chr] = breakpoints;
+                }
+            })).ToList();
+
+            Console.WriteLine("{0} Launching wavelet tasks", DateTime.Now);
+            Parallel.ForEach(tasks, task => task.Invoke());
+            Console.WriteLine("{0} Completed wavelet tasks", DateTime.Now);
+            Console.WriteLine("{0} Segmentation results complete", DateTime.Now);
+            return breakpointsByChr;
+        }
+
+        private Dictionary<string, List<int>> AdjustBreakpoints(Dictionary<string, double[]> binsByChr, SegmentationInput segmentationInput, 
+            Dictionary<string, List<int>> breakpoints, Dictionary<string, int[]> vafContainingBinsByChr)
+        {
+            // load common CNV segments
+            Dictionary<string, List<SampleGenomicBin>> commonCNVintervals = null;
+            if (_parameters.CommonCNVs != null)
+            {
+                commonCNVintervals = CanvasCommon.Utilities.LoadBedFile(_parameters.CommonCNVs);
+                CanvasCommon.Utilities.SortAndOverlapCheck(commonCNVintervals, _parameters.CommonCNVs);
+            }
+
+            foreach (string chr in binsByChr.Keys)
+            {
+                if (vafContainingBinsByChr?[chr] != null && vafContainingBinsByChr[chr].Length > 0)
+                {
+                    if (breakpoints[chr].Max() > vafContainingBinsByChr[chr].Length)
+                        throw new Exception(
+                            $"breakpoint {breakpoints.Max()} is larger then the zero-based size of the " +
+                            $"vafToCoverageIndex '{vafContainingBinsByChr.Count - 1}'");
+                    breakpoints[chr] = breakpoints[chr].Select(breakpoint => vafContainingBinsByChr[chr][breakpoint]).ToList();
+                }
+
+                if (commonCNVintervals != null && commonCNVintervals.ContainsKey(chr))
+                {
+                    var remappedCommonCNVintervals = SegmentationInput.RemapCommonRegions(commonCNVintervals[chr],
+                        segmentationInput.StartByChr[chr], segmentationInput.EndByChr[chr]);
+                    breakpoints[chr] = SegmentationInput.OverlapCommonRegions(breakpoints[chr], remappedCommonCNVintervals);
+                }
+            }
+            return breakpoints;
+        }
+    }
 }