﻿<Project Sdk="Microsoft.NET.Sdk">

  <PropertyGroup>
    <TargetFramework>netcoreapp1.1</TargetFramework>
    <AssemblyName>CanvasCommon</AssemblyName>
    <PackageId>CanvasCommon</PackageId>
    <GenerateAssemblyTitleAttribute>false</GenerateAssemblyTitleAttribute>
    <GenerateAssemblyDescriptionAttribute>false</GenerateAssemblyDescriptionAttribute>
    <GenerateAssemblyConfigurationAttribute>false</GenerateAssemblyConfigurationAttribute>
    <GenerateAssemblyProductAttribute>false</GenerateAssemblyProductAttribute>
    <GenerateAssemblyVersionAttribute>false</GenerateAssemblyVersionAttribute>
    <GenerateAssemblyFileVersionAttribute>false</GenerateAssemblyFileVersionAttribute>
    <GenerateAssemblyInformationalVersionAttribute>false</GenerateAssemblyInformationalVersionAttribute>
    <GenerateAssemblyCompanyAttribute>false</GenerateAssemblyCompanyAttribute>
    <GenerateAssemblyCopyrightAttribute>false</GenerateAssemblyCopyrightAttribute>
  </PropertyGroup>

  <PropertyGroup Condition="'$(Configuration)|$(Platform)'=='Release|AnyCPU'">
    <Optimize>False</Optimize>
  </PropertyGroup>

  <PropertyGroup Condition="'$(Configuration)|$(Platform)'=='Release|x64'">
    <Optimize>False</Optimize>
  </PropertyGroup>

  <ItemGroup>
    <None Update="QualityScoreParameters.json">
      <Link>QualityScoreParameters.json</Link>
      <CopyToOutputDirectory>PreserveNewest</CopyToOutputDirectory>
    </None>
  </ItemGroup>

  <ItemGroup>
    <ProjectReference Include="..\Combinatorics\Combinatorics.csproj" />
  </ItemGroup>

  <ItemGroup>
    <PackageReference Include="Illumina.Common" Version="4.3.0.280" />
<<<<<<< HEAD
    <PackageReference Include="Isas.Framework" Version="7.4.4.511" />
    <PackageReference Include="Isas.SequencingFiles" Version="5.3.0.356" />
=======
    <PackageReference Include="Isas.Framework" Version="7.5.2.530" />
    <PackageReference Include="Isas.SequencingFiles" Version="5.1.2.348" />
>>>>>>> 67b3c2ef
    <PackageReference Include="MathNet.Numerics.Core" Version="3.17.0" />
    <PackageReference Include="System.ValueTuple" Version="4.3.1" />
  </ItemGroup>

</Project><|MERGE_RESOLUTION|>--- conflicted
+++ resolved
@@ -36,13 +36,8 @@
 
   <ItemGroup>
     <PackageReference Include="Illumina.Common" Version="4.3.0.280" />
-<<<<<<< HEAD
-    <PackageReference Include="Isas.Framework" Version="7.4.4.511" />
-    <PackageReference Include="Isas.SequencingFiles" Version="5.3.0.356" />
-=======
     <PackageReference Include="Isas.Framework" Version="7.5.2.530" />
-    <PackageReference Include="Isas.SequencingFiles" Version="5.1.2.348" />
->>>>>>> 67b3c2ef
+    <PackageReference Include="Isas.SequencingFiles" Version="5.3.0.356" />
     <PackageReference Include="MathNet.Numerics.Core" Version="3.17.0" />
     <PackageReference Include="System.ValueTuple" Version="4.3.1" />
   </ItemGroup>
