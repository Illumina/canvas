﻿using System;
using System.Collections.Generic;
using System.Linq;
using System.IO;
using Illumina.Common;
using Isas.SequencingFiles;

namespace CanvasCommon
{
    public class CanvasIO
    {
        public static void WriteToTextFile(string outfile, IEnumerable<SampleGenomicBin> bins)
        {
            using (GzipWriter writer = new GzipWriter(outfile))
            {
                foreach (SampleGenomicBin bin in bins)
                {
                    writer.WriteLine(string.Format("{0}\t{1}\t{2}\t{3:F2}\t{4}", bin.GenomicBin.Chromosome, bin.Start, bin.Stop, bin.Count, bin.GenomicBin.GC));
                }
            }
        }

        public static IEnumerable<SampleGenomicBin> IterateThroughTextFile(string infile)
        {
            using (GzipReader reader = new GzipReader(infile))
            {
                string row;

                while ((row = reader.ReadLine()) != null)
                {

                    string[] fields = row.Split('\t');

                    string chr = fields[0];
                    int start = Convert.ToInt32(fields[1]);
                    int stop = Convert.ToInt32(fields[2]);
                    float count = float.Parse(fields[3]);
                    int gc = Convert.ToInt32(fields[4]);

                    SampleGenomicBin bin = new SampleGenomicBin(chr, start, stop, gc, count);
                    yield return bin;
                }
            }
        }

        public static List<SampleGenomicBin> ReadFromTextFile(string infile)
        {
            return IterateThroughTextFile(infile).ToList();
        }

        /// <summary>
        /// Gets GenomicBins by chromosome as an OrderedDictionary. The order of chromosomes in path is preserved.
        /// Assumes that bins are sorted in ascending order by the start position within each chromosome.
        /// </summary>
        /// <param name="path"></param>
        /// <returns>OrderedDictionary with string key and List<GenomicBin> value</returns>
        public static OrderedDictionary<string, List<SampleGenomicBin>> GetGenomicBinsByChrom(string path)
        {
            OrderedDictionary<string, List<SampleGenomicBin>> binsByChrom = new OrderedDictionary<string, List<SampleGenomicBin>>();

            GenomicBin prevBin = null;
            foreach (var bin in IterateThroughTextFile(path))
            {
                if (!binsByChrom.ContainsKey(bin.GenomicBin.Chromosome))
                {
<<<<<<< HEAD
                    binsByChrom[bin.Chromosome] = new List<GenomicBin>();
                    prevBin = null;
                }
                if (prevBin != null && bin.Start < prevBin.Start)
                    throw new Exception("Bins are not sorted in ascending order by the start position." + 
                        $" First offending bin: {bin.Chromosome}\t{bin.Start}\t{bin.Stop}");

                binsByChrom[bin.Chromosome].Add(bin);
                prevBin = bin;
=======
                    binsByChrom[bin.GenomicBin.Chromosome] = new List<SampleGenomicBin>();
                }
                binsByChrom[bin.GenomicBin.Chromosome].Add(bin);
>>>>>>> 591b38d7
            }

            return binsByChrom;
        }

        // write localSD metric
        public static void WriteLocalSDToTextFile(string outfile, double localSD) 
        {
            using (StreamWriter writer = new StreamWriter(outfile))
            {
                writer.Write("#localSD\t" + localSD);
                writer.WriteLine();
            }       
        }

        // read localSD metric
        public static double ReadLocalSDFromTextFile(string infile)
        {
            double localSDmetric = -1.0;
            using (StreamReader reader = new StreamReader(infile))
            {
                string row;

                while ((row = reader.ReadLine()) != null)
                {
                    int tabs = (int)row.Count(ch => ch == '\t');
                    if (tabs > 0) 
                    {
                        string[] fields = row.Split('\t');
                        string localSDstring = fields[0];
                        if (localSDstring == "#localSD")
                            localSDmetric = Convert.ToDouble(fields[1]);                   
                    }
                }
            }

            return localSDmetric;
        }

        private static Dictionary<string, string> GetChromosomeAlternativeNames(IEnumerable<string> keys)
        {
            Dictionary<string, string> results = new Dictionary<string,string>();
            foreach (string key in keys)
            {
                if (key.StartsWith("chr"))
                {
                    results[key.Replace("chr", "")] = key;
                }
                else
                {
                    results["chr" + key] = key;
                }

            }
            return results;

        }

        /// <summary>
        /// Parse the outputs of CanvasSNV, and note these variant frequencies in the appropriate segment.
        /// </summary>
        public static float LoadFrequencies(string variantFrequencyFile, List<CanvasSegment> segments)
        {
            
            Console.WriteLine("{0} Load variant frequencies from {1}", DateTime.Now, variantFrequencyFile);
            int count = 0;
            Dictionary<string, List<CanvasSegment>> segmentsByChromosome = CanvasSegment.GetSegmentsByChromosome(segments);
            Dictionary<string, string> alternativeNames = GetChromosomeAlternativeNames(segmentsByChromosome.Keys);
            long totalCoverage = 0;
            int totalRecords = 0;
            using (GzipReader reader = new GzipReader(variantFrequencyFile))
            {
                while (true)
                {
                    string fileLine = reader.ReadLine();
                    if (fileLine == null) break;
                    if (fileLine.Length == 0 || fileLine[0] == '#') continue; // Skip headers
                    string[] bits = fileLine.Split('\t');
                    if (bits.Length < 6)
                    {
                        Console.Error.WriteLine("* Bad line in {0}: '{1}'", variantFrequencyFile, fileLine);
                        continue;
                    }
                    string chromosome = bits[0];
                    if (!segmentsByChromosome.ContainsKey(chromosome))
                    {
                        if (alternativeNames.ContainsKey(chromosome))
                        {
                            chromosome = alternativeNames[chromosome];
                        }
                        else continue;
                    }

                    int position = int.Parse(bits[1]); // 1-based (from the input VCF to Canvas SNV)
                    int countRef = int.Parse(bits[4]);
                    int countAlt = int.Parse(bits[5]);
                    if (countRef + countAlt < 10) continue;
                    float VF = countAlt / (float)(countRef + countAlt);
                    // Binary search for the segment this variant hits:
                    List<CanvasSegment> chrSegments = segmentsByChromosome[chromosome];
                    int start = 0;
                    int end = chrSegments.Count - 1;
                    int mid = (start + end) / 2;
                    while (start <= end)
                    {
                        if (chrSegments[mid].End < position) // CanvasSegment.End is already 1-based
                        {
                            start = mid + 1;
                            mid = (start + end) / 2;
                            continue;
                        }
                        if (chrSegments[mid].Begin + 1 > position) // Convert CanvasSegment.Begin to 1-based by adding 1
                        {
                            end = mid - 1;
                            mid = (start + end) / 2;
                            continue;
                        }
                        chrSegments[mid].Alleles.Frequencies.Add(VF);
                        chrSegments[mid].Alleles.TotalCoverage.Add(countRef + countAlt);
                        chrSegments[mid].Alleles.Counts.Add(new Tuple<int, int>(countRef, countAlt));
                        count++;
                        totalCoverage += countRef + countAlt; // use only coverage information in segments
                        totalRecords++;
                        break;
                    }
                }
            }
            float meanCoverage = 0;
            if (totalRecords > 0)
                meanCoverage = totalCoverage / Math.Max(1f, totalRecords);
            Console.WriteLine("{0} Loaded a total of {1} usable variant frequencies", DateTime.Now, count);
            return meanCoverage;
        }
    }
}
<|MERGE_RESOLUTION|>--- conflicted
+++ resolved
@@ -1,215 +1,209 @@
-﻿using System;
-using System.Collections.Generic;
-using System.Linq;
-using System.IO;
-using Illumina.Common;
-using Isas.SequencingFiles;
-
-namespace CanvasCommon
-{
-    public class CanvasIO
-    {
-        public static void WriteToTextFile(string outfile, IEnumerable<SampleGenomicBin> bins)
-        {
-            using (GzipWriter writer = new GzipWriter(outfile))
-            {
-                foreach (SampleGenomicBin bin in bins)
-                {
-                    writer.WriteLine(string.Format("{0}\t{1}\t{2}\t{3:F2}\t{4}", bin.GenomicBin.Chromosome, bin.Start, bin.Stop, bin.Count, bin.GenomicBin.GC));
-                }
-            }
-        }
-
-        public static IEnumerable<SampleGenomicBin> IterateThroughTextFile(string infile)
-        {
-            using (GzipReader reader = new GzipReader(infile))
-            {
-                string row;
-
-                while ((row = reader.ReadLine()) != null)
-                {
-
-                    string[] fields = row.Split('\t');
-
-                    string chr = fields[0];
-                    int start = Convert.ToInt32(fields[1]);
-                    int stop = Convert.ToInt32(fields[2]);
-                    float count = float.Parse(fields[3]);
-                    int gc = Convert.ToInt32(fields[4]);
-
-                    SampleGenomicBin bin = new SampleGenomicBin(chr, start, stop, gc, count);
-                    yield return bin;
-                }
-            }
-        }
-
-        public static List<SampleGenomicBin> ReadFromTextFile(string infile)
-        {
-            return IterateThroughTextFile(infile).ToList();
-        }
-
-        /// <summary>
-        /// Gets GenomicBins by chromosome as an OrderedDictionary. The order of chromosomes in path is preserved.
-        /// Assumes that bins are sorted in ascending order by the start position within each chromosome.
-        /// </summary>
-        /// <param name="path"></param>
-        /// <returns>OrderedDictionary with string key and List<GenomicBin> value</returns>
-        public static OrderedDictionary<string, List<SampleGenomicBin>> GetGenomicBinsByChrom(string path)
-        {
-            OrderedDictionary<string, List<SampleGenomicBin>> binsByChrom = new OrderedDictionary<string, List<SampleGenomicBin>>();
-
-            GenomicBin prevBin = null;
-            foreach (var bin in IterateThroughTextFile(path))
-            {
-                if (!binsByChrom.ContainsKey(bin.GenomicBin.Chromosome))
-                {
-<<<<<<< HEAD
-                    binsByChrom[bin.Chromosome] = new List<GenomicBin>();
-                    prevBin = null;
-                }
-                if (prevBin != null && bin.Start < prevBin.Start)
-                    throw new Exception("Bins are not sorted in ascending order by the start position." + 
-                        $" First offending bin: {bin.Chromosome}\t{bin.Start}\t{bin.Stop}");
-
-                binsByChrom[bin.Chromosome].Add(bin);
-                prevBin = bin;
-=======
-                    binsByChrom[bin.GenomicBin.Chromosome] = new List<SampleGenomicBin>();
-                }
-                binsByChrom[bin.GenomicBin.Chromosome].Add(bin);
->>>>>>> 591b38d7
-            }
-
-            return binsByChrom;
-        }
-
-        // write localSD metric
-        public static void WriteLocalSDToTextFile(string outfile, double localSD) 
-        {
-            using (StreamWriter writer = new StreamWriter(outfile))
-            {
-                writer.Write("#localSD\t" + localSD);
-                writer.WriteLine();
-            }       
-        }
-
-        // read localSD metric
-        public static double ReadLocalSDFromTextFile(string infile)
-        {
-            double localSDmetric = -1.0;
-            using (StreamReader reader = new StreamReader(infile))
-            {
-                string row;
-
-                while ((row = reader.ReadLine()) != null)
-                {
-                    int tabs = (int)row.Count(ch => ch == '\t');
-                    if (tabs > 0) 
-                    {
-                        string[] fields = row.Split('\t');
-                        string localSDstring = fields[0];
-                        if (localSDstring == "#localSD")
-                            localSDmetric = Convert.ToDouble(fields[1]);                   
-                    }
-                }
-            }
-
-            return localSDmetric;
-        }
-
-        private static Dictionary<string, string> GetChromosomeAlternativeNames(IEnumerable<string> keys)
-        {
-            Dictionary<string, string> results = new Dictionary<string,string>();
-            foreach (string key in keys)
-            {
-                if (key.StartsWith("chr"))
-                {
-                    results[key.Replace("chr", "")] = key;
-                }
-                else
-                {
-                    results["chr" + key] = key;
-                }
-
-            }
-            return results;
-
-        }
-
-        /// <summary>
-        /// Parse the outputs of CanvasSNV, and note these variant frequencies in the appropriate segment.
-        /// </summary>
-        public static float LoadFrequencies(string variantFrequencyFile, List<CanvasSegment> segments)
-        {
-            
-            Console.WriteLine("{0} Load variant frequencies from {1}", DateTime.Now, variantFrequencyFile);
-            int count = 0;
-            Dictionary<string, List<CanvasSegment>> segmentsByChromosome = CanvasSegment.GetSegmentsByChromosome(segments);
-            Dictionary<string, string> alternativeNames = GetChromosomeAlternativeNames(segmentsByChromosome.Keys);
-            long totalCoverage = 0;
-            int totalRecords = 0;
-            using (GzipReader reader = new GzipReader(variantFrequencyFile))
-            {
-                while (true)
-                {
-                    string fileLine = reader.ReadLine();
-                    if (fileLine == null) break;
-                    if (fileLine.Length == 0 || fileLine[0] == '#') continue; // Skip headers
-                    string[] bits = fileLine.Split('\t');
-                    if (bits.Length < 6)
-                    {
-                        Console.Error.WriteLine("* Bad line in {0}: '{1}'", variantFrequencyFile, fileLine);
-                        continue;
-                    }
-                    string chromosome = bits[0];
-                    if (!segmentsByChromosome.ContainsKey(chromosome))
-                    {
-                        if (alternativeNames.ContainsKey(chromosome))
-                        {
-                            chromosome = alternativeNames[chromosome];
-                        }
-                        else continue;
-                    }
-
-                    int position = int.Parse(bits[1]); // 1-based (from the input VCF to Canvas SNV)
-                    int countRef = int.Parse(bits[4]);
-                    int countAlt = int.Parse(bits[5]);
-                    if (countRef + countAlt < 10) continue;
-                    float VF = countAlt / (float)(countRef + countAlt);
-                    // Binary search for the segment this variant hits:
-                    List<CanvasSegment> chrSegments = segmentsByChromosome[chromosome];
-                    int start = 0;
-                    int end = chrSegments.Count - 1;
-                    int mid = (start + end) / 2;
-                    while (start <= end)
-                    {
-                        if (chrSegments[mid].End < position) // CanvasSegment.End is already 1-based
-                        {
-                            start = mid + 1;
-                            mid = (start + end) / 2;
-                            continue;
-                        }
-                        if (chrSegments[mid].Begin + 1 > position) // Convert CanvasSegment.Begin to 1-based by adding 1
-                        {
-                            end = mid - 1;
-                            mid = (start + end) / 2;
-                            continue;
-                        }
-                        chrSegments[mid].Alleles.Frequencies.Add(VF);
-                        chrSegments[mid].Alleles.TotalCoverage.Add(countRef + countAlt);
-                        chrSegments[mid].Alleles.Counts.Add(new Tuple<int, int>(countRef, countAlt));
-                        count++;
-                        totalCoverage += countRef + countAlt; // use only coverage information in segments
-                        totalRecords++;
-                        break;
-                    }
-                }
-            }
-            float meanCoverage = 0;
-            if (totalRecords > 0)
-                meanCoverage = totalCoverage / Math.Max(1f, totalRecords);
-            Console.WriteLine("{0} Loaded a total of {1} usable variant frequencies", DateTime.Now, count);
-            return meanCoverage;
-        }
-    }
-}
+﻿using System;
+using System.Collections.Generic;
+using System.Linq;
+using System.IO;
+using Illumina.Common;
+using Isas.SequencingFiles;
+
+namespace CanvasCommon
+{
+    public class CanvasIO
+    {
+        public static void WriteToTextFile(string outfile, IEnumerable<SampleGenomicBin> bins)
+        {
+            using (GzipWriter writer = new GzipWriter(outfile))
+            {
+                foreach (SampleGenomicBin bin in bins)
+                {
+                    writer.WriteLine(string.Format("{0}\t{1}\t{2}\t{3:F2}\t{4}", bin.GenomicBin.Chromosome, bin.Start, bin.Stop, bin.Count, bin.GenomicBin.GC));
+                }
+            }
+        }
+
+        public static IEnumerable<SampleGenomicBin> IterateThroughTextFile(string infile)
+        {
+            using (GzipReader reader = new GzipReader(infile))
+            {
+                string row;
+
+                while ((row = reader.ReadLine()) != null)
+                {
+
+                    string[] fields = row.Split('\t');
+
+                    string chr = fields[0];
+                    int start = Convert.ToInt32(fields[1]);
+                    int stop = Convert.ToInt32(fields[2]);
+                    float count = float.Parse(fields[3]);
+                    int gc = Convert.ToInt32(fields[4]);
+
+                    SampleGenomicBin bin = new SampleGenomicBin(chr, start, stop, gc, count);
+                    yield return bin;
+                }
+            }
+        }
+
+        public static List<SampleGenomicBin> ReadFromTextFile(string infile)
+        {
+            return IterateThroughTextFile(infile).ToList();
+        }
+
+        /// <summary>
+        /// Gets GenomicBins by chromosome as an OrderedDictionary. The order of chromosomes in path is preserved.
+        /// Assumes that bins are sorted in ascending order by the start position within each chromosome.
+        /// </summary>
+        /// <param name="path"></param>
+        /// <returns>OrderedDictionary with string key and List<GenomicBin> value</returns>
+        public static OrderedDictionary<string, List<SampleGenomicBin>> GetGenomicBinsByChrom(string path)
+        {
+            OrderedDictionary<string, List<SampleGenomicBin>> binsByChrom = new OrderedDictionary<string, List<SampleGenomicBin>>();
+
+            SampleGenomicBin prevBin = null;
+            foreach (var bin in IterateThroughTextFile(path))
+            {
+                if (!binsByChrom.ContainsKey(bin.GenomicBin.Chromosome))
+                {
+                    binsByChrom[bin.GenomicBin.Chromosome] = new List<SampleGenomicBin>();
+                    prevBin = null;
+                }
+                if (prevBin != null && bin.Start < prevBin.Start)
+                    throw new Exception("Bins are not sorted in ascending order by the start position." + 
+                        $" First offending bin: {bin.GenomicBin.Chromosome}\t{bin.Start}\t{bin.Stop}");
+
+                binsByChrom[bin.GenomicBin.Chromosome].Add(bin);
+                prevBin = bin;
+            }
+
+            return binsByChrom;
+        }
+
+        // write localSD metric
+        public static void WriteLocalSDToTextFile(string outfile, double localSD) 
+        {
+            using (StreamWriter writer = new StreamWriter(outfile))
+            {
+                writer.Write("#localSD\t" + localSD);
+                writer.WriteLine();
+            }       
+        }
+
+        // read localSD metric
+        public static double ReadLocalSDFromTextFile(string infile)
+        {
+            double localSDmetric = -1.0;
+            using (StreamReader reader = new StreamReader(infile))
+            {
+                string row;
+
+                while ((row = reader.ReadLine()) != null)
+                {
+                    int tabs = (int)row.Count(ch => ch == '\t');
+                    if (tabs > 0) 
+                    {
+                        string[] fields = row.Split('\t');
+                        string localSDstring = fields[0];
+                        if (localSDstring == "#localSD")
+                            localSDmetric = Convert.ToDouble(fields[1]);                   
+                    }
+                }
+            }
+
+            return localSDmetric;
+        }
+
+        private static Dictionary<string, string> GetChromosomeAlternativeNames(IEnumerable<string> keys)
+        {
+            Dictionary<string, string> results = new Dictionary<string,string>();
+            foreach (string key in keys)
+            {
+                if (key.StartsWith("chr"))
+                {
+                    results[key.Replace("chr", "")] = key;
+                }
+                else
+                {
+                    results["chr" + key] = key;
+                }
+
+            }
+            return results;
+
+        }
+
+        /// <summary>
+        /// Parse the outputs of CanvasSNV, and note these variant frequencies in the appropriate segment.
+        /// </summary>
+        public static float LoadFrequencies(string variantFrequencyFile, List<CanvasSegment> segments)
+        {
+            
+            Console.WriteLine("{0} Load variant frequencies from {1}", DateTime.Now, variantFrequencyFile);
+            int count = 0;
+            Dictionary<string, List<CanvasSegment>> segmentsByChromosome = CanvasSegment.GetSegmentsByChromosome(segments);
+            Dictionary<string, string> alternativeNames = GetChromosomeAlternativeNames(segmentsByChromosome.Keys);
+            long totalCoverage = 0;
+            int totalRecords = 0;
+            using (GzipReader reader = new GzipReader(variantFrequencyFile))
+            {
+                while (true)
+                {
+                    string fileLine = reader.ReadLine();
+                    if (fileLine == null) break;
+                    if (fileLine.Length == 0 || fileLine[0] == '#') continue; // Skip headers
+                    string[] bits = fileLine.Split('\t');
+                    if (bits.Length < 6)
+                    {
+                        Console.Error.WriteLine("* Bad line in {0}: '{1}'", variantFrequencyFile, fileLine);
+                        continue;
+                    }
+                    string chromosome = bits[0];
+                    if (!segmentsByChromosome.ContainsKey(chromosome))
+                    {
+                        if (alternativeNames.ContainsKey(chromosome))
+                        {
+                            chromosome = alternativeNames[chromosome];
+                        }
+                        else continue;
+                    }
+
+                    int position = int.Parse(bits[1]); // 1-based (from the input VCF to Canvas SNV)
+                    int countRef = int.Parse(bits[4]);
+                    int countAlt = int.Parse(bits[5]);
+                    if (countRef + countAlt < 10) continue;
+                    float VF = countAlt / (float)(countRef + countAlt);
+                    // Binary search for the segment this variant hits:
+                    List<CanvasSegment> chrSegments = segmentsByChromosome[chromosome];
+                    int start = 0;
+                    int end = chrSegments.Count - 1;
+                    int mid = (start + end) / 2;
+                    while (start <= end)
+                    {
+                        if (chrSegments[mid].End < position) // CanvasSegment.End is already 1-based
+                        {
+                            start = mid + 1;
+                            mid = (start + end) / 2;
+                            continue;
+                        }
+                        if (chrSegments[mid].Begin + 1 > position) // Convert CanvasSegment.Begin to 1-based by adding 1
+                        {
+                            end = mid - 1;
+                            mid = (start + end) / 2;
+                            continue;
+                        }
+                        chrSegments[mid].Alleles.Frequencies.Add(VF);
+                        chrSegments[mid].Alleles.TotalCoverage.Add(countRef + countAlt);
+                        chrSegments[mid].Alleles.Counts.Add(new Tuple<int, int>(countRef, countAlt));
+                        count++;
+                        totalCoverage += countRef + countAlt; // use only coverage information in segments
+                        totalRecords++;
+                        break;
+                    }
+                }
+            }
+            float meanCoverage = 0;
+            if (totalRecords > 0)
+                meanCoverage = totalCoverage / Math.Max(1f, totalRecords);
+            Console.WriteLine("{0} Loaded a total of {1} usable variant frequencies", DateTime.Now, count);
+            return meanCoverage;
+        }
+    }
+}