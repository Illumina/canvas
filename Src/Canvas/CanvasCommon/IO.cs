--- conflicted
+++ resolved
@@ -1,236 +1,195 @@
-﻿using System;
-using System.Collections.Concurrent;
-using System.Collections.Generic;
-using System.Linq;
-using System.IO;
-using System.Threading.Tasks;
-using Illumina.Common;
-using Illumina.Common.Collections;
-using Illumina.Common.FileSystem;
-using Isas.Framework.Logging;
-using Isas.SequencingFiles;
-using Isas.SequencingFiles.Vcf;
-
-namespace CanvasCommon
-{
-    public class CanvasIO
-    {
-        public static void WriteToTextFile(string outfile, IEnumerable<SampleGenomicBin> bins)
-        {
-            using (GzipWriter writer = new GzipWriter(outfile))
-            {
-                foreach (SampleGenomicBin bin in bins)
-                {
-                    writer.WriteLine(string.Format("{0}\t{1}\t{2}\t{3:F2}\t{4}", bin.GenomicBin.Chromosome, bin.Start, bin.Stop, bin.Count, bin.GenomicBin.GC));
-                }
-            }
-        }
-
-        public static IEnumerable<SampleGenomicBin> IterateThroughTextFile(string infile)
-        {
-            using (GzipReader reader = new GzipReader(infile))
-            {
-                string row;
-
-                while ((row = reader.ReadLine()) != null)
-                {
-
-                    string[] fields = row.Split('\t');
-
-                    string chr = fields[0];
-                    int start = Convert.ToInt32(fields[1]);
-                    int stop = Convert.ToInt32(fields[2]);
-                    float count = float.Parse(fields[3]);
-                    int gc = Convert.ToInt32(fields[4]);
-
-                    SampleGenomicBin bin = new SampleGenomicBin(chr, start, stop, gc, count);
-                    yield return bin;
-                }
-            }
-        }
-
-        public static List<SampleGenomicBin> ReadFromTextFile(string infile)
-        {
-            return IterateThroughTextFile(infile).ToList();
-        }
-
-        /// <summary>
-        /// Gets GenomicBins by chromosome as an OrderedDictionary. The order of chromosomes in path is preserved.
-        /// Assumes that bins are sorted in ascending order by the start position within each chromosome.
-        /// </summary>
-        /// <param name="path"></param>
-        /// <returns>OrderedDictionary with string key and List<GenomicBin> value</returns>
-        public static OrderedDictionary<string, List<SampleGenomicBin>> GetGenomicBinsByChrom(string path)
-        {
-            OrderedDictionary<string, List<SampleGenomicBin>> binsByChrom = new OrderedDictionary<string, List<SampleGenomicBin>>();
-
-            SampleGenomicBin prevBin = null;
-            foreach (var bin in IterateThroughTextFile(path))
-            {
-                if (!binsByChrom.ContainsKey(bin.GenomicBin.Chromosome))
-                {
-                    binsByChrom[bin.GenomicBin.Chromosome] = new List<SampleGenomicBin>();
-                    prevBin = null;
-                }
-                if (prevBin != null && bin.Start < prevBin.Start)
-                    throw new Exception("Bins are not sorted in ascending order by the start position." +
-                        $" First offending bin: {bin.GenomicBin.Chromosome}\t{bin.Start}\t{bin.Stop}");
-
-                binsByChrom[bin.GenomicBin.Chromosome].Add(bin);
-                prevBin = bin;
-            }
-
-            return binsByChrom;
-        }
-
-        public enum CoverageMetric
-        {
-            localSD,
-            evenness,
-        }
-        // write localSD metric
-        public static void WriteCoverageMetricToTextFile(string outfile, double coverageMetric, CoverageMetric coverageMetricType)
-        {
-            using (FileStream stream = new FileStream(outfile, FileMode.Append, FileAccess.Write))
-            using (StreamWriter writer = new StreamWriter(stream))
-            {
-                writer.Write($"#{coverageMetricType.ToString()}\t" + coverageMetric);
-                writer.WriteLine();
-            }
-        }
-
-        // read localSD metric
-        public static double ReadCoverageMetricFromTextFile(string infile, CoverageMetric coverageMetricType)
-        {
-            double coverageMetric = -1.0;
-            using (FileStream stream = new FileStream(infile, FileMode.Open, FileAccess.Read))
-            using (StreamReader reader = new StreamReader(stream))
-            {
-                string row;
-
-                while ((row = reader.ReadLine()) != null)
-                {
-                    int tabs = (int)row.Count(ch => ch == '\t');
-                    if (tabs > 0)
-                    {
-                        string[] fields = row.Split('\t');
-                        string localSDstring = fields[0];
-                        if (localSDstring == $"#{coverageMetricType}")
-                            coverageMetric = Convert.ToDouble(fields[1]);
-                    }
-                }
-            }
-
-            return coverageMetric;
-        }
-
-        public static Dictionary<string, string> GetChromosomeAlternativeNames(IEnumerable<string> keys)
-        {
-            Dictionary<string, string> results = new Dictionary<string, string>();
-            foreach (string key in keys)
-            {
-                if (key.StartsWith("chr"))
-                {
-                    results[key.Replace("chr", "")] = key;
-                }
-                else
-                {
-                    results["chr" + key] = key;
-                }
-            }
-            return results;
-        }
-
-        public static HashSet<string> LoadChromosomeNames(string referenceFolder)
-        {
-            GenomeMetadata genomeMetaData = new GenomeMetadata();
-            genomeMetaData.Deserialize(new FileLocation(Path.Combine(referenceFolder, "GenomeSize.xml")));
-            var chromosomeNames = new HashSet<string>();
-            foreach (var chromosome in genomeMetaData.Sequences)
-                chromosomeNames.Add(chromosome.Name.ToLowerInvariant());
-            return chromosomeNames;
-        }
-
-<<<<<<< HEAD
-        public static ConcurrentDictionary<string, List<Balleles>> ReadFrequenciesWrapper(ILogger logger,
-=======
-        public static Dictionary<string, List<Balleles>> ReadFrequenciesWrapper(ILogger logger,
->>>>>>> 59439456
-            IFileLocation variantFrequencyFile, IReadOnlyDictionary<string, List<BedInterval>> intervalsByChromosome)
-        {
-            using (var reader = new GzipOrTextReader(variantFrequencyFile.FullName))
-            {
-                logger.Info($"Load variant frequencies from {variantFrequencyFile}");
-                return ReadFrequencies(reader, intervalsByChromosome);
-            }
-        }
-
-<<<<<<< HEAD
-        public static ConcurrentDictionary<string, List<Balleles>> ReadFrequencies(GzipOrTextReader variantFrequencyFileReader,
-=======
-        public static Dictionary<string, List<Balleles>> ReadFrequencies(GzipOrTextReader variantFrequencyFileReader,
->>>>>>> 59439456
-            IReadOnlyDictionary<string, List<BedInterval>> intervalByChromosome)
-        {
-            const int minCounts = 10;
-            var alleleCountsByChromosome = new ConcurrentDictionary<string, List<Balleles>>();
-            Parallel.ForEach(
-                intervalByChromosome.Keys,
-                chromosome =>
-                {
-                    alleleCountsByChromosome[chromosome] = new List<Balleles>(intervalByChromosome[chromosome].Select(counter => new Balleles()));
-                    while (true)
-                    {
-                        string fileLine = variantFrequencyFileReader.ReadLine();
-                        if (fileLine == null) break;
-                        if (fileLine.Length == 0 || fileLine[0] == '#') continue; // Skip headers
-                        var columns = fileLine.Split('\t');
-                        string chr = columns[0];
-                        int position = int.Parse(columns[1]); // 1-based (from the input VCF to Canvas SNV)
-                        int countRef = int.Parse(columns[4]);
-                        int countAlt = int.Parse(columns[5]);
-                        if (chromosome != chr)
-                            continue;
-
-                        if (countRef + countAlt < minCounts) continue;
-                        int index = intervalByChromosome[chr].FindIndex(interval => interval.Start <= position && interval.End > position);
-                        if (index == -1)
-                            continue;
-                        alleleCountsByChromosome[chr][index].Add(new Ballele(position, countRef, countAlt));
-                    }
-                }
-            );
-            return alleleCountsByChromosome;
-        }
-
-        private static int BinarySearch(List<BedInterval> intervalByChromosome, int position)
-        {
-            int start = 0;
-            int end = intervalByChromosome.Count - 1;
-            if (start == end)
-                return 0;
-            int mid = (start + end) / 2;
-            while (start <= end)
-            {
-                if (intervalByChromosome[mid].End < position) // CanvasSegment.End is already 1-based
-                {
-                    start = mid + 1;
-                    mid = (start + end) / 2;
-                    continue;
-                }
-                if (intervalByChromosome[mid].Start + 1 > position) // Convert CanvasSegment.Begin to 1-based by adding 1
-                {
-                    end = mid - 1;
-                    mid = (start + end) / 2;
-                    continue;
-                }
-                break;
-            }
-            if (intervalByChromosome[mid].Start < position && intervalByChromosome[mid].End > position)
-                return mid;
-            return -1;
-        }
-    }
-}
-
-
+﻿using System;
+using System.Collections.Concurrent;
+using System.Collections.Generic;
+using System.Linq;
+using System.IO;
+using Illumina.Common;
+using Illumina.Common.Collections;
+using Illumina.Common.FileSystem;
+using Isas.Framework.Logging;
+using Isas.SequencingFiles;
+using Isas.SequencingFiles.Vcf;
+
+namespace CanvasCommon
+{
+    public class CanvasIO
+    {
+        public static void WriteToTextFile(string outfile, IEnumerable<SampleGenomicBin> bins)
+        {
+            using (GzipWriter writer = new GzipWriter(outfile))
+            {
+                foreach (SampleGenomicBin bin in bins)
+                {
+                    writer.WriteLine(string.Format("{0}\t{1}\t{2}\t{3:F2}\t{4}", bin.GenomicBin.Chromosome, bin.Start, bin.Stop, bin.Count, bin.GenomicBin.GC));
+                }
+            }
+        }
+
+        public static IEnumerable<SampleGenomicBin> IterateThroughTextFile(string infile)
+        {
+            using (GzipReader reader = new GzipReader(infile))
+            {
+                string row;
+
+                while ((row = reader.ReadLine()) != null)
+                {
+
+                    string[] fields = row.Split('\t');
+
+                    string chr = fields[0];
+                    int start = Convert.ToInt32(fields[1]);
+                    int stop = Convert.ToInt32(fields[2]);
+                    float count = float.Parse(fields[3]);
+                    int gc = Convert.ToInt32(fields[4]);
+
+                    SampleGenomicBin bin = new SampleGenomicBin(chr, start, stop, gc, count);
+                    yield return bin;
+                }
+            }
+        }
+
+        public static List<SampleGenomicBin> ReadFromTextFile(string infile)
+        {
+            return IterateThroughTextFile(infile).ToList();
+        }
+
+        /// <summary>
+        /// Gets GenomicBins by chromosome as an OrderedDictionary. The order of chromosomes in path is preserved.
+        /// Assumes that bins are sorted in ascending order by the start position within each chromosome.
+        /// </summary>
+        /// <param name="path"></param>
+        /// <returns>OrderedDictionary with string key and List<GenomicBin> value</returns>
+        public static OrderedDictionary<string, List<SampleGenomicBin>> GetGenomicBinsByChrom(string path)
+        {
+            OrderedDictionary<string, List<SampleGenomicBin>> binsByChrom = new OrderedDictionary<string, List<SampleGenomicBin>>();
+
+            SampleGenomicBin prevBin = null;
+            foreach (var bin in IterateThroughTextFile(path))
+            {
+                if (!binsByChrom.ContainsKey(bin.GenomicBin.Chromosome))
+                {
+                    binsByChrom[bin.GenomicBin.Chromosome] = new List<SampleGenomicBin>();
+                    prevBin = null;
+                }
+                if (prevBin != null && bin.Start < prevBin.Start)
+                    throw new Exception("Bins are not sorted in ascending order by the start position." +
+                        $" First offending bin: {bin.GenomicBin.Chromosome}\t{bin.Start}\t{bin.Stop}");
+
+                binsByChrom[bin.GenomicBin.Chromosome].Add(bin);
+                prevBin = bin;
+            }
+
+            return binsByChrom;
+        }
+
+        public enum CoverageMetric
+        {
+            localSD,
+            evenness,
+        }
+        // write localSD metric
+        public static void WriteCoverageMetricToTextFile(string outfile, double coverageMetric, CoverageMetric coverageMetricType)
+        {
+            using (FileStream stream = new FileStream(outfile, FileMode.Append, FileAccess.Write))
+            using (StreamWriter writer = new StreamWriter(stream))
+            {
+                writer.Write($"#{coverageMetricType.ToString()}\t" + coverageMetric);
+                writer.WriteLine();
+            }
+        }
+
+        // read localSD metric
+        public static double ReadCoverageMetricFromTextFile(string infile, CoverageMetric coverageMetricType)
+        {
+            double coverageMetric = -1.0;
+            using (FileStream stream = new FileStream(infile, FileMode.Open, FileAccess.Read))
+            using (StreamReader reader = new StreamReader(stream))
+            {
+                string row;
+
+                while ((row = reader.ReadLine()) != null)
+                {
+                    int tabs = (int)row.Count(ch => ch == '\t');
+                    if (tabs > 0)
+                    {
+                        string[] fields = row.Split('\t');
+                        string localSDstring = fields[0];
+                        if (localSDstring == $"#{coverageMetricType}")
+                            coverageMetric = Convert.ToDouble(fields[1]);
+                    }
+                }
+            }
+
+            return coverageMetric;
+        }
+
+        public static Dictionary<string, string> GetChromosomeAlternativeNames(IEnumerable<string> keys)
+        {
+            Dictionary<string, string> results = new Dictionary<string, string>();
+            foreach (string key in keys)
+            {
+                if (key.StartsWith("chr"))
+                {
+                    results[key.Replace("chr", "")] = key;
+                }
+                else
+                {
+                    results["chr" + key] = key;
+                }
+            }
+            return results;
+        }
+
+        public static HashSet<string> LoadChromosomeNames(string referenceFolder)
+        {
+            GenomeMetadata genomeMetaData = new GenomeMetadata();
+            genomeMetaData.Deserialize(new FileLocation(Path.Combine(referenceFolder, "GenomeSize.xml")));
+            var chromosomeNames = new HashSet<string>();
+            foreach (var chromosome in genomeMetaData.Sequences)
+                chromosomeNames.Add(chromosome.Name.ToLowerInvariant());
+            return chromosomeNames;
+        }
+
+        public static Dictionary<string, List<Balleles>> ReadFrequenciesWrapper(ILogger logger,
+            IFileLocation variantFrequencyFile, IReadOnlyDictionary<string, List<BedInterval>> intervalsByChromosome)
+        {
+            using (var reader = new GzipOrTextReader(variantFrequencyFile.FullName))
+            {
+                logger.Info($"Load variant frequencies from {variantFrequencyFile}");
+                return ReadFrequencies(reader, intervalsByChromosome);
+            }
+        }
+
+        public static Dictionary<string, List<Balleles>> ReadFrequencies(GzipOrTextReader variantFrequencyFileReader,
+            IReadOnlyDictionary<string, List<BedInterval>> intervalByChromosome)
+        {
+            const int minCounts = 10;
+            var alleleCountsByChromosome = new Dictionary<string, List<Balleles>>();
+            foreach (string chr in intervalByChromosome.Keys)
+                alleleCountsByChromosome[chr] = new List<Balleles>(intervalByChromosome[chr].Select(counter => new Balleles()));
+
+            while (true)
+            {
+                string fileLine = variantFrequencyFileReader.ReadLine();
+                if (fileLine == null) break;
+                if (fileLine.Length == 0 || fileLine[0] == '#') continue; // Skip headers
+                var columns = fileLine.Split('\t');
+                string chr = columns[0];
+                int position = int.Parse(columns[1]); // 1-based (from the input VCF to Canvas SNV)
+                int countRef = int.Parse(columns[4]);
+                int countAlt = int.Parse(columns[5]);
+                if (intervalByChromosome.Keys.All(chromosome => chromosome != chr))
+                    continue;
+
+                if (countRef + countAlt < minCounts) continue;
+                // as both lists are sorted linear search should achieve an average O(log(n)) complexity
+                int index = intervalByChromosome[chr].FindIndex(interval => interval.Start <= position && interval.End > position);
+                if (index == -1) continue;
+                alleleCountsByChromosome[chr][index].Add(new Ballele(position, countRef, countAlt));
+            }
+            return alleleCountsByChromosome;
+        }
+    }
+}
+
+